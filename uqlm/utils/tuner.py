--- conflicted
+++ resolved
@@ -16,14 +16,9 @@
 import numpy as np
 from numpy.typing import ArrayLike
 import optuna
-<<<<<<< HEAD
-from typing import Any, Dict, List, Tuple
-
-=======
 from typing import Any, Dict, List, Tuple, Optional
 import time
 from rich.progress import Progress
->>>>>>> 3aa40ebf
 from sklearn.metrics import fbeta_score, balanced_accuracy_score, accuracy_score, roc_auc_score, log_loss, average_precision_score, brier_score_loss
 
 optuna.logging.set_verbosity(optuna.logging.WARNING)
@@ -33,19 +28,11 @@
     def __init__(self) -> None:
         """
         Class for tuning weights and threshold for UQEnsemble
-<<<<<<< HEAD
         """
         self.objective_to_func = {"fbeta_score": self._f_score, "accuracy_score": accuracy_score, "balanced_accuracy_score": balanced_accuracy_score, "log_loss": log_loss, "roc_auc": roc_auc_score, "average_precision": average_precision_score, "brier_score": brier_score_loss}
 
-    def tune_threshold(self, y_scores: List[float], correct_indicators: List[bool], thresh_objective: str = "fbeta_score", fscore_beta: float = 1, bounds: Tuple[float, float] = (0, 1), step_size: int = 0.01) -> float:
-        """
-=======
-        """
-        self.objective_to_func = {"fbeta_score": self._f_score, "accuracy_score": accuracy_score, "balanced_accuracy_score": balanced_accuracy_score, "log_loss": log_loss, "roc_auc": roc_auc_score, "average_precision": average_precision_score, "brier_score": brier_score_loss}
-
     def tune_threshold(self, y_scores: List[float], correct_indicators: List[bool], thresh_objective: str = "fbeta_score", fscore_beta: float = 1, bounds: Tuple[float, float] = (0, 1), step_size: int = 0.01, progress_bar: Optional[Progress] = None) -> float:
         """
->>>>>>> 3aa40ebf
         Conducts 1-dimensional grid search for threshold.
 
         Parameters
@@ -67,12 +54,9 @@
 
         step_size : float, default=0.01
             Indicates step size in grid search, if used.
-<<<<<<< HEAD
-=======
 
         progress_bar : rich.progress.Progress, default=None
             If provided, displays a progress bar while scoring responses
->>>>>>> 3aa40ebf
 
         Returns
         -------
@@ -87,9 +71,6 @@
 
         y_scores_array = np.array(y_scores)
         y_pred_matrix = (y_scores_array[:, np.newaxis] > threshold_values).astype(int)
-<<<<<<< HEAD
-        values = -np.array([threshold_tuning_objective(np.array(correct_indicators), y_pred) for y_pred in y_pred_matrix.T])
-=======
         values = np.zeros(len(threshold_values))
 
         if self.progress_bar:
@@ -100,17 +81,12 @@
             if self.progress_bar:
                 self.progress_bar.update(progress_task, advance=1)
         time.sleep(0.1)
->>>>>>> 3aa40ebf
 
         best_index = np.argmin(values)
         best_threshold = threshold_values[best_index]
         return best_threshold
 
-<<<<<<< HEAD
-    def tune_params(self, score_lists: List[List[float]], correct_indicators: List[bool], weights_objective: str = "roc_auc", thresh_objective: str = "fbeta_score", thresh_bounds: Tuple[float, float] = (0, 1), n_trials: int = 100, step_size: float = 0.01, fscore_beta: float = 1) -> Dict[str, Any]:
-=======
     def tune_params(self, score_lists: List[List[float]], correct_indicators: List[bool], weights_objective: str = "roc_auc", thresh_objective: str = "fbeta_score", thresh_bounds: Tuple[float, float] = (0, 1), n_trials: int = 100, step_size: float = 0.01, fscore_beta: float = 1, progress_bar: Optional[Progress] = None) -> Dict[str, Any]:
->>>>>>> 3aa40ebf
         """
         Tunes weights and threshold parameters on a set of user-provided graded responses.
 
@@ -140,12 +116,9 @@
 
         fscore_beta : float, default=1
             Value of beta in fbeta_score.
-<<<<<<< HEAD
-=======
 
         progress_bar : rich.progress.Progress, default=None
             If provided, displays a progress bar while scoring responses
->>>>>>> 3aa40ebf
 
         Returns
         -------
@@ -163,10 +136,7 @@
         self.fscore_beta = fscore_beta
         self.optimize_jointly = weights_objective == thresh_objective
         self.obj_multiplier = 1 if weights_objective in ["logloss", "brier_score"] else -1
-<<<<<<< HEAD
-=======
         self.progress_bar = progress_bar
->>>>>>> 3aa40ebf
 
         self._validate_tuning_inputs()
         self.weights_tuning_objective = self.objective_to_func[self.weights_objective]
@@ -215,15 +185,9 @@
             else:
                 best_weights = self._grid_search_weights()
 
-<<<<<<< HEAD
-            print("Optimizing threshold with grid search...")
-            new_scores = self._update_scores(np.array(best_weights))
-            best_threshold = self.tune_threshold(y_scores=new_scores, correct_indicators=self.correct_indicators, thresh_objective=self.thresh_objective, fscore_beta=self.fscore_beta)
-=======
             # rprint("[blue]Optimizing threshold with grid search...")
             new_scores = self._update_scores(np.array(best_weights))
             best_threshold = self.tune_threshold(y_scores=new_scores, correct_indicators=self.correct_indicators, thresh_objective=self.thresh_objective, fscore_beta=self.fscore_beta, progress_bar=self.progress_bar)
->>>>>>> 3aa40ebf
             return tuple(best_weights) + (best_threshold,)
 
     def _f_score(self, y_true, y_pred):
@@ -295,25 +259,16 @@
         if self.progress_bar:
             progress_task = self.progress_bar.add_task("  - [black]Jointly optimizing weights and threshold using grid search...", total=len(weight_grid) * len(threshold_grid))
         for w in weight_grid:
-<<<<<<< HEAD
-            weights = np.array([w, 1 - w])  # automatically sum to 1
-            for thresh in threshold_grid:
-                cost = self._evaluate_objective(y_true=self.correct_indicators, y_pred=self._update_scores(weights), thresh=thresh)
-=======
             weights = np.array([w, 1 - w])
             for thresh in threshold_grid:
                 cost = self._evaluate_objective(y_true=self.correct_indicators, y_pred=self._update_scores(weights), thresh=thresh)
                 if self.progress_bar:
                     self.progress_bar.update(progress_task, advance=1)
->>>>>>> 3aa40ebf
                 if cost < best_cost:
                     best_cost = cost
                     best_weights = weights
                     best_thresh = thresh
-<<<<<<< HEAD
-=======
         time.sleep(0.1)
->>>>>>> 3aa40ebf
         return tuple(best_weights) + (best_thresh,)
 
     def _grid_search_weights(self):
@@ -331,11 +286,8 @@
             for w in w_grid:
                 weights = np.array([w, 1 - w])
                 cost = self._evaluate_objective(y_true=self.correct_indicators, y_pred=self._update_scores(weights))
-<<<<<<< HEAD
-=======
                 if self.progress_bar:
                     self.progress_bar.update(progress_task, advance=1)
->>>>>>> 3aa40ebf
                 if cost < best_cost:
                     best_cost = cost
                     best_weights = weights
