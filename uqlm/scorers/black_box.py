# Copyright 2025 CVS Health and/or one of its affiliates
#
# Licensed under the Apache License, Version 2.0 (the "License");
# you may not use this file except in compliance with the License.
# You may obtain a copy of the License at
#
#     http://www.apache.org/licenses/LICENSE-2.0
#
# Unless required by applicable law or agreed to in writing, software
# distributed under the License is distributed on an "AS IS" BASIS,
# WITHOUT WARRANTIES OR CONDITIONS OF ANY KIND, either express or implied.
# See the License for the specific language governing permissions and
# limitations under the License.


from langchain_core.language_models.chat_models import BaseChatModel
from typing import Any, List, Optional

from uqlm.scorers.baseclass.uncertainty import UncertaintyQuantifier, UQResult
from uqlm.black_box import BertScorer, CosineScorer, MatchScorer


class BlackBoxUQ(UncertaintyQuantifier):
    def __init__(
        self,
        llm: Optional[BaseChatModel] = None,
        scorers: Optional[List[str]] = None,
        device: Any = None,
        use_best: bool = True,
        nli_model_name: str = "microsoft/deberta-large-mnli",
        sentence_transformer: str = "all-MiniLM-L6-v2",
        postprocessor: Any = None,
        system_prompt: str = "You are a helpful assistant.",
        max_calls_per_min: Optional[int] = None,
        sampling_temperature: float = 1.0,
        use_n_param: bool = False,
        max_length: int = 2000,
        verbose: bool = False,
    ) -> None:
        """
        Class for black box uncertainty quantification. Leverages multiple responses to the same prompt to evaluate
        consistency as an indicator of hallucination likelihood.

        Parameters
        ----------
        llm : langchain `BaseChatModel`, default=None
            A langchain llm `BaseChatModel`. User is responsible for specifying temperature and other
            relevant parameters to the constructor of their `llm` object.

        scorers : subset of {
            'semantic_negentropy', 'noncontradiction', 'exact_match', 'bert_score', 'cosine_sim'
        }, default=None
            Specifies which black box (consistency) scorers to include. If None, defaults to
<<<<<<< HEAD
            ["semantic_negentropy", "noncontradiction", "exact_match", "cosine_sim"].
=======
            ["semantic_negentropy", "noncontradiction", "exact_match", "cosine_sim"]. The bleurt
            scorer is deprecated as of v0.2.0.
>>>>>>> 3aa40ebf

        device: str or torch.device input or torch.device object, default="cpu"
            Specifies the device that NLI model use for prediction. Only applies to 'semantic_negentropy', 'noncontradiction'
            scorers. Pass a torch.device to leverage GPU.

        use_best : bool, default=True
            Specifies whether to swap the original response for the uncertainty-minimized response
            based on semantic entropy clusters. Only used if `scorers` includes 'semantic_negentropy' or 'noncontradiction'.

        nli_model_name : str, default="microsoft/deberta-large-mnli"
            Specifies which NLI model to use. Must be acceptable input to AutoTokenizer.from_pretrained() and
            AutoModelForSequenceClassification.from_pretrained()

        sentence_transformer : str, default="all-MiniLM-L6-v2"
            Specifies which huggingface sentence transformer to use when computing cosine similarity. See
            https://huggingface.co/sentence-transformers?sort_models=likes#models
            for more information. The recommended sentence transformer is 'all-MiniLM-L6-v2'.

        postprocessor : callable, default=None
            A user-defined function that takes a string input and returns a string. Used for postprocessing
            outputs.

        system_prompt : str or None, default="You are a helpful assistant."
            Optional argument for user to provide custom system prompt

        max_calls_per_min : int, default=None
            Specifies how many api calls to make per minute to avoid a rate limit error. By default, no
            limit is specified.

        sampling_temperature : float, default=1.0
            The 'temperature' parameter for llm model to generate sampled LLM responses. Must be greater than 0.

        use_n_param : bool, default=False
            Specifies whether to use `n` parameter for `BaseChatModel`. Not compatible with all
            `BaseChatModel` classes. If used, it speeds up the generation process substantially when num_responses > 1.

        max_length : int, default=2000
            Specifies the maximum allowed string length. Responses longer than this value will be truncated to
            avoid OutOfMemoryError

        verbose : bool, default=False
            Specifies whether to print the index of response currently being scored.
        """
        super().__init__(llm=llm, device=device, system_prompt=system_prompt, max_calls_per_min=max_calls_per_min, use_n_param=use_n_param, postprocessor=postprocessor)
        self.prompts = None
        self.max_length = max_length
        self.verbose = verbose
        self.use_best = use_best
        self.sampling_temperature = sampling_temperature
        self.nli_model_name = nli_model_name
        self.sentence_transformer = sentence_transformer
        self._validate_scorers(scorers)
        self.use_nli = ("semantic_negentropy" in self.scorers) or ("noncontradiction" in self.scorers)
        if self.use_nli:
            self._setup_nli(nli_model_name)

<<<<<<< HEAD
    async def generate_and_score(self, prompts: List[str], num_responses: int = 5) -> UQResult:
=======
    async def generate_and_score(self, prompts: List[str], num_responses: int = 5, show_progress_bars: Optional[bool] = True) -> UQResult:
>>>>>>> 3aa40ebf
        """
        Generate LLM responses, sampled LLM (candidate) responses, and compute confidence scores with specified scorers for the provided prompts.

        Parameters
        ----------
        prompts : list of str
            A list of input prompts for the model.

        num_responses : int, default=5
            The number of sampled responses used to compute consistency.

        show_progress_bars : bool, default=True
            If True, displays progress bars while generating and scoring responses

        Returns
        -------
        UQResult
            UQResult containing data (prompts, responses, and scores) and metadata
        """
        self.prompts = prompts
        self.num_responses = num_responses

<<<<<<< HEAD
        responses = await self.generate_original_responses(prompts)
        sampled_responses = await self.generate_candidate_responses(prompts)
        return self.score(responses=responses, sampled_responses=sampled_responses)

    def score(self, responses: List[str], sampled_responses: List[List[str]]) -> UQResult:
=======
        self._construct_progress_bar(show_progress_bars)
        self._display_generation_header(show_progress_bars)

        responses = await self.generate_original_responses(prompts=prompts, progress_bar=self.progress_bar)
        sampled_responses = await self.generate_candidate_responses(prompts=prompts, progress_bar=self.progress_bar)
        result = self.score(responses=responses, sampled_responses=sampled_responses, show_progress_bars=show_progress_bars)
        return result

    def score(self, responses: List[str], sampled_responses: List[List[str]], show_progress_bars: Optional[bool] = True, _display_header: bool = True) -> UQResult:
>>>>>>> 3aa40ebf
        """
        Compute confidence scores with specified scorers on provided LLM responses. Should only be used if responses and sampled responses
        are already generated. Otherwise, use `generate_and_score`.

        Parameters
        ----------
        responses : list of str, default=None
            A list of model responses for the prompts.

        sampled_responses : list of list of str, default=None
            A list of lists of sampled LLM responses for each prompt. These will be used to compute consistency scores by comparing to
            the corresponding response from `responses`.

        show_progress_bars : bool, default=True
            If True, displays a progress bar while scoring responses

        Returns
        -------
        UQResult
            UQResult containing data (responses and scores) and metadata
        """
        self.responses = responses
        self.sampled_responses = sampled_responses
        self.num_responses = len(sampled_responses[0])
<<<<<<< HEAD

=======
>>>>>>> 3aa40ebf
        self.scores_dict = {k: [] for k in self.scorer_objects}

        self._construct_progress_bar(show_progress_bars)
        self._display_scoring_header(show_progress_bars and _display_header)

        if self.use_nli:
            compute_entropy = "semantic_negentropy" in self.scorers
<<<<<<< HEAD
            nli_scores = self.nli_scorer.evaluate(responses=self.responses, sampled_responses=self.sampled_responses, use_best=self.use_best, compute_entropy=compute_entropy)
=======
            nli_scores = self.nli_scorer.evaluate(responses=self.responses, sampled_responses=self.sampled_responses, use_best=self.use_best, compute_entropy=compute_entropy, progress_bar=self.progress_bar)
>>>>>>> 3aa40ebf
            if self.use_best:
                self.original_responses = self.responses.copy()
                self.responses = nli_scores["responses"]
                self.sampled_responses = nli_scores["sampled_responses"]

            for key in ["semantic_negentropy", "noncontradiction"]:
                if key in self.scorers:
                    if key == "semantic_negentropy":
<<<<<<< HEAD
                        nli_scores[key] = [1 - s for s in self.nli_scorer._normalize_entropy(nli_scores[key])]  # Convert to confidence score
=======
                        nli_scores[key] = [1 - s for s in self.nli_scorer._normalize_entropy(nli_scores["discrete_semantic_entropy"])]  # Convert to confidence score
>>>>>>> 3aa40ebf
                    self.scores_dict[key] = nli_scores[key]

        # similarity scorers that follow the same pattern
        for scorer_key in ["exact_match", "bert_score", "cosine_sim"]:
            if scorer_key in self.scorer_objects:
<<<<<<< HEAD
                self.scores_dict[scorer_key] = self.scorer_objects[scorer_key].evaluate(responses=self.responses, sampled_responses=self.sampled_responses)

        return self._construct_result()
=======
                self.scores_dict[scorer_key] = self.scorer_objects[scorer_key].evaluate(responses=self.responses, sampled_responses=self.sampled_responses, progress_bar=self.progress_bar)
        result = self._construct_result()

        self._stop_progress_bar()
        self.progress_bar = None  # if re-run ensure the same progress object is not used
        return result
>>>>>>> 3aa40ebf

    def _construct_result(self) -> Any:
        """Constructs UQResult object"""
        data = {"responses": self.responses, "sampled_responses": self.sampled_responses}
        if self.prompts:
            data["prompts"] = self.prompts
        data.update(self.scores_dict)
        result = {"data": data, "metadata": {"temperature": None if not self.llm else self.llm.temperature, "sampling_temperature": None if not self.sampling_temperature else self.sampling_temperature, "num_responses": self.num_responses, "scorers": self.scorers}}
        return UQResult(result)

    def _validate_scorers(self, scorers: List[Any]) -> None:
        "Validate scorers and construct applicable scorer attributes"
        self.scorer_objects = {}
        if scorers is None:
            scorers = self.default_black_box_names
        for scorer in scorers:
            if scorer == "exact_match":
                self.scorer_objects["exact_match"] = MatchScorer()
            elif scorer == "bert_score":
                self.scorer_objects["bert_score"] = BertScorer()
<<<<<<< HEAD
            elif scorer == "bleurt":
                from uqlm.black_box import BLEURTScorer

                self.scorer_objects["bleurt"] = BLEURTScorer()
=======
>>>>>>> 3aa40ebf
            elif scorer == "cosine_sim":
                self.scorer_objects["cosine_sim"] = CosineScorer(transformer=self.sentence_transformer)
            elif scorer in ["semantic_negentropy", "noncontradiction"]:
                continue
            else:
                if scorer == "bleurt":
                    print("bleurt is deprecated as of v0.2.0")
                raise ValueError(
                    """
                    scorers must be one of ['semantic_negentropy', 'noncontradiction', 'exact_match', 'bert_score', 'cosine_sim']
                    """
                )
        self.scorers = scorers<|MERGE_RESOLUTION|>--- conflicted
+++ resolved
@@ -51,12 +51,8 @@
             'semantic_negentropy', 'noncontradiction', 'exact_match', 'bert_score', 'cosine_sim'
         }, default=None
             Specifies which black box (consistency) scorers to include. If None, defaults to
-<<<<<<< HEAD
-            ["semantic_negentropy", "noncontradiction", "exact_match", "cosine_sim"].
-=======
             ["semantic_negentropy", "noncontradiction", "exact_match", "cosine_sim"]. The bleurt
             scorer is deprecated as of v0.2.0.
->>>>>>> 3aa40ebf
 
         device: str or torch.device input or torch.device object, default="cpu"
             Specifies the device that NLI model use for prediction. Only applies to 'semantic_negentropy', 'noncontradiction'
@@ -113,11 +109,7 @@
         if self.use_nli:
             self._setup_nli(nli_model_name)
 
-<<<<<<< HEAD
-    async def generate_and_score(self, prompts: List[str], num_responses: int = 5) -> UQResult:
-=======
     async def generate_and_score(self, prompts: List[str], num_responses: int = 5, show_progress_bars: Optional[bool] = True) -> UQResult:
->>>>>>> 3aa40ebf
         """
         Generate LLM responses, sampled LLM (candidate) responses, and compute confidence scores with specified scorers for the provided prompts.
 
@@ -140,13 +132,6 @@
         self.prompts = prompts
         self.num_responses = num_responses
 
-<<<<<<< HEAD
-        responses = await self.generate_original_responses(prompts)
-        sampled_responses = await self.generate_candidate_responses(prompts)
-        return self.score(responses=responses, sampled_responses=sampled_responses)
-
-    def score(self, responses: List[str], sampled_responses: List[List[str]]) -> UQResult:
-=======
         self._construct_progress_bar(show_progress_bars)
         self._display_generation_header(show_progress_bars)
 
@@ -156,7 +141,6 @@
         return result
 
     def score(self, responses: List[str], sampled_responses: List[List[str]], show_progress_bars: Optional[bool] = True, _display_header: bool = True) -> UQResult:
->>>>>>> 3aa40ebf
         """
         Compute confidence scores with specified scorers on provided LLM responses. Should only be used if responses and sampled responses
         are already generated. Otherwise, use `generate_and_score`.
@@ -181,10 +165,6 @@
         self.responses = responses
         self.sampled_responses = sampled_responses
         self.num_responses = len(sampled_responses[0])
-<<<<<<< HEAD
-
-=======
->>>>>>> 3aa40ebf
         self.scores_dict = {k: [] for k in self.scorer_objects}
 
         self._construct_progress_bar(show_progress_bars)
@@ -192,11 +172,7 @@
 
         if self.use_nli:
             compute_entropy = "semantic_negentropy" in self.scorers
-<<<<<<< HEAD
-            nli_scores = self.nli_scorer.evaluate(responses=self.responses, sampled_responses=self.sampled_responses, use_best=self.use_best, compute_entropy=compute_entropy)
-=======
             nli_scores = self.nli_scorer.evaluate(responses=self.responses, sampled_responses=self.sampled_responses, use_best=self.use_best, compute_entropy=compute_entropy, progress_bar=self.progress_bar)
->>>>>>> 3aa40ebf
             if self.use_best:
                 self.original_responses = self.responses.copy()
                 self.responses = nli_scores["responses"]
@@ -205,28 +181,18 @@
             for key in ["semantic_negentropy", "noncontradiction"]:
                 if key in self.scorers:
                     if key == "semantic_negentropy":
-<<<<<<< HEAD
-                        nli_scores[key] = [1 - s for s in self.nli_scorer._normalize_entropy(nli_scores[key])]  # Convert to confidence score
-=======
                         nli_scores[key] = [1 - s for s in self.nli_scorer._normalize_entropy(nli_scores["discrete_semantic_entropy"])]  # Convert to confidence score
->>>>>>> 3aa40ebf
                     self.scores_dict[key] = nli_scores[key]
 
         # similarity scorers that follow the same pattern
         for scorer_key in ["exact_match", "bert_score", "cosine_sim"]:
             if scorer_key in self.scorer_objects:
-<<<<<<< HEAD
-                self.scores_dict[scorer_key] = self.scorer_objects[scorer_key].evaluate(responses=self.responses, sampled_responses=self.sampled_responses)
-
-        return self._construct_result()
-=======
                 self.scores_dict[scorer_key] = self.scorer_objects[scorer_key].evaluate(responses=self.responses, sampled_responses=self.sampled_responses, progress_bar=self.progress_bar)
         result = self._construct_result()
 
         self._stop_progress_bar()
         self.progress_bar = None  # if re-run ensure the same progress object is not used
         return result
->>>>>>> 3aa40ebf
 
     def _construct_result(self) -> Any:
         """Constructs UQResult object"""
@@ -247,13 +213,6 @@
                 self.scorer_objects["exact_match"] = MatchScorer()
             elif scorer == "bert_score":
                 self.scorer_objects["bert_score"] = BertScorer()
-<<<<<<< HEAD
-            elif scorer == "bleurt":
-                from uqlm.black_box import BLEURTScorer
-
-                self.scorer_objects["bleurt"] = BLEURTScorer()
-=======
->>>>>>> 3aa40ebf
             elif scorer == "cosine_sim":
                 self.scorer_objects["cosine_sim"] = CosineScorer(transformer=self.sentence_transformer)
             elif scorer in ["semantic_negentropy", "noncontradiction"]:
