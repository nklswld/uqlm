--- conflicted
+++ resolved
@@ -15,12 +15,8 @@
 
 import io
 import contextlib
-<<<<<<< HEAD
 import pandas as pd
 from typing import Any, Dict, List, Literal, Optional
-=======
-from typing import Any, List, Optional
->>>>>>> ef3d81e0
 from rich.progress import Progress, TextColumn
 
 from uqlm.utils.response_generator import ResponseGenerator
