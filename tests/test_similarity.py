--- conflicted
+++ resolved
@@ -13,25 +13,9 @@
 # limitations under the License.
 
 import json
-<<<<<<< HEAD
-import os
-import importlib.util
-import sys
-import shutil
-import numpy as np
-import subprocess
-import importlib.resources as resources
-import unittest
-from uqlm.black_box import BertScorer, BLEURTScorer, CosineScorer, MatchScorer
-from uqlm.black_box.baseclass.similarity_scorer import SimilarityScorer
-from contextlib import redirect_stdout
-import pytest
-import io
-=======
 import numpy as np
 from uqlm.black_box import BertScorer, CosineScorer, MatchScorer
 from uqlm.black_box.baseclass.similarity_scorer import SimilarityScorer
->>>>>>> 3aa40ebf
 
 datafile_path = "tests/data/similarity/similarity_results_file.json"
 with open(datafile_path, "r") as f:
@@ -45,113 +29,6 @@
     bert = BertScorer()
     bert_result = bert.evaluate(responses=responses, sampled_responses=sampled_responses)
     assert all([abs(bert_result[i] - data["bert_result"][i]) < 1e-5 for i in range(len(bert_result))])
-<<<<<<< HEAD
-
-
-def test_bluert_import_error():
-    result = subprocess.run(["pip", "uninstall", "-y", "bleurt"], capture_output=True)
-    result.check_returncode()  # Wait for subprocess to finish and check for errors
-    bleurt_installed = importlib.util.find_spec("bleurt") is not None
-    if not bleurt_installed:
-        with pytest.raises(ImportError) as import_error:
-            BLEURTScorer()
-        assert "The bleurt package is required to use BLEURTScorer but is not installed. Please install it using:" in str(import_error.value)
-
-
-@unittest.skipIf((os.getenv("CI") == "true"), "Skipping test in CI due to dependency on GitHub repository.")
-def test_bluert_runtime_error(monkeypatch):
-    resource_path = resources.files("uqlm.resources").joinpath("BLEURT-20")
-    bluert_scorer_result = data["bluert_score"].copy()
-
-    # Mock the entire bleurt module structure
-    class MockBleurtScorer:
-        def __init__(self, checkpoint):
-            self.checkpoint = checkpoint
-            if not os.listdir(resource_path):
-                raise RuntimeError("Error Message")
-
-        def score(self, references, candidates):
-            return bluert_scorer_result.pop(0)
-
-    # Create a proper module structure that matches the import path
-    class MockScoreModule:
-        BleurtScorer = MockBleurtScorer
-
-    class MockBleurtModule:
-        score = MockScoreModule()
-
-    # Directly modify sys.modules dictionary with the complete module structure
-    monkeypatch.setitem(sys.modules, "bleurt", MockBleurtModule())
-    monkeypatch.setitem(sys.modules, "bleurt.score", MockScoreModule())
-
-    shutil.rmtree(resource_path) if resource_path.is_dir() else None
-
-    os.makedirs(resource_path, exist_ok=True)
-    with pytest.raises(RuntimeError) as runtime_error:
-        BLEURTScorer()
-    assert "Failed to initialize BLEURT scorer. Error:" in str(runtime_error.value)
-    shutil.rmtree(resource_path)
-
-    bluert = BLEURTScorer()
-    bluert_result = bluert.evaluate(responses=responses, sampled_responses=sampled_responses)
-    assert all([abs(bluert_result[i] - data["bluert_result"][i]) < 1e-5 for i in range(len(bluert_result))])
-
-
-def test_bleurt_unzip_print():
-    test_path = resources.files("uqlm.resources")
-
-    # Test corrupted zip file
-    corrupted_zip_path = os.path.join(test_path, "corrupted.zip")
-    with open(corrupted_zip_path, "w") as f:
-        f.write("This is not a valid zip file")
-
-    # Capture stdout
-    captured_output = io.StringIO()
-    with redirect_stdout(captured_output):
-        BLEURTScorer._unzip(corrupted_zip_path, test_path)
-
-    # Check if anything was printed
-    output = captured_output.getvalue()
-    assert "Error: The downloaded BLEURT zip file is corrupted:" in output
-
-    # Test general exception handling
-    invalid_path = os.path.join(test_path, "nonexistent.zip")
-    # Capture stdout
-    captured_output = io.StringIO()
-    with redirect_stdout(captured_output):
-        BLEURTScorer._unzip(invalid_path, test_path)  # Should handle exception without raising
-    # Check if anything was printed
-    output = captured_output.getvalue()
-    assert "Unexpected error while extracting BLEURT zip file:" in output
-
-    # Cleanup
-    os.remove(corrupted_zip_path) if os.path.exists(corrupted_zip_path) else None
-
-
-def test_bleurt_download_print():
-    test_path = resources.files("uqlm.resources")
-    # Use GitHub's 404 page which will reliably return a 404 status code
-    test_url = "https://github.com/nonexistent-repo-that-will-never-exist-123456789/file.zip"
-
-    # Capture stdout
-    captured_output = io.StringIO()
-    with redirect_stdout(captured_output):
-        BLEURTScorer._download(test_url, test_path)
-
-    # Check if anything was printed
-    output = captured_output.getvalue()
-    assert "Failed to download file. Status code:" in output
-
-    # Capture stdout
-    captured_output = io.StringIO()
-    with redirect_stdout(captured_output):
-        BLEURTScorer._download("http://invalid-url-that-doesnt-exist.com/file.zip", test_path)
-
-    # Check if anything was printed
-    output = captured_output.getvalue()
-    assert "Network error occurred while downloading BLEURT checkpoint:" in output
-=======
->>>>>>> 3aa40ebf
 
 
 def test_cosine(monkeypatch):
