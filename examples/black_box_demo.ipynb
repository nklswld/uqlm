{
 "cells": [
  {
   "cell_type": "markdown",
   "metadata": {},
   "source": [
    "# 🎯 Black-Box Uncertainty Quantification\n",
    "\n",
    "<div style=\"background-color: rgba(200, 200, 200, 0.1); padding: 20px; border-radius: 8px; margin-bottom: 20px; border: 1px solid rgba(127, 127, 127, 0.2); max-width: 97.5%; overflow-wrap: break-word;\">\n",
    "  <p style=\"font-size: 16px; line-height: 1.6\">\n",
    "    Black-box Uncertainty Quantification (UQ) methods treat the LLM as a black box and evaluate \n",
    "    consistency of multiple responses generated from the same prompt to estimate response-level confidence. This demo provides an illustration \n",
    "    of how to use state-of-the-art black-box UQ methods with <code>uqlm</code>. The following scorers are available:\n",
    "  </p>\n",
    "      \n",
    "*   Non-Contradiction Probability ([Chen & Mueller, 2023](https://arxiv.org/abs/2308.16175); [Lin et al., 2025](https://arxiv.org/abs/2305.19187); [Manakul et al., 2023](https://arxiv.org/abs/2303.08896))\n",
    "*   Semantic Negentropy (based on [Farquhar et al., 2024](https://www.nature.com/articles/s41586-024-07421-0); [Kuhn et al., 2023](https://arxiv.org/pdf/2302.09664))\n",
    "*   Exact Match ([Cole et al., 2023](https://arxiv.org/abs/2305.14613); [Chen & Mueller, 2023](https://arxiv.org/abs/2308.16175))\n",
    "*   BERT-score ([Manakul et al., 2023](https://arxiv.org/abs/2303.08896); [Zheng et al., 2020](https://arxiv.org/abs/1904.09675))\n",
    "*   Normalized Cosine Similarity ([Shorinwa et al., 2024](https://arxiv.org/pdf/2412.05563); [HuggingFace](https://huggingface.co/sentence-transformers/all-MiniLM-L6-v2))\n",
    "*   BLUERT ([Sellam et al., 2020](https://arxiv.org/abs/2004.04696); Deprecated as of <code>v0.2.0</code>)\n",
    "\n",
    "</div>\n",
    "\n",
    "## 📊 What You'll Do in This Demo\n",
    "\n",
    "<div style=\"display: flex; margin-bottom: 15px; align-items: center\">\n",
    "  <div style=\"background-color: #34a853; color: white; border-radius: 50%; width: 30px; height: 30px; display: flex; justify-content: center; align-items: center; margin-right: 15px; flex-shrink: 0\"><strong>1</strong></div>\n",
    "  <div>\n",
    "    <p style=\"margin: 0; font-weight: bold\"><a href=#section1>Set up LLM and prompts.</a></p>\n",
    "    <p style=\"margin: 0; color: rgba(95, 99, 104, 0.8)\">Set up LLM instance and load example data prompts.</p>\n",
    "  </div>\n",
    "</div>\n",
    "\n",
    "<div style=\"display: flex; margin-bottom: 15px; align-items: center\">\n",
    "  <div style=\"background-color: #34a853; color: white; border-radius: 50%; width: 30px; height: 30px; display: flex; justify-content: center; align-items: center; margin-right: 15px; flex-shrink: 0\"><strong>2</strong></div>\n",
    "  <div>\n",
    "    <p style=\"margin: 0; font-weight: bold\"><a href=#section2>Generate LLM Responses and Confidence Scores</a></p>\n",
    "    <p style=\"margin: 0; color: rgba(95, 99, 104, 0.8)\">Generate and score LLM responses to the example questions using the <code>BlackBoxUQ()</code> class.</p>\n",
    "  </div>\n",
    "</div>\n",
    "\n",
    "<div style=\"display: flex; margin-bottom: 25px; align-items: center\">\n",
    "  <div style=\"background-color: #34a853; color: white; border-radius: 50%; width: 30px; height: 30px; display: flex; justify-content: center; align-items: center; margin-right: 15px; flex-shrink: 0\"><strong>3</strong></div>\n",
    "  <div>\n",
    "    <p style=\"margin: 0; font-weight: bold\"><a href=#section3>Evaluate Hallucination Detection Performance</a></p>\n",
    "    <p style=\"margin: 0; color: rgba(95, 99, 104, 0.8)\">Visualize model accuracy at different thresholds of the various black-box UQ confidence scores. Compute precision, recall, and F1-score of hallucination detection.</p>\n",
    "  </div>\n",
    "</div>\n",
    "\n",
    "## ⚖️ Advantages & Limitations\n",
    "\n",
    "<div style=\"display: flex; gap: 20px\">\n",
    "  <div style=\"flex: 1; background-color: rgba(0, 200, 0, 0.1); padding: 15px; border-radius: 8px; border: 1px solid rgba(0, 200, 0, 0.2)\">\n",
    "    <h3 style=\"color: #2e8b57; margin-top: 0\">Pros</h3>\n",
    "    <ul style=\"margin-bottom: 0\">\n",
    "      <li><strong>Universal Compatibility:</strong> Works with any LLM</li>\n",
    "      <li><strong>Intuitive:</strong> Easy to understand and implement</li>\n",
    "      <li><strong>No Internal Access Required:</strong> Doesn't need token probabilities or model internals</li>\n",
    "    </ul>\n",
    "  </div>\n",
    "  \n",
    "  <div style=\"flex: 1; background-color: rgba(200, 0, 0, 0.1); padding: 15px; border-radius: 8px; border: 1px solid rgba(200, 0, 0, 0.2)\">\n",
    "    <h3 style=\"color: #b22222; margin-top: 0\">Cons</h3>\n",
    "    <ul style=\"margin-bottom: 0\">\n",
    "      <li><strong>Higher Cost:</strong> Requires multiple generations per prompt</li>\n",
    "      <li><strong>Slower:</strong> Multiple generations and comparison calculations increase latency</li>\n",
    "    </ul>\n",
    "  </div>\n",
    "</div>"
   ]
  },
  {
   "cell_type": "code",
   "execution_count": 1,
   "metadata": {
    "tags": []
   },
   "outputs": [],
   "source": [
    "import numpy as np\n",
    "from sklearn.metrics import precision_score, recall_score, f1_score\n",
    "\n",
    "from uqlm import BlackBoxUQ\n",
    "from uqlm.utils import load_example_dataset, math_postprocessor, plot_model_accuracies, Tuner"
   ]
  },
  {
   "cell_type": "markdown",
   "metadata": {},
   "source": [
    "<a id='section1'></a>\n",
    "## 1. Set up LLM and Prompts"
   ]
  },
  {
   "cell_type": "markdown",
   "metadata": {},
   "source": [
    "In this demo, we will illustrate this approach using a set of math questions from the [gsm8k benchmark](https://github.com/openai/grade-school-math)). To implement with your use case, simply **replace the example prompts with your data**.  "
   ]
  },
  {
   "cell_type": "code",
   "execution_count": 2,
   "metadata": {
    "tags": []
   },
   "outputs": [
    {
     "name": "stdout",
     "output_type": "stream",
     "text": [
      "Loading dataset - gsm8k...\n",
      "Processing dataset...\n",
      "Dataset ready!\n"
     ]
    },
    {
     "data": {
      "text/html": [
       "<div>\n",
       "<style scoped>\n",
       "    .dataframe tbody tr th:only-of-type {\n",
       "        vertical-align: middle;\n",
       "    }\n",
       "\n",
       "    .dataframe tbody tr th {\n",
       "        vertical-align: top;\n",
       "    }\n",
       "\n",
       "    .dataframe thead th {\n",
       "        text-align: right;\n",
       "    }\n",
       "</style>\n",
       "<table border=\"1\" class=\"dataframe\">\n",
       "  <thead>\n",
       "    <tr style=\"text-align: right;\">\n",
       "      <th></th>\n",
       "      <th>question</th>\n",
       "      <th>answer</th>\n",
       "    </tr>\n",
       "  </thead>\n",
       "  <tbody>\n",
       "    <tr>\n",
       "      <th>0</th>\n",
       "      <td>Natalia sold clips to 48 of her friends in Apr...</td>\n",
       "      <td>72</td>\n",
       "    </tr>\n",
       "    <tr>\n",
       "      <th>1</th>\n",
       "      <td>Weng earns $12 an hour for babysitting. Yester...</td>\n",
       "      <td>10</td>\n",
       "    </tr>\n",
       "    <tr>\n",
       "      <th>2</th>\n",
       "      <td>Betty is saving money for a new wallet which c...</td>\n",
       "      <td>5</td>\n",
       "    </tr>\n",
       "    <tr>\n",
       "      <th>3</th>\n",
       "      <td>Julie is reading a 120-page book. Yesterday, s...</td>\n",
       "      <td>42</td>\n",
       "    </tr>\n",
       "    <tr>\n",
       "      <th>4</th>\n",
       "      <td>James writes a 3-page letter to 2 different fr...</td>\n",
       "      <td>624</td>\n",
       "    </tr>\n",
       "  </tbody>\n",
       "</table>\n",
       "</div>"
      ],
      "text/plain": [
       "                                            question answer\n",
       "0  Natalia sold clips to 48 of her friends in Apr...     72\n",
       "1  Weng earns $12 an hour for babysitting. Yester...     10\n",
       "2  Betty is saving money for a new wallet which c...      5\n",
       "3  Julie is reading a 120-page book. Yesterday, s...     42\n",
       "4  James writes a 3-page letter to 2 different fr...    624"
      ]
     },
     "execution_count": 2,
     "metadata": {},
     "output_type": "execute_result"
    }
   ],
   "source": [
    "# Load example dataset (gsm8k)\n",
    "gsm8k = load_example_dataset(\"gsm8k\", n=200)\n",
    "gsm8k.head()"
   ]
  },
  {
   "cell_type": "code",
   "execution_count": 3,
   "metadata": {
    "tags": []
   },
   "outputs": [],
   "source": [
    "# Define prompts\n",
    "MATH_INSTRUCTION = \"When you solve this math problem only return the answer with no additional text.\\n\"\n",
<<<<<<< HEAD
    "prompts = [MATH_INSTRUCTION + prompt for prompt in svamp.question]"
=======
    "prompts = [MATH_INSTRUCTION + prompt for prompt in gsm8k.question]"
>>>>>>> 3aa40ebf
   ]
  },
  {
   "cell_type": "markdown",
   "metadata": {},
   "source": [
    "In this example, we use `ChatVertexAI` to instantiate our LLM, but any [LangChain Chat Model](https://js.langchain.com/docs/integrations/chat/) may be used. Be sure to **replace with your LLM of choice.**"
   ]
  },
  {
   "cell_type": "code",
   "execution_count": 4,
   "metadata": {
    "tags": []
   },
   "outputs": [],
   "source": [
    "# import sys\n",
    "# !{sys.executable} -m pip install langchain-google-vertexai\n",
    "from langchain_google_vertexai import ChatVertexAI\n",
    "\n",
    "llm = ChatVertexAI(model=\"gemini-1.5-flash\")"
   ]
  },
  {
   "cell_type": "markdown",
   "metadata": {},
   "source": [
    "<a id='section2'></a>\n",
    "## 2. Generate LLM Responses and Confidence Scores"
   ]
  },
  {
   "cell_type": "markdown",
   "metadata": {},
   "source": [
    "### `BlackBoxUQ()` - Generate LLM responses and compute consistency-based confidence scores for each response.\n",
    "\n",
    "![Sample Image](https://raw.githubusercontent.com/cvs-health/uqlm/develop/assets/images/black_box_graphic.png)\n",
    "\n",
    "#### 📋 Class Attributes\n",
    "\n",
    "<table style=\"border-collapse: collapse; width: 100%; border: 1px solid rgba(127, 127, 127, 0.2);\">\n",
    "  <tr>\n",
    "    <th style=\"background-color: rgba(200, 200, 200, 0.2); width: 20%; padding: 8px; text-align: left; border: 1px solid rgba(127, 127, 127, 0.2);\">Parameter</th>\n",
    "    <th style=\"background-color: rgba(200, 200, 200, 0.2); width: 25%; padding: 8px; text-align: left; border: 1px solid rgba(127, 127, 127, 0.2);\">Type & Default</th>\n",
    "    <th style=\"background-color: rgba(200, 200, 200, 0.2); width: 55%; padding: 8px; text-align: left; border: 1px solid rgba(127, 127, 127, 0.2);\">Description</th>\n",
    "  </tr>\n",
    "  <tr>\n",
    "    <td style=\"font-weight: bold; padding: 8px; border: 1px solid rgba(127, 127, 127, 0.2);\">llm</td>\n",
    "    <td style=\"padding: 8px; border: 1px solid rgba(127, 127, 127, 0.2);\">BaseChatModel<br><code>default=None</code></td>\n",
    "    <td style=\"padding: 8px; border: 1px solid rgba(127, 127, 127, 0.2);\">A langchain llm `BaseChatModel`. User is responsible for specifying temperature and other relevant parameters to the constructor of the provided `llm` object.</td>\n",
    "  </tr>\n",
    "  <tr>\n",
    "    <td style=\"font-weight: bold; padding: 8px; border: 1px solid rgba(127, 127, 127, 0.2);\">scorers</td>\n",
    "    <td style=\"padding: 8px; border: 1px solid rgba(127, 127, 127, 0.2);\">List[str]<br><code>default=None</code></td>\n",
    "    <td style=\"padding: 8px; border: 1px solid rgba(127, 127, 127, 0.2);\">Specifies which black box (consistency) scorers to include. Must be subset of ['semantic_negentropy', 'noncontradiction', 'exact_match', 'bert_score', 'cosine_sim']. If None, defaults to [\"semantic_negentropy\", \"noncontradiction\", \"exact_match\", \"cosine_sim\"]. Note that using \"bleurt\" is deprecated as of <code>v0.2.0</code>.</td>\n",
    "  </tr>    \n",
    "  <tr>\n",
    "    <td style=\"font-weight: bold; padding: 8px; border: 1px solid rgba(127, 127, 127, 0.2);\">device</td>\n",
    "    <td style=\"padding: 8px; border: 1px solid rgba(127, 127, 127, 0.2);\">str or torch.device<br><code>default=\"cpu\"</code></td>\n",
    "    <td style=\"padding: 8px; border: 1px solid rgba(127, 127, 127, 0.2);\">Specifies the device that NLI model use for prediction. Only applies to 'semantic_negentropy', 'noncontradiction' scorers. Pass a torch.device to leverage GPU.</td>\n",
    "  </tr>\n",
    "  <tr>\n",
    "    <td style=\"font-weight: bold; padding: 8px; border: 1px solid rgba(127, 127, 127, 0.2);\">use_best</td>\n",
    "    <td style=\"padding: 8px; border: 1px solid rgba(127, 127, 127, 0.2);\">bool<br><code>default=True</code></td>\n",
    "    <td style=\"padding: 8px; border: 1px solid rgba(127, 127, 127, 0.2);\">Specifies whether to swap the original response for the uncertainty-minimized response among all sampled responses based on semantic entropy clusters. Only used if `scorers` includes 'semantic_negentropy' or 'noncontradiction'.</td>\n",
    "  </tr>\n",
    "  <tr>\n",
    "    <td style=\"font-weight: bold; padding: 8px; border: 1px solid rgba(127, 127, 127, 0.2);\">system_prompt</td>\n",
    "    <td style=\"padding: 8px; border: 1px solid rgba(127, 127, 127, 0.2);\">str or None<br><code>default=\"You are a helpful assistant.\"</code></td>\n",
    "    <td style=\"padding: 8px; border: 1px solid rgba(127, 127, 127, 0.2);\">Optional argument for user to provide custom system prompt for the LLM.</td>\n",
    "  </tr>\n",
    "  <tr>\n",
    "    <td style=\"font-weight: bold; padding: 8px; border: 1px solid rgba(127, 127, 127, 0.2);\">max_calls_per_min</td>\n",
    "    <td style=\"padding: 8px; border: 1px solid rgba(127, 127, 127, 0.2);\">int<br><code>default=None</code></td>\n",
    "    <td style=\"padding: 8px; border: 1px solid rgba(127, 127, 127, 0.2);\">Specifies how many API calls to make per minute to avoid rate limit errors. By default, no limit is specified.</td>\n",
    "  </tr>\n",
    "  <tr>\n",
    "    <td style=\"font-weight: bold; padding: 8px; border: 1px solid rgba(127, 127, 127, 0.2);\">use_n_param</td>\n",
    "    <td style=\"padding: 8px; border: 1px solid rgba(127, 127, 127, 0.2);\">bool<br><code>default=False</code></td>\n",
    "    <td style=\"padding: 8px; border: 1px solid rgba(127, 127, 127, 0.2);\">Specifies whether to use <code>n</code> parameter for <code>BaseChatModel</code>. Not compatible with all <code>BaseChatModel</code> classes. If used, it speeds up the generation process substantially when <code>num_responses</code> is large.</td>\n",
    "  </tr>\n",
    "  <tr>\n",
    "    <td style=\"font-weight: bold; padding: 8px; border: 1px solid rgba(127, 127, 127, 0.2);\">postprocessor</td>\n",
    "    <td style=\"padding: 8px; border: 1px solid rgba(127, 127, 127, 0.2);\">callable<br><code>default=None</code></td>\n",
    "    <td style=\"padding: 8px; border: 1px solid rgba(127, 127, 127, 0.2);\">A user-defined function that takes a string input and returns a string. Used for postprocessing outputs.</td>\n",
    "  </tr>\n",
    "  <tr>\n",
    "    <td style=\"font-weight: bold; padding: 8px; border: 1px solid rgba(127, 127, 127, 0.2);\">sampling_temperature</td>\n",
    "    <td style=\"padding: 8px; border: 1px solid rgba(127, 127, 127, 0.2);\">float<br><code>default=1</code></td>\n",
    "    <td style=\"padding: 8px; border: 1px solid rgba(127, 127, 127, 0.2);\">The 'temperature' parameter for LLM to use when generating sampled LLM responses. Must be greater than 0.</td>\n",
    "  </tr>\n",
    "  <tr>\n",
    "    <td style=\"font-weight: bold; padding: 8px; border: 1px solid rgba(127, 127, 127, 0.2);\">nli_model_name</td>\n",
    "    <td style=\"padding: 8px; border: 1px solid rgba(127, 127, 127, 0.2);\">str<br><code>default=\"microsoft/deberta-large-mnli\"</code></td>\n",
    "    <td style=\"padding: 8px; border: 1px solid rgba(127, 127, 127, 0.2);\">Specifies which NLI model to use. Must be acceptable input to <code>AutoTokenizer.from_pretrained()</code> and <code>AutoModelForSequenceClassification.from_pretrained()</code>.</td>\n",
    "  </tr>\n",
    "  <tr>\n",
    "    <td style=\"font-weight: bold; padding: 8px; border: 1px solid rgba(127, 127, 127, 0.2);\">max_length</td>\n",
    "    <td style=\"padding: 8px; border: 1px solid rgba(127, 127, 127, 0.2);\">int<br><code>default=2000</code></td>\n",
    "    <td style=\"padding: 8px; border: 1px solid rgba(127, 127, 127, 0.2);\">Specifies the maximum allowed string length for LLM responses for NLI computation. Responses longer than this value will be truncated in NLI computations to avoid <code>OutOfMemoryError</code>.</td>\n",
    "  </tr>\n",
    "</table>\n",
    "\n",
    "#### 🔍 Parameter Groups\n",
    "\n",
    "<div style=\"display: flex; gap: 20px; margin-bottom: 20px\">\n",
    "  <div style=\"flex: 1; padding: 10px; background-color: rgba(0, 100, 200, 0.1); border-radius: 5px; border: 1px solid rgba(0, 100, 200, 0.2);\">\n",
    "    <p style=\"font-weight: bold\">🧠 LLM-Specific</p>\n",
    "    <ul>\n",
    "      <li><code>llm</code></li>\n",
    "      <li><code>system_prompt</code></li>\n",
    "      <li><code>sampling_temperature</code></li>\n",
    "    </ul>\n",
    "  </div>\n",
    "  <div style=\"flex: 1; padding: 10px; background-color: rgba(0, 200, 0, 0.1); border-radius: 5px; border: 1px solid rgba(0, 200, 0, 0.2);\">\n",
    "    <p style=\"font-weight: bold\">📊 Confidence Scores</p>\n",
    "    <ul>\n",
    "      <li><code>scorers</code></li>\n",
    "      <li><code>use_best</code></li>\n",
    "      <li><code>nli_model_name</code></li>\n",
    "      <li><code>postprocessor</code></li>\n",
    "    </ul>\n",
    "  </div>\n",
    "  <div style=\"flex: 1; padding: 10px; background-color: rgba(200, 150, 0, 0.1); border-radius: 5px; border: 1px solid rgba(200, 150, 0, 0.2);\">\n",
    "    <p style=\"font-weight: bold\">🖥️ Hardware</p>\n",
    "    <ul>\n",
    "      <li><code>device</code></li>\n",
    "    </ul>\n",
    "  </div>\n",
    "  <div style=\"flex: 1; padding: 10px; background-color: rgba(200, 0, 200, 0.1); border-radius: 5px; border: 1px solid rgba(200, 0, 200, 0.2);\">\n",
    "    <p style=\"font-weight: bold\">⚡ Performance</p>\n",
    "    <ul>\n",
    "      <li><code>max_calls_per_min</code></li>\n",
    "      <li><code>use_n_param</code></li>\n",
    "    </ul>\n",
    "  </div>\n",
    "</div>\n",
    "\n",
    "#### 💻 Usage Examples\n",
    "\n",
    "```python\n",
    "# Basic usage with default parameters\n",
    "bbuq = BlackBoxUQ(llm=llm)\n",
    "\n",
    "# Using GPU acceleration, default scorers\n",
    "bbuq = BlackBoxUQ(llm=llm, device=torch.device(\"cuda\"))\n",
    "\n",
    "# Custom scorer list\n",
    "bbuq = BlackBoxUQ(llm=llm, scorers=[\"semantic_negentropy\", \"exact_match\", \"cosine_sim\"])\n",
    "\n",
    "# High-throughput configuration with rate limiting\n",
    "bbuq = BlackBoxUQ(llm=llm, max_calls_per_min=200, use_n_param=True) \n",
    "```"
   ]
  },
  {
   "cell_type": "code",
   "execution_count": 5,
   "metadata": {
    "tags": []
   },
   "outputs": [
    {
     "name": "stdout",
     "output_type": "stream",
     "text": [
      "Using cuda device\n"
     ]
    }
   ],
   "source": [
    "import torch\n",
    "\n",
    "# Set the torch device\n",
    "if torch.cuda.is_available():  # NVIDIA GPU\n",
    "    device = torch.device(\"cuda\")\n",
    "elif torch.backends.mps.is_available():  # macOS\n",
    "    device = torch.device(\"mps\")\n",
    "else:\n",
    "    device = torch.device(\"cpu\")  # CPU\n",
    "print(f\"Using {device.type} device\")"
   ]
  },
  {
   "cell_type": "code",
   "execution_count": 6,
   "metadata": {
    "tags": []
   },
   "outputs": [
    {
     "name": "stderr",
     "output_type": "stream",
     "text": [
      "Some weights of the model checkpoint at microsoft/deberta-large-mnli were not used when initializing DebertaForSequenceClassification: ['config']\n",
      "- This IS expected if you are initializing DebertaForSequenceClassification from the checkpoint of a model trained on another task or with another architecture (e.g. initializing a BertForSequenceClassification model from a BertForPreTraining model).\n",
      "- This IS NOT expected if you are initializing DebertaForSequenceClassification from the checkpoint of a model that you expect to be exactly identical (initializing a BertForSequenceClassification model from a BertForSequenceClassification model).\n"
     ]
    }
   ],
   "source": [
    "bbuq = BlackBoxUQ(llm=llm, max_calls_per_min=250, device=device, scorers=[\"semantic_negentropy\", \"exact_match\", \"cosine_sim\"])"
   ]
  },
  {
   "cell_type": "markdown",
   "metadata": {},
   "source": [
    "### 🔄 Class Methods\n",
    "\n",
    "<table style=\"border-collapse: collapse; width: 100%; border: 1px solid rgba(127, 127, 127, 0.2);\">\n",
    "  <tr>\n",
    "    <th style=\"background-color: rgba(200, 200, 200, 0.2); width: 25%; padding: 8px; text-align: left; border: 1px solid rgba(127, 127, 127, 0.2);\">Method</th>\n",
    "    <th style=\"background-color: rgba(200, 200, 200, 0.2); width: 75%; padding: 8px; text-align: left; border: 1px solid rgba(127, 127, 127, 0.2);\">Description & Parameters</th>\n",
    "  </tr>\n",
    "  <tr>\n",
    "    <td style=\"font-weight: bold; vertical-align: top; padding: 8px; border: 1px solid rgba(127, 127, 127, 0.2);\">BlackBoxUQ.generate_and_score</td>\n",
    "    <td style=\"padding: 8px; border: 1px solid rgba(127, 127, 127, 0.2);\">\n",
    "      <p>Generate LLM responses, sampled LLM (candidate) responses, and compute confidence scores for the provided prompts.</p>\n",
    "      <p><strong>Parameters:</strong></p>\n",
    "      <ul>\n",
    "        <li><code>prompts</code> - (<strong>list of str</strong>) A list of input prompts for the model.</li>\n",
    "        <li><code>num_responses</code> - (<strong>int, default=5</strong>) The number of sampled responses used to compute consistency.</li>\n",
    "        <li><code>progress_bar</code> - (<strong>bool, default=True</strong>) If True, displays a progress bar while generating and scoring responses.</li>        \n",
    "      </ul>\n",
    "      <p><strong>Returns:</strong> <code>UQResult</code> containing data (prompts, responses, sampled responses, and confidence scores) and metadata</p>\n",
    "      <div style=\"background-color: rgba(0, 200, 0, 0.1); padding: 8px; border-radius: 3px; margin-top: 10px; border: 1px solid rgba(0, 200, 0, 0.2); margin-right: 5px; box-sizing: border-box; width: 100%;\">\n",
    "        <strong>💡 Best For:</strong> Complete end-to-end uncertainty quantification when starting with prompts.\n",
    "      </div>\n",
    "    </td>\n",
    "  </tr>\n",
    "  <tr>\n",
    "    <td style=\"font-weight: bold; vertical-align: top; padding: 8px; border: 1px solid rgba(127, 127, 127, 0.2);\">BlackBoxUQ.score</td>\n",
    "    <td style=\"padding: 8px; border: 1px solid rgba(127, 127, 127, 0.2);\">\n",
    "      <p>Compute confidence scores on provided LLM responses. Should only be used if responses and sampled responses are already generated.</p>\n",
    "      <p><strong>Parameters:</strong></p>\n",
    "      <ul>\n",
    "        <li><code>responses</code> - (<strong>list of str</strong>) A list of LLM responses for the prompts.</li>\n",
    "        <li><code>sampled_responses</code> - (<strong>list of list of str</strong>) A list of lists of sampled LLM responses for each prompt. These will be used to compute consistency scores by comparing to the corresponding response from <code>responses</code>.</li>\n",
    "        <li><code>progress_bar</code> - (<strong>bool, default=True</strong>) If True, displays a progress bar while scoring responses.</li>  \n",
    "      </ul>\n",
    "      <p><strong>Returns:</strong> <code>UQResult</code> containing data (responses, sampled responses, and confidence scores) and metadata</p>\n",
    "      <div style=\"background-color: rgba(0, 200, 0, 0.1); padding: 8px; border-radius: 3px; margin-top: 10px; border: 1px solid rgba(0, 200, 0, 0.2); margin-right: 5px; box-sizing: border-box; width: 100%;\">\n",
    "        <strong>💡 Best For:</strong> Computing uncertainty scores when responses are already generated elsewhere.\n",
    "      </div>\n",
    "    </td>\n",
    "  </tr>\n",
    "</table>"
   ]
  },
  {
   "cell_type": "code",
   "execution_count": 7,
   "metadata": {
    "tags": []
   },
   "outputs": [
    {
     "data": {
      "application/vnd.jupyter.widget-view+json": {
       "model_id": "10b2197189df46bfa8237b1bcf1bcfc6",
       "version_major": 2,
       "version_minor": 0
      },
      "text/plain": [
       "Output()"
      ]
     },
     "metadata": {},
     "output_type": "display_data"
    },
    {
     "data": {
      "text/html": [
       "<pre style=\"white-space:pre;overflow-x:auto;line-height:normal;font-family:Menlo,'DejaVu Sans Mono',consolas,'Courier New',monospace\"></pre>\n"
      ],
      "text/plain": []
     },
     "metadata": {},
     "output_type": "display_data"
    }
   ],
   "source": [
    "results = await bbuq.generate_and_score(\n",
    "    prompts=prompts,\n",
<<<<<<< HEAD
    "    num_responses=10,  # for lower cost and latency, use smaller value of num_responses\n",
=======
    "    num_responses=5,  # for lower cost and latency, use smaller value of num_responses\n",
>>>>>>> 3aa40ebf
    ")\n",
    "\n",
    "# # alternative approach: directly score if responses already generated\n",
    "# results = bbuq.score(responses=responses, sampled_responses=sampled_responses, show_progress_bars=True)"
   ]
  },
  {
   "cell_type": "code",
   "execution_count": 8,
   "metadata": {
    "tags": []
   },
   "outputs": [
    {
     "data": {
      "text/html": [
       "<div>\n",
       "<style scoped>\n",
       "    .dataframe tbody tr th:only-of-type {\n",
       "        vertical-align: middle;\n",
       "    }\n",
       "\n",
       "    .dataframe tbody tr th {\n",
       "        vertical-align: top;\n",
       "    }\n",
       "\n",
       "    .dataframe thead th {\n",
       "        text-align: right;\n",
       "    }\n",
       "</style>\n",
       "<table border=\"1\" class=\"dataframe\">\n",
       "  <thead>\n",
       "    <tr style=\"text-align: right;\">\n",
       "      <th></th>\n",
       "      <th>response</th>\n",
       "      <th>sampled_responses</th>\n",
       "      <th>prompt</th>\n",
       "      <th>exact_match</th>\n",
       "      <th>cosine_sim</th>\n",
       "      <th>semantic_negentropy</th>\n",
       "    </tr>\n",
       "  </thead>\n",
       "  <tbody>\n",
       "    <tr>\n",
       "      <th>0</th>\n",
       "      <td>72\\n</td>\n",
       "      <td>[72\\n, 72\\n, 72\\n, 72\\n, 72\\n]</td>\n",
       "      <td>When you solve this math problem only return t...</td>\n",
       "      <td>1.0</td>\n",
       "      <td>1.000000</td>\n",
       "      <td>1.000000</td>\n",
       "    </tr>\n",
       "    <tr>\n",
       "      <th>1</th>\n",
       "      <td>$10\\n</td>\n",
       "      <td>[$10\\n, $10\\n, $10\\n, $10\\n, $10\\n]</td>\n",
       "      <td>When you solve this math problem only return t...</td>\n",
       "      <td>1.0</td>\n",
       "      <td>1.000000</td>\n",
       "      <td>1.000000</td>\n",
       "    </tr>\n",
       "    <tr>\n",
       "      <th>2</th>\n",
       "      <td>25\\n</td>\n",
       "      <td>[25\\n, 25\\n, 25\\n, 25\\n, 25\\n]</td>\n",
       "      <td>When you solve this math problem only return t...</td>\n",
       "      <td>1.0</td>\n",
       "      <td>1.000000</td>\n",
       "      <td>1.000000</td>\n",
       "    </tr>\n",
       "    <tr>\n",
       "      <th>3</th>\n",
       "      <td>30\\n</td>\n",
       "      <td>[36\\n, 30\\n, 30\\n, 30\\n, 30\\n]</td>\n",
       "      <td>When you solve this math problem only return t...</td>\n",
       "      <td>0.8</td>\n",
       "      <td>0.973574</td>\n",
       "      <td>0.748537</td>\n",
       "    </tr>\n",
       "    <tr>\n",
       "      <th>4</th>\n",
       "      <td>312\\n</td>\n",
       "      <td>[156\\n, 156\\n, 312\\n, 312\\n, 720\\n]</td>\n",
       "      <td>When you solve this math problem only return t...</td>\n",
       "      <td>0.4</td>\n",
       "      <td>0.856426</td>\n",
       "      <td>0.435525</td>\n",
       "    </tr>\n",
       "  </tbody>\n",
       "</table>\n",
       "</div>"
      ],
      "text/plain": [
       "  response                    sampled_responses  \\\n",
       "0     72\\n       [72\\n, 72\\n, 72\\n, 72\\n, 72\\n]   \n",
       "1    $10\\n  [$10\\n, $10\\n, $10\\n, $10\\n, $10\\n]   \n",
       "2     25\\n       [25\\n, 25\\n, 25\\n, 25\\n, 25\\n]   \n",
       "3     30\\n       [36\\n, 30\\n, 30\\n, 30\\n, 30\\n]   \n",
       "4    312\\n  [156\\n, 156\\n, 312\\n, 312\\n, 720\\n]   \n",
       "\n",
       "                                              prompt  exact_match  cosine_sim  \\\n",
       "0  When you solve this math problem only return t...          1.0    1.000000   \n",
       "1  When you solve this math problem only return t...          1.0    1.000000   \n",
       "2  When you solve this math problem only return t...          1.0    1.000000   \n",
       "3  When you solve this math problem only return t...          0.8    0.973574   \n",
       "4  When you solve this math problem only return t...          0.4    0.856426   \n",
       "\n",
       "   semantic_negentropy  \n",
       "0             1.000000  \n",
       "1             1.000000  \n",
       "2             1.000000  \n",
       "3             0.748537  \n",
       "4             0.435525  "
      ]
     },
     "execution_count": 8,
     "metadata": {},
     "output_type": "execute_result"
    }
   ],
   "source": [
    "result_df = results.to_df()\n",
    "result_df.head(5)"
   ]
  },
  {
   "cell_type": "markdown",
   "metadata": {},
   "source": [
    "<a id='section3'></a>\n",
    "## 3. Evaluate Hallucination Detection Performance"
   ]
  },
  {
   "cell_type": "markdown",
   "metadata": {},
   "source": [
    "To evaluate hallucination detection performance, we 'grade' the responses against an answer key. Note the `math_postprocessor` is specific to our use case (math questions). **If you are using your own prompts/questions, update the grading method accordingly**."
   ]
  },
  {
   "cell_type": "code",
   "execution_count": 13,
   "metadata": {
    "tags": []
   },
   "outputs": [
    {
     "data": {
      "text/html": [
       "<div>\n",
       "<style scoped>\n",
       "    .dataframe tbody tr th:only-of-type {\n",
       "        vertical-align: middle;\n",
       "    }\n",
       "\n",
       "    .dataframe tbody tr th {\n",
       "        vertical-align: top;\n",
       "    }\n",
       "\n",
       "    .dataframe thead th {\n",
       "        text-align: right;\n",
       "    }\n",
       "</style>\n",
       "<table border=\"1\" class=\"dataframe\">\n",
       "  <thead>\n",
       "    <tr style=\"text-align: right;\">\n",
       "      <th></th>\n",
       "      <th>response</th>\n",
       "      <th>sampled_responses</th>\n",
       "      <th>prompt</th>\n",
       "      <th>exact_match</th>\n",
       "      <th>cosine_sim</th>\n",
       "      <th>semantic_negentropy</th>\n",
       "      <th>answer</th>\n",
       "      <th>response_correct</th>\n",
       "    </tr>\n",
       "  </thead>\n",
       "  <tbody>\n",
       "    <tr>\n",
       "      <th>0</th>\n",
       "      <td>72\\n</td>\n",
       "      <td>[72\\n, 72\\n, 72\\n, 72\\n, 72\\n]</td>\n",
       "      <td>When you solve this math problem only return t...</td>\n",
       "      <td>1.0</td>\n",
       "      <td>1.000000</td>\n",
       "      <td>1.000000</td>\n",
       "      <td>72</td>\n",
       "      <td>True</td>\n",
       "    </tr>\n",
       "    <tr>\n",
       "      <th>1</th>\n",
       "      <td>$10\\n</td>\n",
       "      <td>[$10\\n, $10\\n, $10\\n, $10\\n, $10\\n]</td>\n",
       "      <td>When you solve this math problem only return t...</td>\n",
       "      <td>1.0</td>\n",
       "      <td>1.000000</td>\n",
       "      <td>1.000000</td>\n",
       "      <td>10</td>\n",
       "      <td>True</td>\n",
       "    </tr>\n",
       "    <tr>\n",
       "      <th>2</th>\n",
       "      <td>25\\n</td>\n",
       "      <td>[25\\n, 25\\n, 25\\n, 25\\n, 25\\n]</td>\n",
       "      <td>When you solve this math problem only return t...</td>\n",
       "      <td>1.0</td>\n",
       "      <td>1.000000</td>\n",
       "      <td>1.000000</td>\n",
       "      <td>5</td>\n",
       "      <td>False</td>\n",
       "    </tr>\n",
       "    <tr>\n",
       "      <th>3</th>\n",
       "      <td>30\\n</td>\n",
       "      <td>[30\\n, 30\\n, 30\\n, 36\\n, 30\\n]</td>\n",
       "      <td>When you solve this math problem only return t...</td>\n",
       "      <td>0.8</td>\n",
       "      <td>0.973574</td>\n",
       "      <td>0.748537</td>\n",
       "      <td>42</td>\n",
       "      <td>False</td>\n",
       "    </tr>\n",
       "    <tr>\n",
       "      <th>4</th>\n",
       "      <td>156\\n</td>\n",
       "      <td>[156\\n, 312\\n, 156\\n, 156\\n, 156\\n]</td>\n",
       "      <td>When you solve this math problem only return t...</td>\n",
       "      <td>0.8</td>\n",
       "      <td>0.953118</td>\n",
       "      <td>0.748537</td>\n",
       "      <td>624</td>\n",
       "      <td>False</td>\n",
       "    </tr>\n",
       "  </tbody>\n",
       "</table>\n",
       "</div>"
      ],
      "text/plain": [
       "  response                    sampled_responses  \\\n",
       "0     72\\n       [72\\n, 72\\n, 72\\n, 72\\n, 72\\n]   \n",
       "1    $10\\n  [$10\\n, $10\\n, $10\\n, $10\\n, $10\\n]   \n",
       "2     25\\n       [25\\n, 25\\n, 25\\n, 25\\n, 25\\n]   \n",
       "3     30\\n       [30\\n, 30\\n, 30\\n, 36\\n, 30\\n]   \n",
       "4    156\\n  [156\\n, 312\\n, 156\\n, 156\\n, 156\\n]   \n",
       "\n",
       "                                              prompt  exact_match  cosine_sim  \\\n",
       "0  When you solve this math problem only return t...          1.0    1.000000   \n",
       "1  When you solve this math problem only return t...          1.0    1.000000   \n",
       "2  When you solve this math problem only return t...          1.0    1.000000   \n",
       "3  When you solve this math problem only return t...          0.8    0.973574   \n",
       "4  When you solve this math problem only return t...          0.8    0.953118   \n",
       "\n",
       "   semantic_negentropy answer  response_correct  \n",
       "0             1.000000     72              True  \n",
       "1             1.000000     10              True  \n",
       "2             1.000000      5             False  \n",
       "3             0.748537     42             False  \n",
       "4             0.748537    624             False  "
      ]
     },
     "execution_count": 13,
     "metadata": {},
     "output_type": "execute_result"
    }
   ],
   "source": [
    "# Populate correct answers\n",
<<<<<<< HEAD
    "result_df[\"answer\"] = svamp.answer\n",
    "\n",
    "# Grade responses against correct answers\n",
    "result_df[\"response_correct\"] = [math_postprocessor(r) == a for r, a in zip(result_df[\"response\"], svamp[\"answer\"])]\n",
=======
    "result_df[\"answer\"] = gsm8k.answer\n",
    "\n",
    "# Grade responses against correct answers\n",
    "result_df[\"response_correct\"] = [math_postprocessor(r) == a for r, a in zip(result_df[\"response\"], gsm8k[\"answer\"])]\n",
>>>>>>> 3aa40ebf
    "result_df.head(5)"
   ]
  },
  {
   "cell_type": "code",
   "execution_count": 14,
   "metadata": {
    "tags": []
   },
   "outputs": [
    {
     "name": "stdout",
     "output_type": "stream",
     "text": [
      "Baseline LLM accuracy: 0.36\n"
     ]
    }
   ],
   "source": [
    "print(f\"\"\"Baseline LLM accuracy: {np.mean(result_df[\"response_correct\"])}\"\"\")"
   ]
  },
  {
   "cell_type": "markdown",
   "metadata": {},
   "source": [
    "#### 3.1 Filtered LLM Accuracy Evaluation"
   ]
  },
  {
   "cell_type": "markdown",
   "metadata": {},
   "source": [
    "Here, we explore ‘filtered accuracy’ as a metric for evaluating the performance of our confidence scores. Filtered accuracy measures the change in LLM performance when responses with confidence scores below a specified threshold are excluded. By adjusting the confidence score threshold, we can observe how the accuracy of the LLM improves as less certain responses are filtered out.\n",
    "\n",
    "We will plot the filtered accuracy across various confidence score thresholds to visualize the relationship between confidence and LLM accuracy. This analysis helps in understanding the trade-off between response coverage (measured by sample size below) and LLM accuracy, providing insights into the reliability of the LLM’s outputs. We conduct this analysis separately for each of our scorers. "
   ]
  },
  {
   "cell_type": "code",
   "execution_count": 15,
   "metadata": {
    "tags": []
   },
   "outputs": [
    {
     "data": {
      "image/png": "iVBORw0KGgoAAAANSUhEUgAAAj8AAAHECAYAAADWEUtwAAAAOXRFWHRTb2Z0d2FyZQBNYXRwbG90bGliIHZlcnNpb24zLjkuNCwgaHR0cHM6Ly9tYXRwbG90bGliLm9yZy8ekN5oAAAACXBIWXMAAA9hAAAPYQGoP6dpAAB2UUlEQVR4nO3dd3zM9x8H8Ndl7xiRJZEQmxCj9qxNNUZrFLFbStUsau+9qogqMYsqRVG0qbT2ji0kEhGSiCALSdx9fn/cL8fJvKzvXe71fDzu0e99vuv9uVyat8/3M2RCCAEiIiIiPWEgdQBEREREhYnJDxEREekVJj9ERESkV5j8EBERkV5h8kNERER6hckPERER6RUmP0RERKRXmPwQERGRXmHyQ0RERHqFyQ9RESWTybB//36pw9BqM2fOhJeXl9RhUC6EhYVBJpMhMDCwUO8bEBAAmUyGly9f5uk62f1+SlU/fcHkh/LNgAED0KVLl0z3u7u7Y+XKlRnuS/tFNzQ0xOPHj9X2RUZGwsjICDKZDGFhYdnGsXPnThgaGmLEiBEaRE9FXUZ/bMaPHw9/f39pApJQdr+rUnN3d4dMJsv0NWDAAKlDJB3H5Ie0SunSpbF161a1si1btqB06dI5vsbGjRvx3XffYefOnXjz5k1+h6iRlJQUSe9PWbOyskLJkiWlDkNrpaamSnLfixcvIjIyEpGRkdi7dy8AICgoSFW2atWqXF1XLpdDoVDkZ6iko5j8kFbp378//Pz81Mr8/PzQv3//HJ0fGhqKM2fOYNKkSahYsSL27duX7phNmzahWrVqMDU1hZOTE0aOHKna9/LlS3z11VdwcHCAmZkZqlevjkOHDgHI+BHJypUr4e7urnqf9i/qefPmwdnZGZUqVQIAbNu2DXXr1oW1tTUcHR3xxRdf4OnTp2rXunXrFj755BPY2NjA2toaTZs2RUhICP777z8YGxsjKipK7fjRo0ejadOmWX4ekZGR6NChA8zNzVGuXDn89ttvqn0ff/yxWt0BICYmBiYmJpm2hly7dg0tW7aEtbU1bGxsUKdOHVy6dEm1/9SpU2jatCnMzc3h6uqKUaNGISkpSbXf3d0dc+fOhY+PD6ysrODm5oaDBw8iJiYG3t7esLKyQo0aNdSuGRsbi969e6N06dKwsLCAp6cndu7cqRZXixYtMGrUKHz33XcoUaIEHB0dMXPmTLX7AkDXrl0hk8lU7zP6mWb1/ciKTCbDzz//jK5du8LCwgIVKlTAwYMH1Y65efMmOnToACsrKzg4OKBfv3549uyZan9CQgL69OkDS0tLODk5YcWKFWjRogVGjx6tOiY5ORnjx49H6dKlYWlpifr16yMgIEC1f/PmzShWrBiOHTuGKlWqwMrKCu3bt0dkZKSqzlu2bMGBAwdULSkBAQGq1tfdu3ejefPmMDMzw44dO6BQKDB79my4uLjA1NQUXl5eOHr0qOp+aeft2rULjRo1Uv3e/PvvvwAAIQTKly+PpUuXqn0WgYGBkMlkCA4OTvdZlipVCo6OjnB0dESJEiUAAPb29qoyW1tb1bEPHjxAy5YtYWFhgZo1a+Ls2bPpPouDBw+iatWqMDU1RXh4eLaf4cOHD9G5c2cUL14clpaWqFatGo4cOaIW4+XLl1G3bl1YWFigUaNGCAoKUtu/bt06eHh4wMTEBJUqVcK2bdvS1fN9Fy5cQK1atWBmZoa6devi6tWrWR5PeSSI8kn//v2Ft7d3pvvd3NzEihUrMtwXGhoqAIgLFy4IOzs7cfLkSSGEECdPnhSlSpUSFy5cEABEaGholjFMmzZNfPbZZ0IIIVavXi0+/vhjtf1r164VZmZmYuXKlSIoKEhcuHBBFZNcLhcNGjQQ1apVE8ePHxchISHijz/+EEeOHBFCCDFjxgxRs2ZNteutWLFCuLm5qX0GVlZWol+/fuLmzZvi5s2bQgghNm7cKI4cOSJCQkLE2bNnRcOGDUWHDh1U50VERIgSJUqIbt26iYsXL4qgoCCxadMmcffuXSGEEBUrVhSLFy9WHZ+SkiLs7OzEpk2bMv0sAIiSJUuKDRs2iKCgIDF16lRhaGgobt++LYQQYseOHaJ48eLizZs3qnOWL18u3N3dhUKhyPCa1apVE3379hV37twR9+7dE7/++qsIDAwUQggRHBwsLC0txYoVK8S9e/fE6dOnRa1atcSAAQNU57u5uYkSJUoIX19fce/ePTF8+HBhY2Mj2rdvL3799VcRFBQkunTpIqpUqaKKISIiQixZskRcvXpVhISEiB9++EEYGhqK8+fPq67bvHlzYWNjI2bOnCnu3bsntmzZImQymTh+/LgQQoinT58KAMLPz09ERkaKp0+fZvgzzer7kR0AwsXFRfzyyy/i/v37YtSoUcLKykrExsYKIYR48eKFKFWqlJg8ebK4c+eOuHLlimjTpo1o2bKl6hpDhgwRbm5u4u+//xY3btwQXbt2FdbW1uLbb79VO6ZRo0biv//+E8HBwWLJkiXC1NRU3Lt3TwghhJ+fnzA2NhatW7cWFy9eFJcvXxZVqlQRX3zxhRBCiISEBNGjRw/Rvn17ERkZKSIjI0VycrLqd9Dd3V3s3btXPHjwQDx58kQsX75c2NjYiJ07d4q7d++K7777ThgbG6vul3aei4uL+O2338Tt27fFkCFDhLW1tXj27JkQQoh58+aJqlWrqn1eo0aNEs2aNcv2cz1x4oQAIF68eKFWnnbfypUri0OHDomgoCDx2WefCTc3N5Gamqr2WTRq1EicPn1a3L17VyQlJWX7GXbq1Em0adNGXL9+XfX/gX///Vctnvr164uAgABx69Yt0bRpU9GoUSNVbPv27RPGxsZizZo1IigoSCxbtkwYGhqKf/75R+378vvvv6t+JqVKlRJffPGFuHnzpvjjjz9EuXLlBABx9erVbD8j0hyTH8o3+ZH8XL16VYwePVoMHDhQCCHEwIEDxZgxY8TVq1ezTX7kcrlwdXUV+/fvF0IIERMTI0xMTMSDBw9Uxzg7O4spU6ZkeP6xY8eEgYGBCAoKynB/TpMfBwcHkZycnGmcQghx8eJFAUAkJCQIIYSYPHmyKFu2rEhJScnw+EWLFokqVaqo3u/du1dYWVmJxMTETO8BQAwbNkytrH79+mL48OFCCCFev34tihcvLnbv3q3aX6NGDTFz5sxMr2ltbS02b96c4b7BgweLL7/8Uq3s5MmTwsDAQLx+/VoIofwO9O3bV7U/MjJSABDTpk1TlZ09e1YAEJGRkZnG0alTJzFu3DjV++bNm4smTZqoHfPRRx+JiRMnqt6//8cmzYc/06y+H9kBIKZOnap6n5iYKACIP//8UwghxJw5c0Tbtm3Vznn06JEAIIKCgkR8fLwwNjYWe/bsUe1/+fKlsLCwUCU/Dx8+FIaGhuLx48dq12nVqpWYPHmyEEL5Bx+ACA4OVu1fs2aNcHBwUL3P6Hc17Xdw5cqVauXOzs5i3rx5amUfffSR+Prrr9XOW7hwoWp/amqqcHFxEYsWLRJCCPH48WO1hDUtec/su/S+7JKfn3/+WVV269YtAUDcuXNH7bNIS9CFyNln6OnpmenvQVo8f//9t6rs8OHDAoDqe96oUSMxdOhQtfM+//xz0bFjR9X797+P69evFyVLllSdL4QQ69atY/JTgPjYi7TOoEGDsGfPHkRFRWHPnj0YNGhQjs7766+/kJSUhI4dOwIA7Ozs0KZNG2zatAkA8PTpUzx58gStWrXK8PzAwEC4uLigYsWKeYrf09MTJiYmamWXL19G586dUaZMGVhbW6N58+YAgPDwcNW9mzZtCmNj4wyvOWDAAAQHB+PcuXMAlM35PXr0gKWlZZaxNGzYMN37O3fuAADMzMzQr18/1edz5coV3Lx5M8vOpGPHjsWQIUPQunVrLFy4ECEhIap9165dw+bNm2FlZaV6tWvXDgqFAqGhoarjatSoodp2cHAAoPzMPixLeywol8sxZ84ceHp6okSJErCyssKxY8dUn11G1wUAJyendI8Ws5Ld9yMn3o/B0tISNjY2qhiuXbuGEydOqH0+lStXBgCEhITgwYMHSE1NRb169VTXsLW1VT06BYAbN25ALpejYsWKatf5999/1X4WFhYW8PDwUL3X5LOoW7euajs+Ph5PnjxB48aN1Y5p3Lix6nuU5v3vmpGREerWras6xtnZGZ06dVJ91/744w8kJyfj888/z1FMWXn/M3dycgIAtbqamJioHZOTz3DUqFGYO3cuGjdujBkzZuD69esa3ffOnTs5+szS3LlzBzVq1ICZmZmq7MPfXcpfRlIHQPQhT09PVK5cGb1790aVKlVQvXr1HA333LhxI54/fw5zc3NVmUKhwPXr1zFr1iy18oxkt9/AwABCCLWyjDqEfpiQJCUloV27dmjXrh127NiBUqVKITw8HO3atVN1iM7u3vb29ujcuTP8/PxQtmxZ/Pnnn2p9FHJryJAh8PLyQkREBPz8/PDxxx/Dzc0t0+NnzpyJL774AocPH8aff/6JGTNmYNeuXejatSsSExPx1VdfYdSoUenOK1OmjGr7/QRPJpNlWpbWMXXJkiVYtWoVVq5cCU9PT1haWmL06NHpOpN/mDjKZDKNOrdm9zPIiaxiSExMROfOnbFo0aJ05zk5OWXY9+VDiYmJMDQ0xOXLl2FoaKi2z8rKKss4PvzuZia7hDq3hgwZgn79+mHFihXw8/NDz549YWFhkefrZvXdAZQ/17RyIGef4ZAhQ9CuXTscPnwYx48fx4IFC7Bs2TJ88803Ob4vaTe2/JBWGjRoEAICAnLc6hMbG4sDBw5g165dCAwMVL2uXr2KFy9e4Pjx47C2toa7u3umnXlr1KiBiIgI3Lt3L8P9pUqVQlRUlNofkZwkZXfv3kVsbCwWLlyIpk2bonLlyun+FV6jRg2cPHkyy9E1Q4YMwe7du/HTTz/Bw8Mj3b8sM5LWUvT++ypVqqjee3p6om7dutiwYQN++eWXHH3eFStWxJgxY3D8+HF069ZN1UG9du3auH37NsqXL5/u9WFLmCZOnz4Nb29v9O3bFzVr1kS5cuUy/RllxdjYGHK5PNP92X0/8qp27dq4desW3N3d030+lpaWKFeuHIyNjXHx4kXVOXFxcWp1rVWrFuRyOZ4+fZruGo6OjjmOxcTEJMvPIo2NjQ2cnZ1x+vRptfLTp0+jatWqamXvf9fevn2Ly5cvq33XOnbsCEtLS6xbtw5Hjx7N8e92fsvpZ+jq6ophw4Zh3759GDduHDZs2JDje1SpUiVHn9n7x1+/fl1tdOqHv7uUv5j8UL6Ki4tTSz4CAwPx6NEj1f7Hjx+n2//ixYt01xk6dChiYmIwZMiQHN1327ZtKFmyJHr06IHq1aurXjVr1kTHjh2xceNGAMqWi2XLluGHH37A/fv3ceXKFaxevRoA0Lx5czRr1gzdu3fHX3/9hdDQUPz555+qkS0tWrRATEwMFi9ejJCQEKxZswZ//vlntrGVKVMGJiYmWL16NR48eICDBw9izpw5aseMHDkS8fHx6NWrFy5duoT79+9j27ZtaiNI2rVrBxsbG8ydOxcDBw7M0eeyZ88ebNq0Cffu3cOMGTNw4cKFdKOXhgwZgoULF0IIga5du2Z6rdevX2PkyJEICAjAw4cPcfr0aVy8eFH1B27ixIk4c+YMRo4cicDAQNy/fx8HDhzI8WipzFSoUAF//fUXzpw5gzt37uCrr75CdHS0xtdJS2yioqIy/M4BWX8/8mrEiBF4/vw5evfujYsXLyIkJATHjh3DwIEDIZfLYW1tjf79+2PChAk4ceIEbt26hcGDB8PAwEDVslCxYkX06dMHPj4+2LdvH0JDQ3HhwgUsWLAAhw8f1uizuH79OoKCgvDs2bMsk+4JEyZg0aJF2L17N4KCgjBp0iQEBgbi22+/VTtuzZo1+P3333H37l2MGDECL168UEtwDA0NMWDAAEyePBkVKlSQ7LFOTj7D0aNH49ixYwgNDcWVK1dw4sQJtUQuOxMmTMDmzZuxbt063L9/H8uXL8e+ffswfvz4DI//4osvIJPJMHToUNy+fRtHjhxJNzqO8pm0XY6oKOnfv78AkO41ePBgIYSys2tG+7dt26bW4Tkj2XV49vT0VHXA/NDu3buFiYmJiImJEUII4evrKypVqiSMjY2Fk5OT+Oabb1THxsbGioEDB4qSJUsKMzMzUb16dXHo0CHV/nXr1glXV1dhaWkpfHx8xLx589J1eM6o0/cvv/wi3N3dhampqWjYsKE4ePBguvpeu3ZNtG3bVlhYWAhra2vRtGlTERISonadadOmCUNDQ/HkyZMM6/o+AGLNmjWiTZs2wtTUVLi7u6t1bk6TkJAgLCwsMv380iQnJ4tevXoJV1dXYWJiIpydncXIkSPVOmleuHBBtGnTRlhZWQlLS0tRo0YNtc6yGXV6xwcdkT/8LsTGxgpvb29hZWUl7O3txdSpU4WPj4/a59y8eXO1EVFCCOHt7S369++ven/w4EFRvnx5YWRkpPqZZdSJPavvR1Y+rIcQQtja2go/Pz/V+3v37omuXbuKYsWKCXNzc1G5cmUxevRo1ci2+Ph48cUXXwgLCwvh6Ogoli9fLurVqycmTZqkukZKSoqYPn26cHd3V8XYtWtXcf36dSGEspOvra2tWhy///67eP9/90+fPlX9nACIEydOZPo7KJfLxcyZM0Xp0qWFsbGxqFmzpqoTtxDvfl6//PKLqFevnjAxMRFVq1ZVG9mUJiQkRABQG7mYnew6PL8f74sXL1T1yeyzECL7z3DkyJHCw8NDmJqailKlSol+/fqpRq5lFE9G/39au3atKFeunDA2NhYVK1YUW7duVYvhw+/L2bNnRc2aNYWJiYnw8vISe/fuZYfnAiQTIocPgolIcoMHD0ZMTEy6+WPyIiwsDB4eHrh48SJq166db9elvEtKSkLp0qWxbNkyDB48WOpwMhQWFoayZcvi6tWr2S4VcvLkSbRq1QqPHj1SdWwnkgI7PBPpgLi4ONy4cQO//PJLviU+qampiI2NxdSpU9GgQQMmPlrg6tWruHv3LurVq4e4uDjMnj0bAODt7S1xZHmTnJyMmJgYzJw5E59//jkTH5Ic+/wQ6QBvb2+0bdsWw4YNQ5s2bfLlmqdPn4aTkxMuXrwIX1/ffLlmUbVjxw61YdHvv6pVq5av91q6dClq1qyJ1q1bIykpCSdPnoSdnV2+3qOw7dy5E25ubnj58iUWL14sdThE4GMvIqJsJCQkZNrJ2tjYOMvpAYhI+zD5ISIiIr3Cx15ERESkV5j8EBERkV7haK8MKBQKPHnyBNbW1mrTohMREZH2EkIgISEBzs7OMDDIvH2HyU8Gnjx5AldXV6nDICIiolx49OgRXFxcMt3P5CcD1tbWAJQfno2NjcTREBERUU7Ex8fD1dVV9Xc8M0x+MpD2qMvGxobJDxERkY7JrssKOzwTERGRXmHyQ0RERHqFyQ8RERHpFfb5ISIirSaXy5Gamip1GKQFjI2NYWhomOfrMPkhIiKtJIRAVFQUXr58KXUopEWKFSsGR0fHPM3Dx+SHiIi0UlriY29vDwsLC046q+eEEHj16hWePn0KAHBycsr1tZj8EBGR1pHL5arEp2TJklKHQ1rC3NwcAPD06VPY29vn+hEYOzwTEZHWSevjY2FhIXEkpG3SvhN56QfG5IeIiLQWH3XRh/LjO8Hkh4iIiPQKkx8iIiLSK0x+iIiICsDZs2dhaGiITp06SR0KfYDJDxERUQHYuHEjvvnmG/z333948uSJZHGkpKRIdm9txeSHiIiKpPv3gStX0r/u3y/4eycmJmL37t0YPnw4OnXqhM2bN6vt/+OPP/DRRx/BzMwMdnZ26Nq1q2pfcnIyJk6cCFdXV5iamqJ8+fLYuHEjAGDz5s0oVqyY2rX279+v1gl45syZ8PLyws8//4yyZcvCzMwMAHD06FE0adIExYoVQ8mSJfHJJ58gJCRE7VoRERHo3bs3SpQoAUtLS9StWxfnz59HWFgYDAwMcOnSJbXjV65cCTc3NygUirx+ZIWK8/wQEVGRc/8+ULFi5vvv3QMqVCi4+//666+oXLkyKlWqhL59+2L06NGYPHkyZDIZDh8+jK5du2LKlCnYunUrUlJScOTIEdW5Pj4+OHv2LH744QfUrFkToaGhePbsmUb3Dw4Oxt69e7Fv3z7VXDhJSUkYO3YsatSogcTEREyfPh1du3ZFYGAgDAwMkJiYiObNm6N06dI4ePAgHB0dceXKFSgUCri7u6N169bw8/ND3bp1Vffx8/PDgAEDYGCgW20pTH6IiKjISUjI2/682rhxI/r27QsAaN++PeLi4vDvv/+iRYsWmDdvHnr16oVZs2apjq9ZsyYA4N69e/j111/x119/oXXr1gCAcuXKaXz/lJQUbN26FaVKlVKVde/eXe2YTZs2oVSpUrh9+zaqV6+OX375BTExMbh48SJKlCgBAChfvrzq+CFDhmDYsGFYvnw5TE1NceXKFdy4cQMHDhzQOD6p6VaqRkREpOWCgoJw4cIF9O7dGwBgZGSEnj17qh5dBQYGolWrVhmeGxgYCENDQzRv3jxPMbi5uaklPgBw//599O7dG+XKlYONjQ3c3d0BAOHh4ap716pVS5X4fKhLly4wNDTE77//DkD5CK5ly5aq6+gStvwQERHlo40bN+Lt27dwdnZWlQkhYGpqih9//FG1RENGstoHAAYGBhBCqJVlNNOxpaVlurLOnTvDzc0NGzZsgLOzMxQKBapXr67qEJ3dvU1MTODj4wM/Pz9069YNv/zyC1atWpXlOdqKLT9ERET55O3bt9i6dSuWLVuGwMBA1evatWtwdnbGzp07UaNGDfj7+2d4vqenJxQKBf79998M95cqVQoJCQlISkpSlQUGBmYbV2xsLIKCgjB16lS0atUKVapUwYsXL9SOqVGjBgIDA/H8+fNMrzNkyBD8/fffWLt2Ld6+fYtu3bple29txJYfIiKifHLo0CG8ePECgwcPhq2trdq+7t27Y+PGjViyZAlatWoFDw8P9OrVC2/fvsWRI0cwceJEuLu7o3///hg0aJCqw/PDhw/x9OlT9OjRA/Xr14eFhQW+//57jBo1CufPn083kiwjxYsXR8mSJfHTTz/ByckJ4eHhmDRpktoxvXv3xvz589GlSxcsWLAATk5OuHr1KpydndGwYUMAQJUqVdCgQQNMnDgRgwYNyra1SFtJ3vKzZs0auLu7w8zMDPXr18eFCxcyPXbz5s2QyWRqr7QhfGkGDBiQ7pj27dsXdDWIiEiLWFvnbX9ubdy4Ea1bt06X+ADK5OfSpUsoUaIE9uzZg4MHD8LLywsff/yx2t++devW4bPPPsPXX3+NypUrY+jQoaqWnhIlSmD79u04cuQIPD09sXPnTsycOTPbuAwMDLBr1y5cvnwZ1atXx5gxY7BkyRK1Y0xMTHD8+HHY29ujY8eO8PT0xMKFC9OtnD548GCkpKRg0KBBufiEtINMfPjwsBDt3r0bPj4+8PX1Rf369bFy5Urs2bMHQUFBsLe3T3f85s2b8e233yIoKEhVJpPJ4ODgoHo/YMAAREdHw8/PT1VmamqK4sWL5ziu+Ph42NraIi4uDjY2NrmsHRER5dabN28QGhqqNk+Npu7fz3hUl7V1wQ5zL+rmzJmDPXv24Pr165LcP6vvRk7/fkv62Gv58uUYOnQoBg4cCADw9fXF4cOHsWnTpnTNcWlkMhkcHR2zvK6pqWm2xxARUdHGBCd/JSYmIiwsDD/++CPmzp0rdTh5Itljr5SUFFy+fFk1jwGgbJZr3bo1zp49m+l5iYmJcHNzg6urK7y9vXHr1q10xwQEBMDe3h6VKlXC8OHDERsbm2UsycnJiI+PV3sRERHROyNHjkSdOnXQokULnX7kBUiY/Dx79gxyuVztkRUAODg4ICoqKsNzKlWqhE2bNuHAgQPYvn07FAoFGjVqhIiICNUx7du3x9atW+Hv749Fixbh33//RYcOHSCXyzONZcGCBbC1tVW9XF1d86eSRERERcTmzZuRnJyM3bt3p+sHpGt0arRXw4YNVT3OAaBRo0aoUqUK1q9fjzlz5gAAevXqpdrv6emJGjVqwMPDAwEBAZlOKjV58mSMHTtW9T4+Pp4JEBERURElWcuPnZ0dDA0NER0drVYeHR2d4/46xsbGqFWrFoKDgzM9ply5crCzs8vyGFNTU9jY2Ki9iIiIqGiSLPkxMTFBnTp11CZ6UigU8Pf3V2vdyYpcLseNGzfg5OSU6TERERGIjY3N8hgiIiLSH5LO8zN27Fhs2LABW7ZswZ07dzB8+HAkJSWpRn/5+Phg8uTJquNnz56N48eP48GDB7hy5Qr69u2Lhw8fYsiQIQCUnaEnTJiAc+fOISwsDP7+/vD29kb58uXRrl07SepIRERE2kXSPj89e/ZETEwMpk+fjqioKHh5eeHo0aOqTtDh4eEwMHiXn7148QJDhw5FVFQUihcvjjp16uDMmTOoWrUqAMDQ0BDXr1/Hli1b8PLlSzg7O6Nt27aYM2cOTE1NJakjERERaRdJJznUVpzkkIhIWvkxySEVTfkxyaHky1sQERFR4ZDJZNi/f3+B3mPmzJnw8vIq0HvklU4NdSciIroREVdo9/J0Sb9GV1bSunIcPnwY0dHRKF68OGrWrInp06ejcePGBRRl4fr999+xaNEi3LlzBwqFAmXKlEGbNm2wcuVKAMD48ePxzTffSBtkNpj8EBER5ZPu3bsjJSUFW7ZsQbly5RAdHQ1/f/9sVxrQFf7+/ujZsyfmzZuHTz/9FDKZDLdv38Zff/2lOsbKygpWVlYSRpk9PvYiIiLKBy9fvsTJkyexaNEitGzZEm5ubqhXrx4mT56MTz/9VHXc8uXL4enpCUtLS7i6uuLrr79GYmKiav/mzZtRrFgxHDp0CJUqVYKFhQU+++wzvHr1Clu2bIG7uzuKFy+OUaNGqa1e4O7ujjlz5qB3796wtLRE6dKlsWbNmixjfvToEXr06IFixYqhRIkS8Pb2RlhYWKbH//HHH2jcuDEmTJiASpUqoWLFiujSpYvafT587CWTydK93N3dVftv3ryJDh06wMrKCg4ODujXrx+ePXuWg08895j8EBER5YO0Fo/9+/cjOTk50+MMDAzwww8/4NatW9iyZQv++ecffPfdd2rHvHr1Cj/88AN27dqFo0ePIiAgAF27dsWRI0dw5MgRbNu2DevXr8dvv/2mdt6SJUtQs2ZNXL16FZMmTcK3336r1irzvtTUVLRr1w7W1tY4efIkTp8+DSsrK7Rv3x4pKSkZnuPo6Ihbt27h5s2bOf5cIiMjVa/g4GCUL18ezZo1A6BMGD/++GPUqlULly5dwtGjRxEdHY0ePXrk+Pq5wcdeRERE+cDIyAibN2/G0KFD4evri9q1a6N58+bo1asXatSooTpu9OjRqm13d3fMnTsXw4YNw9q1a1XlqampWLduHTw8PAAAn332GbZt24bo6GhYWVmhatWqaNmyJU6cOIGePXuqzmvcuDEmTZoEAKhYsSJOnz6NFStWoE2bNuni3b17NxQKBX7++WfIZDIAgJ+fH4oVK4aAgAC0bds23TnffPMNTp48CU9PT7i5uaFBgwZo27Yt+vTpk+mUMmmrNggh0L17d9ja2mL9+vUAgB9//BG1atXC/PnzVcdv2rQJrq6uuHfvHipWrJj1h55LbPkhIiLKJ927d8eTJ09w8OBBtG/fHgEBAahduzY2b96sOubvv/9Gq1atULp0aVhbW6Nfv36IjY3Fq1evVMdYWFioEh9Auei3u7u7Wl8aBwcHPH36VO3+H66Q0LBhQ9y5cyfDWK9du4bg4GBYW1urWq1KlCiBN2/eICQkJMNzLC0tcfjwYQQHB2Pq1KmwsrLCuHHjUK9ePbX4M/L999/j7NmzOHDgAMzNzVUxnDhxQnV/KysrVK5cGQAyjSE/sOWHiIgoH5mZmaFNmzZo06YNpk2bhiFDhmDGjBkYMGAAwsLC8Mknn2D48OGYN28eSpQogVOnTmHw4MFISUmBhYUFAOXale+TyWQZlikUilzHmZiYiDp16mDHjh3p9pUqVSrLcz08PODh4YEhQ4ZgypQpqFixInbv3q1aoeFD27dvx4oVKxAQEIDSpUurxdC5c2csWrQo3TkFuSwVkx8iIqICVLVqVdXcOpcvX4ZCocCyZctUKxj8+uuv+Xavc+fOpXtfpUqVDI+tXbs2du/eDXt7+zxN6Ovu7g4LCwskJSVluP/s2bMYMmQI1q9fjwYNGqSLYe/evXB3d4eRUeGlJHzsRURElA9iY2Px8ccfY/v27bh+/TpCQ0OxZ88eLF68GN7e3gCA8uXLIzU1FatXr8aDBw+wbds2+Pr65lsMp0+fxuLFi3Hv3j2sWbMGe/bswbfffpvhsX369IGdnR28vb1x8uRJhIaGIiAgAKNGjUJERESG58ycORPfffcdAgICEBoaiqtXr2LQoEFITU3NsF9RVFQUunbtil69eqFdu3aIiopCVFQUYmJiAAAjRozA8+fP0bt3b1y8eBEhISE4duwYBg4cqDaSLb8x+SEiIsoHVlZWqF+/PlasWIFmzZqhevXqmDZtGoYOHYoff/wRAFCzZk0sX74cixYtQvXq1bFjxw4sWLAg32IYN24cLl26hFq1amHu3LlYvnx5pgt7W1hY4L///kOZMmXQrVs3VKlSBYMHD8abN28ybQlq3rw5Hjx4AB8fH1SuXBkdOnRAVFQUjh8/jkqVKqU7/u7du4iOjsaWLVvg5OSken300UcAAGdnZ5w+fRpyuRxt27aFp6cnRo8ejWLFiqmt7ZnfuLZXBri2FxGRtLi2l+bc3d0xevRotdFkRRHX9iIiIiLSEJMfIiIi0isc7UVERFQEZLUsBaljyw8RERHpFSY/RESktTgmhz6UH98JJj9ERKR10mYzzm7JBNI/ad+JD2e81gT7/BARkdYxNDREsWLFVGtXWVhYqBbfJP0khMCrV6/w9OlTFCtWDIaGhrm+FpMfIiLSSmmrgX+4eCfpt2LFiqm+G7nF5IeIiLSSTCaDk5MT7O3tkZqaKnU4pAWMjY3z1OKThskPERFpNUNDw3z5g0eUhh2eiYiISK8w+SEiIiK9wuSHiIiI9AqTHyIiItIrTH6IiIhIrzD5ISIiIr3C5IeIiIj0CpMfIiIi0itMfoiIiEivMPkhIiIivcLkh4iIiPQKkx8iIiLSK0x+iIiISK8w+SEiIiK9wuSHiIiI9AqTHyIiItIrTH6IiIhIrzD5ISIiIr1iJHUARERElN79+0BCQvpya2ugQoXCjye3tLEeTH6IiIi0zP37QMWKme+/d083EiBtrQcfexEREWmZjFpKNNmvLbS1Hmz5ISIi0jGTJwPFi0sdRfZevJA6gowx+cmFGxFxGp/j6WJbAJHknaZ10dZ6EBHpk+PHpY5AtzH5ISIi0jETJgCurlJHkb1Hj4AlS6SOIj0mP0RERDqmVy+gdm2po8jelSvamfywwzMREZGWMTHJer+1deHEkVfZxSlVPdjyQ0REpGVOnVL+18EB2L9fPRnSpXl+KlRQDmfnPD9ERESUqdRUYOFC5fbUqUCDBtLGk1famKgx+ckjuVyOS+dOIepxBADAsbQL6jZoAkNDQ4kj00xRqQcRka7bvh14+FDZ6jN4sNTRFE1MfvLg8vkzmPTNUNg7OsG5tLLb/eOIcMRER2HBDz+hboPGEkeYM0WlHkREuk4uB+bPV26PHw+Ym0sbT1HF5CcP5k8dj5UbtqNazVpq5TcDr2D6+JHY9/cZiSLTTFGpBxGRrvv1VyA4GChZEhg2TOpoii6O9sqDlOTkdAkDAFT3qo3UlGQJIsqdolIPIiJdplAA8+Ypt8eMAayspI2nKGPykwcubmXhu3IRYp/FqMpin8Vg3YqFKO3qJmFkmikq9SAi0mX79wO3bgG2tsDIkVJHU7Qx+cmDeSt9ERnxCJ2a1MJH5R3xUXlHdGpSC5ERjzBv1Xqpw8uxolIPIiJdJQQwd65y+5tvlAkQFRyZEEJIHYS2iY+Ph62tLeLi4mBjY5Nuf0brYcX9f/U220xWmtPWNbE+rIuu1oOISJcdOQJ06gRYWgJhYYCdndQR6abs/n6nYYfnPPpwiLiTiyvq1G+sc0PEdb0eXKCViHSVEMCcOcrtr79m4lMYmPzkQdoQ8VIOjijtUgaAbg4RLyr1ICLSRf/8A5w7B5iZAWPHSh2NfmDykwdFZYh4UakHEZEuSuvrM3Qo4OgobSz6gh2e86CoDBEvKvUgItI1p04BAQGAsTEwYYLU0egPJj95UFSGiBeVehAR6Zq0Vp+BAwFXV2lj0SdMfvJg3kpfPHkUrvNDxItKPYiIdMnFi8CxY4ChITBxotTR6BcOdc8Ah7rrfj2yo631ICL90aULcOAA4OMDbNkidTRFQ06HurPlJw8ehYVicI9P0KFxTfz0wxKYvbcCXV/vNhJGppmiUo8P3btzC7/v2oZb165KHQoRkZrr15WJj0wGTJ4sdTT6R/LkZ82aNXB3d4eZmRnq16+PCxcuZHrs5s2bIZPJ1F5mZmZqxwghMH36dDg5OcHc3BytW7fG/fv3CyT2eVPGoU1HbyxbtwUvXsRiaG9vJCUmAABSkt8UyD0LQlGpx5Ben6r6LR3743d83e8znP7XH+OG+WDPdj+JoyMieidt5fbPPwcqV5Y2Fn0kafKze/dujB07FjNmzMCVK1dQs2ZNtGvXDk+fPs30HBsbG0RGRqpeDx8+VNu/ePFi/PDDD/D19cX58+dhaWmJdu3a4c2b/P8j/jw2Br0GDEXVGl6Yv3I9mn7cFkN7eSMhPk6ZzuuIolKPF7HPUNKuFABg289rsXX/MSxdtxm7j/yHXVs2SBwdEZHS3bvK1dsBYMoUaWPRV5LO87N8+XIMHToUAwcOBAD4+vri8OHD2LRpEyZNmpThOTKZDI6ZTIQghMDKlSsxdepUeHt7AwC2bt0KBwcH7N+/H7169crX+D9MqIZ+Mw7GxiYY2ssbrxIT8/VeBamo1CMlJQVyuRyGhoYQQsD5/xM22hYvDvZsIyJtsWCBclZnb2+gRg2po9FPkrX8pKSk4PLly2jduvW7YAwM0Lp1a5w9ezbT8xITE+Hm5gZXV1d4e3vj1q1bqn2hoaGIiopSu6atrS3q16+f5TWTk5MRHx+v9sqJcuUr4tSJv9XKBgz7Bh27fIZHD0NzdA1tUFTq0cG7OyZ8PRDhoQ/QpqM3fvphKR4/eojdWzfCpQyH7BOR9B48AHbsUG6z1Uc6krX8PHv2DHK5HA4ODmrlDg4OuHv3bobnVKpUCZs2bUKNGjUQFxeHpUuXolGjRrh16xZcXFwQFRWlusaH10zbl5EFCxZg1qxZGtdh8ZpNGZb7fDkS7Tp30/h6Uikq9fh67GRs37gOg3t2Ruyzp5C/fYvNvj+gg3d3zFm2VurwcoSj1oiKtkWLALkcaNcO+OgjqaPRXzq1vEXDhg3RsGFD1ftGjRqhSpUqWL9+PeakrQqXC5MnT8bY9xZUiY+Ph2sOZpsyMTXNdJ+Dk3Ou4ylsRaUeANB38HD0HTwcSYkJkL+Vw6ZYMalDIiICADx6BPj9f+zFtGnSxqLv8pT8JCcnwzSLP5xZsbOzg6GhIaKjo9XKo6OjM+3T8yFjY2PUqlULwcHBAKA6Lzo6Gk5OTmrX9PLyyvQ6pqamua4HaZ+7t67jyaNwGBoZwaNiZbiUcZc6JCIiLFkCpKYCLVoAjbletKQ06vPz559/on///ihXrhyMjY1hYWEBGxsbNG/eHPPmzcOTJ09yfC0TExPUqVMH/v7+qjKFQgF/f3+11p2syOVy3LhxQ5XolC1bFo6OjmrXjI+Px/nz53N8TdJd9+7cRLfWjTDo808w9isfrFo4G706tsC4Yf2RmJCzflxERAUhKgrY8P9Bp1OnShsL5TD5+f3331GxYkUMGjQIRkZGmDhxIvbt24djx47h559/RvPmzfH333+jXLlyGDZsGGJiYrK/KICxY8diw4YN2LJlC+7cuYPhw4cjKSlJNfrLx8cHk9+b/Wn27Nk4fvw4Hjx4gCtXrqBv3754+PAhhgwZAkA5Emz06NGYO3cuDh48iBs3bsDHxwfOzs7o0qWLhh8N6Zo5k8di6vxlOHM7HCs2bEe9Rk1w4so9uJergAXTv5M6PCLSY8uXA2/eAA0aAB9/LHU0lKPHXosXL8aKFSvQoUMHGBikz5d69OgBAHj8+DFWr16N7du3Y8yYMdlet2fPnoiJicH06dMRFRUFLy8vHD16VNVhOTw8XO1+L168wNChQxEVFYXixYujTp06OHPmDKpWrao65rvvvkNSUhK+/PJLvHz5Ek2aNMHRo0fTTYZIRc+b169Qu56yha9l2474adUSGJuY4JvvpqJzszoSR0dE+urZM2Dt/8dcTJumU9OnFVlc2ysDuVnbKzvaOiqnqIwuuhERh96dWmL+qvUoW74irl25iFULZmLTnsMAAO+W9XDgxLvZw7W5HprQ1noQ0TvTpilXb69VC7h8mclPQcrp2l46NdqLKCsjxk9B/27tUaxEScS9eI5lvsqVAp89jVa1COkShUKRrqU1/uVLnRjBxiSOSOnlS+CHH5TbU6cy8dEWOUp+3h8Gnp3ly5fnOhiivGjSsjUOnbyCiIdhKFO2HKyslVm/nb0DZixaJXF0OXfr2lWMG94fMdFRaNqyDaYvWoUSJe0AAEN6f4pf//xP4giJKKfWrAHi44Fq1ZSruJN2yFHyc/Wq+qrYV65cwdu3b1GpUiUAwL1792BoaIg6ddivgqRlY1sMVWt4pSvv3KwO/vjvcuEHlAuLZ32P7+csQY3aH2H7z2sx8LOO+OmX/co5l/iUmkhnJCYCK1Yot6dMATLoMksSyVHyc+LECdX28uXLYW1tjS1btqB48eIAlB2RBw4ciKZNmxZMlEQ5cO/OzUz3JSXpzhplr18lolmrdgCAkROmwt2jAob0+hQbdu5nmzmRDvH1BWJjgQoVgP+PCyItoXGfn2XLluH48eOqxAcAihcvjrlz56Jt27YYN25cvgZIlFOft2sKZ9cyyKgP/8sXzyWIKHdev36t1t/nk249YWRkjKG9vJGSkixxdESUE69fA0uXKrcnTwYMDaWNh9RpnPzEx8dnOI9PTEwMEhIS8iUootxwcnHFlr1HYe/olG5fm3rVJIgod2rVrY+T/xxH89btVWXtP+0GmUyGyd9+KWFkRJRTGzcC0dGAmxvQt6/U0dCHNE5+unbtioEDB2LZsmWoV68eAOD8+fOYMGECunXTnUUwqehp0aYDIsLDMkx+mrVqK0FEuTN72ZoMy9t17op2nbsWcjR5I5fLcencKUQ9jgAAOJZ2Qd0GTWDIfwZTEZacrFzAFAAmTQKMjaWNh9LTOPnx9fXF+PHj8cUXXyA1NVV5ESMjDB48GEuWLMn3AIlyatKsRZnum7ZgRSFGkj/U1iirUBkubu5Sh6SRy+fPYNI3Q2Hv6ATn0sqFgh9HhCMmOgoLfvgJdRtwcSMqmrZuBSIiAGdnYMAAqaOhjGic/FhYWGDt2rVYsmQJQkJCAAAeHh6wtLTM9+CI9NG9Ozcx6ZsvEfUkAq+SElGuQmU8jXqC+k2aY9aS1aoh/Npu/tTxWLlhO6rVrKVWfjPwCqaPH4l9f5+RKDKigvP2LbBggXJ7wgSAiwtop1wPvIuMjERkZCQqVKgAS0vLDDuZEpHmisoaZSnJyekSHwCo7lUbqey4TUXUzp1AaChQqhTwJbvoaS2Nk5/Y2Fi0atUKFStWRMeOHREZGQkAGDx4MEd6EeWDD9cou3b5omqNsuuXL0ocXc65uJWF78pFiH32boBE7LMYrFuxEKVd3SSMjKhgyOXA/PnK7XHjAAsLaeOhzGmc/IwZMwbGxsYIDw+HxXs/2Z49e+Lo0aP5GhyRPjIyMkZo8D0AwLUrF2H+3u+ZgQ51FJ630heREY/QqUktfFTeER+Vd0SnJrUQGfEI81atlzo8ony3dy9w9y5QvDgwfLjU0VBWNO7zc/z4cRw7dgwuLi5q5RUqVMDDhw/zLTAifVVU1igrUdIOs5b+iFlLf0TcixcAANv35gcjKkoUCuXipQDw7bdAFmtqkhbQOPlJSkpSa/FJ8/z5c5iamuZLUET6rKisUZZGbdRaxcpwKeMudUhE+e7QIeDGDcDaGhg1SupoKDsaP/Zq2rQptm7dqnovk8mgUCiwePFitGzZMl+DI9JXaWuUfTiyq3Mz3Vk/796dm+jWuhEGff4Jxn7lg1ULZ6NXxxYYN6w/EhPipQ6PKN8I8a7VZ+RI5WMv0m4at/wsXrwYrVq1wqVLl5CSkoLvvvsOt27dwvPnz3H69OmCiJFIrxSVNcrSRq3VrtcQJ44fwflTARg3dS58Vy7GgunfYd4KX6lDJMoXx48DFy8C5ubAmDFSR0M5oXHyU716ddy7dw8//vgjrK2tkZiYiG7dumHEiBFwcko/sy4RaaaorFH24ai1n1YtUY1a06UWLKKsCAHMmaPcHjZMOcSdtJ9GyU9qairat28PX19fTJkypaBiItJrRWWNsrRRa2XLV9TpUWtEWfnvP+D0acDUFBg/XupoKKc0Sn6MjY1x/fr1goqFiFB01igrKqPWiLKS1tdn8GDlchakG2RCw6mZx4wZA1NTUyxcuLCgYpJcfHw8bG1tERcXB5sMxiveiIjT+JqeLrb5EVq+07QurEfBKmr1iI97mW7UWka0tR5EWTl3DmjYEDAyAoKDlSu4k7Sy+/udRuM+P2/fvsWmTZvw999/o06dOunW9Fq+fLnm0RJRkZQ2au1DnZvVwR//XS78gIjyUVqrj48PEx9do3Hyc/PmTdSuXRsAcO/ePbV9Mpksf6IiIp1XVEatEWXk6lXg8GHAwACYPFnqaEhTGic/J06cKIg4iKiIKSqj1ogyMm+e8r+9ewPly0sbC2lO4+QnTXBwMEJCQtCsWTOYm5tDCMGWHyJSKSqj1og+dOuWch0vAPj+e2ljodzhqu5EVCDSRq1lRJdGrRF9KG3l9u7dgapVpY2FcoeruhNRgZg0a1GmQ9qnLVhRyNEQ5Y/794Fdu5TbnO5Od3FVdyIiohxauFC5gvsnnwC1akkdDeWWxi0/XNWdiIj0UVgYkLauN1t9dJvGLT9pq7rP+f9iJlzVnYiKqqIy6STlj8WLgbdvgdatgQYNpI6G8oKruhMREWXjyRNg40bl9tSp0sZCeafxY6+0Vd2bNGkCb29vJCUloVu3brh69So8PDwKIkYiIiJJLV0KpKQATZsCzZtLHQ3llcYtP+Hh4XB1dc1wVffw8HCUKVMmXwIjIiLSBjExgK+vcputPkWDxi0/ZcuWRUxMTLry2NhYlC1bNl+CIiIi0hbLlwOvXwMffQS0aSN1NJQfNE5+MpvJOTExEWZmZvkSFBERkTZ4/hz48Ufl9tSpABcyKBpy/Nhr7NixAJSju6ZNm6Y23F0ul+P8+fPw8vLK9wCJiIiksno1kJgI1KgBdO4sdTSUX3Kc/Fy9ehWAsuXnxo0bMDExUe0zMTFBzZo1MX78+PyPkIhIS7188RzFipeQOgwqIPHxwKpVym22+hQtOU5+0lZzHzhwIFatWgUbG5sCC4qISBf0aN8Mx8/flDoMKiBr1wIvXgCVKwPdukkdDeUnjUd7+fn5FUQcRERa6cTxI5nuS05+U4iRUGFKSgKWLVNuf/89YGgobTyUv3KU/HTTIOXdt29froMhItI2Y4b2RZ0GjQEh0u17lZgoQURUGDZsAJ49A8qVA3r3ljoaym85Sn5sbTllOxHppzJlPTB76Y8o7eqWbl+betUkiIgK2ps3wJIlyu3JkwEjjZ+RkLbL0Y+Uj7qISF99+llvvHz+PMPk5/O+AyWIiAqan59yOQsXF8DHR+poqCAwnyUiysKQkWMz3fflKI5wLWpSU4GFC5XbEycC7w1spiIkR8lP7dq14e/vj+LFi6NWrVoZTnKY5sqVK/kWHBGRNnj1KgkmJqYwMjJC3IsXuHPrOtw9ysPRqbTUoVE+274dCA8HHByAwYOljoYKSo6SH29vb5iamgIAunTpUpDxEBFplYO/7cScSWNQrERJzF2xFt+P+goOTs6ICA/D93OXov2nHANdVMjlwPz5yu0JEwBzc2njoYKTo+RnxowZ2LRpE/r06YMZM2YUdExERFpjy/rVOBBwAYkJ8Rj4WUf89MsBVKtZC+GhDzD2q35MfoqQ3buB4GCgZEngq6+kjoYKUo7X9ho6dCji4uJU752dnREWFlYQMRERaQ1DQ0M4u5RBxSrVYW1ji2o1awEAypQtBwMDjZdHJC2lUADz5im3x4wBrKykjYcKVo47PIsP5rhISEiAQqHI94CIiLSJzMAAwUF3EB/3Eq9fvcLVi+dQ66MGCA2+B7lcLnV4OXIjIi77gz7g6aJfU5zs3w/cvg3Y2gIjR0odDRU0jvYiIsrCyPFTMPCzjjAwMMCiNZvw45K5iHkajWdPozFtwQqpw6N8IAQwd65ye9QoZQJERVuOkx+ZTKY2yuvD90RERVHTj9vi5I1Q1fuPGjZB0K0bcHAujZJ2pSSMjPLLkSPA1auApSXw7bdSR0OFQaPHXhUrVlQlPImJiahVq1a6Z97Pnz/P3wiJiLSIoaEhqtbwAgB0blYHf/x3WdqAKE+EAObMUW5//bWyszMVfTlOfjjLMxHpo3t3Ml+1PSmJa3vpun/+Ac6fB8zMgLGZz2dJRUyOk5/+/fsXZBxERFrp83ZN4exaJt2gDwB4+YIt3boura/Pl18Cjo7SxkKFJ0fJjxCC/XuISC85ubhiy96jsHd0SrePC5vqtlOngIAAwNhYOakh6Y8cTVJRrVo17Nq1CykpKVked//+fQwfPhwL0xZGISLScS3adEBEeFiG+5q1alu4weSz+JcvpQ5BUmmtPgMHKhcxJf2Ro5af1atXY+LEifj666/Rpk0b1K1bF87OzjAzM8OLFy9w+/ZtnDp1Crdu3cLIkSMxfPjwgo6biKhQTJq1KNN9ujTUffvGdeg7WPn/5ojwMHwzsBciHoahpL09fti4ExWr6Fcr1sWLwLFjgKGhcgFT0i85Sn5atWqFS5cu4dSpU9i9ezd27NiBhw8f4vXr17Czs0OtWrXg4+ODPn36oHjx4gUdMxERaejgbztVyc8Pi+agZ7/B6DVgKP46cgBL50zBT7/slzbAQpY2m3PfvkC5ctLGQoVPo0kOmzRpgiZNmhRULEREVAge3L+LxWs2AgDadPTGT6uWSBxR4bp+HThwAJDJgMmTpY6GpMAZnomI9EBCfBwC/voTQgi8fftWbV9GI9mKsrRWnx49gEqVpI2FpMHkh4hIDzg5u2DbhjUAgJJ2pRAd+QQOTs6IfRYDY2MTiaMrPHfvAnv2KLenTJE2FpIOkx8iIj2wac/hDMuLFS+BTb9lvK8oWrBAOatzly6Ap6fU0ZBUcjTUnYiIdFt83MsMyw0NDWFublG4wUjkwQNgxw7lNlt99BuTHyIiPdDCqzxGDeqNE8ePQKFQSB2OJBYuBORyoH17oG5dqaMhKWmc/DRv3hxbt27F69evCyIeIiIqAKXLuKNO/UZYtXAW2nxUFSsXzETYg2Cpwyo0jx4Bmzcrt6dOlTQU0gIaJz+1atXC+PHj4ejoiKFDh+LcuXMFERcREeUjcwsL9P/qG+z/5zyWrd+CF89j0btTSwzo3gEHf9spdXgFbskSIDUVaNkSaNxY6mhIahonPytXrsSTJ0/g5+eHp0+folmzZqhatSqWLl2K6OhojQNYs2YN3N3dYWZmhvr16+PChQs5Om/Xrl2QyWTo0qWLWvmAAQMgk8nUXu3bt9c4LiKiosqrbn3MWrIa/pfv4tPPe2PvL1ukDqlARUUBGzYot9nqQ0Au+/wYGRmhW7duOHDgACIiIvDFF19g2rRpcHV1RZcuXfDPP//k6Dq7d+/G2LFjMWPGDFy5cgU1a9ZEu3bt8PTp0yzPCwsLw/jx49G0adMM97dv3x6RkZGq186dRf9fNUREWcpgLh8LC0t06+WDLfuOShBQ4Vm2DHjzBmjYUNnyQ5SnDs8XLlzAjBkzsGzZMtjb22Py5Mmws7PDJ598gvHjx2d7/vLlyzF06FAMHDgQVatWha+vLywsLLBp06ZMz5HL5ejTpw9mzZqFcpnMSW5qagpHR0fVi0tuEJG+27DzoNQhSOLZM2DdOuX21KnKWZ2JNE5+nj59imXLlqF69epo2rQpYmJisHPnToSFhWHWrFn4+eefcfz4cfj6+mZ5nZSUFFy+fBmtW7d+F4yBAVq3bo2zZ89met7s2bNhb2+PwYMHZ3pMQEAA7O3tUalSJQwfPhyxsbGaVpOIqEixzeIfgZ2b1SnESArXqlVAUhJQuzbQoYPU0ZC20HiSQxcXF3h4eGDQoEEYMGAASpUqle6YGjVq4KOPPsryOs+ePYNcLoeDg4NauYODA+7evZvhOadOncLGjRsRGBiY6XXbt2+Pbt26oWzZsggJCcH333+PDh064OzZszA0NMzwnOTkZCQnJ6vex8fHZxk7EZGuuXfnZqb7kpISCzGSgnf/PpCQoHytWKEs690bCA4GKlSQNjbSDhonP/7+/pn2tUljY2ODEydO5DqojCQkJKBfv37YsGED7OzsMj2uV69eqm1PT0/UqFEDHh4eCAgIQKtWrTI8Z8GCBZg1a1a+xktEpE0+b9cUzq5lMlzH6+WL5xJEVDDu3wcqVkxfPmGC8nXvHhMgymXLz/3791Hhg2/P/fv3YWxsDHd39xxdx87ODoaGhulGiEVHR8PR0THd8SEhIQgLC0Pnzp1VZWkTdRkZGSEoKAgeHh7pzitXrhzs7OwQHBycafIzefJkjB07VvU+Pj4erq6uOaoHEZEucHJxxZa9R2Hv6JRuX5t61SSIqGAkJORtP+kHjfv8DBgwAGfOnElXfv78eQwYMCDH1zExMUGdOnXg7++vKlMoFPD390fDhg3THV+5cmXcuHEDgYGBqtenn36Kli1bIjAwMNNkJSIiArGxsXBySv8Ln8bU1BQ2NjZqLyKioqRFmw6ICA/LcF+zVm0LNxgiiWnc8nP16lU0zmCGqAYNGmDkyJEaXWvs2LHo378/6tati3r16mHlypVISkrCwIEDAQA+Pj4oXbo0FixYADMzM1SvXl3t/GLFigGAqjwxMRGzZs1C9+7d4ejoiJCQEHz33XcoX7482rVrp2lViYiKjEmzFmW6b9qCFYUYCZH0NE5+ZDIZEjJoN4yLi4NcLtfoWj179kRMTAymT5+OqKgoeHl54ejRo6pO0OHh4TAwyHnjlKGhIa5fv44tW7bg5cuXcHZ2Rtu2bTFnzhyYmppqFBsREemee/ekjoB0gcbJT7NmzbBgwQLs3LlTNXpKLpdjwYIFaNKkicYBjBw5MtMWo4CAgCzP3Zy2UMv/mZub49ixYxrHQEREuu/FCyAHU8wRaZ78LFq0CM2aNUOlSpVUo75OnjyJ+Pj4HM/sTERElJ8UCsDHB3j8OOvjrK0LJx7SbhonP1WrVsX169fx448/4tq1azA3N4ePjw9GjhyJEiVKFESMREREWZo/Hzh0CDA1BXbtAsqUSX+MtTWHuZOSxskPADg7O2P+/Pn5HQsREZHGjh0Dpk9Xbq9bB3yw3jVROrlKfgDg1atXCA8PR0pKilp5jRo18hwUERFRToSFAV98oVy39csvgf8PFibKksbJT0xMDAYOHIg///wzw/2ajvgiIiLKjTdvgM8+A54/B+rWVa7jRZQTGk9yOHr0aLx8+RLnz5+Hubk5jh49ii1btqBChQo4eFA/Vw0mIqLC9803wOXLQMmSwG+/AWZmUkdEukLjlp9//vkHBw4cQN26dWFgYAA3Nze0adMGNjY2WLBgATp16lQQcRIREan8/LPyJZMBO3cCbm5SR0S6ROOWn6SkJNjb2wMAihcvjpiYGADKRUSvXLmSv9ERERF94NIlIG16uLlzgTZtpI2HdI/GyU+lSpUQFBQEAKhZsybWr1+Px48fw9fXN8v1s4iIiPIqNlbZzyc5Gfj0U2DSJKkjIl2k8WOvb7/9FpGRkQCAGTNmoH379tixYwdMTEzSzbhMRESUX+RyoE8f4OFDwMMD2LIF0GAFJCIVjZOfvn37qrbr1KmDhw8f4u7duyhTpgzs7OzyNTgiIqI0s2Yp5/QxNwf27QP+v7Y1kcY0yplTU1Ph4eGBO3fuqMosLCxQu3ZtJj5ERFRgDh0C5sxRbv/0E8Ap5SgvNEp+jI2N8ebNm4KKhYiIKJ3gYCDtocPIke+2iXJL46elI0aMwKJFi/D27duCiIeIiEjl1Suge3cgLg5o2BBYtkzqiKgo0LjPz8WLF+Hv74/jx4/D09MTlpaWavv37duXb8EREZH+EgIYNgy4fh2wtwf27AFMTKSOiooCjZOfYsWKoXv37gURCxERkYqvL7BtG2BoCOzeDZQuLXVEVFRonPz4+fkVRBxEREQq584B336r3F64EGjRQtJwqIjhDAlERKRVnj5VTmSYmqrs7zNunNQRUVGjcctP2bJlIZPJMt3/4MGDPAVERET66+1boFcv4PFjoHJlwM9PuX4XUX7SOPkZPXq02vvU1FRcvXoVR48exYQJE/IrLiIi0kNTpwInTgCWlsqJDK2tpY6IiqJcLW+RkTVr1uDSpUt5DoiIiPTTvn3AokXK7U2bgCpVpI2Hiq586/PToUMH7N27N78uR0REeiQoCBgwQLk9dizQo4ek4VARl2/Jz2+//YYSJUrk1+WIiEhPJCYC3boBCQlAs2bK0V1EBUnjx161atVS6/AshEBUVBRiYmKwdu3afA2OiIiKNiGAIUOA27cBJyflfD7GxlJHRUWdxslPly5d1N4bGBigVKlSaNGiBSpXrpxfcRERkR744QdlwmNkBPz6K+DoKHVEpA80Tn5mzJhREHEQEZGeOXkSGD9eub1sGdCkibTxkP7QuM/PkSNHcOzYsXTlx44dw59//pkvQRERUdEWGans1Pz2LdC7N/DNN1JHRPpE4+Rn0qRJkMvl6cqFEJg0aVK+BEVEREVXaqoy8YmKAqpXBzZs4ESGVLg0Tn7u37+PqlWrpiuvXLkygoOD8yUoIiIquiZOBE6dAmxsgL17lRMaEhUmjZMfW1vbDJewCA4OhiW/wURElIXdu4EVK5TbmzcDFStKGg7pKY2TH29vb4wePRohISGqsuDgYIwbNw6ffvppvgZHRERFx61bwODByu1Jk4CuXaWNh/SXxsnP4sWLYWlpicqVK6Ns2bIoW7YsqlSpgpIlS2Lp0qUFESMREem4+HjlRIZJSUCrVsCcOVJHRPpM46Hutra2OHPmDP766y9cu3YN5ubmqFGjBpo1a1YQ8RERkY4TAhg4ELh3D3BxAXbuVM7rQySVXH39ZDIZ2rZti7Zt2+Z3PEREVMQsXapctNTYGPjtN6BUKakjIn2n8WOvUaNG4YcffkhX/uOPP2L06NH5ERMRERUR//yj7N8DKGdzrl9f2niIgFwkP3v37kXjxo3TlTdq1Ai//fZbvgRFRES6LyIC6NULUCiA/v2Br76SOiIiJY2Tn9jYWNja2qYrt7GxwbNnz/IlKCIi0m3JycBnnwExMYCXF7BuHScyJO2hcZ+f8uXL4+jRoxg5cqRa+Z9//oly5crlW2BERKS7xo4Fzp8HihVTTmRobp73a96IiNP4HE+X9P9YJ9I4+Rk7dixGjhyJmJgYfPzxxwAAf39/LFu2DCtXrszv+IiISMds2wasXavc3r4d4L+LSdtonPwMGjQIycnJmDdvHub8f6IGd3d3rFu3Dj4+PvkeIBER6Y5r19717Zk+HejUSdp4iDKSq6Huw4cPx/DhwxETEwNzc3NYWVkBAJ4/f44SJUrka4BERKQbXrxQTmT4+jXQvr0y+SHSRhp3eH5fqVKlYGVlhePHj6NHjx4oXbp0fsVFREQ6RKEAfHyABw8Ad3dgxw7A0FDqqIgyluvk5+HDh5gxYwbc3d3x+eefw8DAAFu3bs3P2IiISEfMnw8cOgSYmio7OPMhAGkzjR57paSkYN++ffj5559x+vRptG7dGhEREbh69So8PT0LKkYiItJix4+/e8S1di1Qu7a08RBlJ8ctP9988w2cnZ2xatUqdO3aFREREfjjjz8gk8lgyLZNIiK9FBYG9O6tXL9r6FBg0CBp4tiz3U+aG5NOynHLz7p16zBx4kRMmjQJ1tbWBRkTERHpgDdvlBMZPn8O1K2rXL6iMJw4fiRd2drlC2Bn7wAAaNm2Y+EEQjorx8nPtm3bsGnTJjg5OaFTp07o168fOnToUJCxERGRFvvmG+DyZaBkSeWCpWZmhXPf0UP6oGadejA2NlaVJcbHY/vPawGZjMkPZSvHyU/v3r3Ru3dvhIaGYvPmzRgxYgRevXoFhUKB27dvo2rVqgUZJxERaZGNG4Gff1YuWbFzJ+DmVnj3nrVkNfbt2obx0+ehSvWaAID2jWpg46+HCi8I0mkaj/YqW7YsZs2ahbCwMGzfvh3du3dH37594eLiglGjRhVEjEREpEUuXwZGjFBuz5kDtGlTuPfv0rMvFq7egBXzZ8B35SLI5XLIuHAYaSDXQ91lMhnatWuHX3/9FU+ePMH48ePx77//5mdsRESkZWJjge7dlQuXdu4MTJ4sTRzOLmWwfsfvMDe3wIDuHZCanCJNIKSTcjXD84dKlCiB0aNHY/To0flxOSIi0kJyOdCnD/DwIeDhAWzdChjkaarcvJHJZOj/1Tdo1LwVrl48J10gpHPyJfkhIqKib9Ys4Ngx5Qrt+/YpV2zXBhUqV0WFyux3SjknYc5ORES64tAhZf8eAPjpJ6BGDeliOX5ov2r7xfNYjOjfA42qlsGgzzsh8vEj6QIjncHkh4iIshQSAvTrp9weMQLo21faeH5es1y1vWrhLFSoXBUHAy6iRZsOWDRjkoSRka7gYy8iIsrUq1fKDs4vXwINGgDLl2d7SsETQrV5M/Aydv/5HwwNDeHz5Ugc/G2nhIGRrshx8hMeHp6j48qUKZPrYIiISHsIAQwbBly7BtjbA3v2ACYmUkcFJCcn496dWwBEuiWWOOSdciLHyU/ZsmVV2+L/Wff7XzIhlF9CuVyej+EREZFUfH2BbdsAQ0Ng927AxUXqiJSS37zGt0O+UP0tiop8DEen0kiIj4NMyuFnpDNynPzIZDK4uLhgwIAB6Ny5M4yM+MSMiKgoCX8EvEpSbl/xB9LmrR0/HmjRQrKw0jl69kaG5UbGxljx07ZCjoZ0UY4zmIiICGzZsgV+fn7w9fVF3759MXjwYFSpUqUg4yMiokIQ/gjo1lW5LRQypMa827doETB4MFChgjSx5ZS5uQWG9emGP/67LHUopOVynPw4Ojpi4sSJmDhxIk6dOgU/Pz/Ur18fVatWxeDBgzF48GAYsLmRiEgnpbX4CAG8jbNItz8hoZADysK9Ozcz3ZeUlFiIkZCuytWzqyZNmqBJkyaYP38+evfujWHDhqF79+4oUaJEfsdHRESF4OVzGeSJJpC/NgEU2v0P2c/bNYWzaxlVn5/3vXzxXIKISNfkKvk5c+YMNm3ahD179qBSpUpYs2YNimnLVJ9ERJQjQgDnTxtiz3ZT/HPUCHL5/wexyBSA0N4EyMnFFVv2HoW9o1O6fW3qVZMgItI1OU5+IiMjsXXrVvj5+eHFixfo06cPTp8+jerVqxdkfERElM9evpDh4B5j7NlhgocP3hsmbvwWBuYpMDBLRepTWwkjzFqLNh0QER6WYfLTrFVbCSIiXZPj5KdMmTIoXbo0+vfvj08//RTGxsZQKBS4fv262nE1pJzznIiIMiQEcP2KIXZvM8HxQ8ZISVa28lhaCXzSLQV1G6dgynSFxFHmzKRZizLdN23BikKMhHRVjpMfuVyO8PBwzJkzB3PnzgWAdM9bOc8PEZF2iY8Hdm81wZ7tJrh3510rT+VqcvTol4wO3qmwtFKO9sqKtXUBB0pUiHKc/ISGhhZIAGvWrMGSJUsQFRWFmjVrYvXq1ahXr1625+3atQu9e/eGt7c39u/fryoXQmDGjBnYsGEDXr58icaNG2PdunWooO1jNImI8lFgoHKSwh07gMREcwCAqalAB+9UfN43BdW95Hh/MuQyrsC+39+N+vJ4b/yKtbX2D3Mn0kSOkx83N7cs9798+RJHjhzJ9rj37d69G2PHjoWvry/q16+PlStXol27dggKCoK9vX2m54WFhWH8+PFo2rRpun2LFy/GDz/8gC1btqBs2bKYNm0a2rVrh9u3b8PMzCzHsRER6ZpXr4Bff1UmPefPvysvW16Oz/um4NPuKbAplvn5ZVzfbXtqyWzORAUh37rzP3z4EP3Slv3NoeXLl2Po0KEYOHAgqlatCl9fX1hYWGDTpk2ZniOXy9GnTx/MmjUL5cqVU9snhMDKlSsxdepUeHt7o0aNGti6dSuePHmi1jpERFSU3L0LjBkDlC4NDByoTHyMjYFevYCAAGD/P4noOzjrxIdIn0g2ljElJQWXL19G69at3wVjYIDWrVvj7NmzmZ43e/Zs2NvbY/Dgwen2hYaGIioqSu2atra2qF+/fpbXTE5ORnx8vNqLiEibpaQo19tq2RKoUgVYuVK58rq7O7BgARARAezcCTRvDnCtTyJ1ki3Q9ezZM8jlcjg4OKiVOzg44O7duxmec+rUKWzcuBGBgYEZ7o+KilJd48Nrpu3LyIIFCzBr1iwNoicikkZoKLBhA7BxI/D0qbLMwADo3Fm5Anvbtsr3RJQ5nVmdNCEhAf369cOGDRtgZ2eXr9eePHkyxo4dq3ofHx8PV1fXLM4gIio8cjlw+LCyL8/Ro8ph6wDg5AQMHQoMGQLwf1lEOZfj5OeHH37Icv/jx481urGdnR0MDQ0RHR2tVh4dHQ1HR8d0x4eEhCAsLAydO3dWlSkUyjkpjIyMEBQUpDovOjoaTk7vJr+Kjo6Gl5dXprGYmprC1NRUo/iJiArakyfKFp4NG4BH7w1Fb9MGGD4c+OQTZd8eItJMjpOfFSuynziqTJkyOb6xiYkJ6tSpA39/f3Tp0gWAMpnx9/fHyJEj0x1fuXJl3LhxQ61s6tSpSEhIwKpVq+Dq6gpjY2M4OjrC399flezEx8fj/PnzGD58eI5jIyKSikIB+PsrW3kOHFC2+gBAyZLAoEHAl18C5ctLGyORrpN0np+xY8eif//+qFu3LurVq4eVK1ciKSkJAwcOBAD4+PigdOnSWLBgAczMzNItpZG2ntj75aNHj8bcuXNRoUIF1VB3Z2dnVYJFRKSNnj0DNm8G1q8HgoPflTdpomzl6dYN4GwdRPkj3/r8REREYPbs2fjpp59yfE7Pnj0RExOD6dOnIyoqCl5eXjh69Kiqw3J4eDgMNOy599133yEpKQlffvklXr58iSZNmuDo0aOc44eItI4QwOnTylaePXuUI7gAwMYG8PEBvvoK4PKJRPlPJj5coyKXrl27htq1axeJ5S3i4+Nha2uLuLg42NjYpNt/IyJO42t6umjnIoGa1oX1KFish3YpqHrExQHbtyuTnps335XXqaNs5enVC7C01OjWWSoq/88qKvWggpPd3+80OjPai4hI112+rEx4fvlFORszAJibA198oRymXreutPER6QsmP0REeRD+6N16WKlP35WnrYf16hWwa5cy6bl48d3+qlWVrTx9+wL/775IRIWEyQ8RUS6FPwK6dX33PkV95g74+ChHbMX9/2mNiQnw2WfKVp4mTTjzMpFUcpz8dOvWLcv9L1++zGssREQ6Ja3FJzNbtyr/6+Gh7Lw8YABQqlSBh0VE2chx8mNrm3WnMVtbW/j4+OQ5ICIiXSPeGkD+2iRdecuWwKRJQOvWXHKCSJvkOPnx8/MryDiIiHRKaipw7j8jpL4wgUjJeJrlpUuB2rULOTAiyhb7/BARaSAiXIa9v5hg/68miI1Ja84RkJm8zTQJIiLtwuSHiCgbb98C//1thD07THDmXyMIoeypXKyEAvHJKTA0T4HMUCAlmnPKEOkCJj9ERJmIfCzDvp0m+H2XCZ5Gv+u007BpKj7rmwKPKm/R4/PMz7e2LoQgiUhjTH6IiN4jlwN//qlcY+vIEWsoFMpWnuIlFejaMwXde6fC1V2hOn7f7+9GfXmUeHedtHl+iEj7MPkhIgLw+DGwcSPw88/Ao0dppTJ81OgtPu+TglbtU2GcfkAXyri+2/Z0KYxIiSivmPwQkd5SKIDjx5WtPH/8oWz1AYCSJZVz8jT/NAHu5RRZXoOIdA+THyLSO1FRwKZNwIYNQFjYu/KmTZWTEXbvDpiZATcimPgQFUVMfohILygUgL+/spXnwAHlCC5Aua5W//7Al18q19sioqKPyQ8RFWlPnwKbNwM//QSEhLwrb9hQ2crTo4dyZXUi0h9MfoioyBECCAhQtvLs26ecjRkAbGyAfv2USY+np6QhEpGEmPwQUZERGwts2aJs5QkKelf+0UfKhKdXL8DSUrr4iEg7MPkhIp0mBHDqlLKV57ffgORkZbmVFdCnjzLpqVVL2hiJSLsw+SEinfTiBbBtmzLpuX37XXmtWsCwYUDv3pxhmYgyxuSHiHSGEMC5c8qEZ/du4M0bZbmFhTLZ+eoroG5dQCaTNk4i0m5MfohI68XFAdu3K5OeGzfelXt6Klt5+vQBbLmmKBHlEJMfIpJE+KN3a2KlPn1XnrYmlhDApUvKhGfnTuDVK+V+MzOgZ09lK0+DBmzlISLNMfkhokIX/gjo1vXd+5Ro9f2zZwO//w5cvfqurEoVZStPv35A8eKFEycRFU1Mfoio0KW1+GRm+nTlf01Ngc8+U7byNGnCVh4iyh9Mfoio0AgBxL+UITRYBsUbAwiFAYTcIN1xbm7AqFHKZSdKlpQgUCIq0pj8EFG+efsWePIEuHLJEJGPDfAkwgBRT2T//6/y/etX2Tff7N0L1KlTCAETkV5i8kNEOZaUBISHK18PHypf728/fgzI5QBgleV1bIspEJ+oAAwFZIYKKF6Zqu3n4y0iKkhMfoh0THajpHJLCODZs/RJzfvJTWxs9tcxMgIcnBVwLq2AY2nlf51cFHByFnByUcDRSYGwh0Dfvu/OSfkg+SEiKkhMfoh0SHajpO7dyzwBSk0FIiIyTmrSWnNev84+BhsbZZ+cMmXU/5u27egI3I5MyPIaFtmsr8WZmYmoIDH5IdIh2Y2SunoVuH8/40dST54oW3ey4+Sknsx8mODkx2SCZVyBfb+/q49HiXf78tqCRUSUHSY/RDpGKACRagRFqmG6fT17Zn2uqWn6hOb9/7q4KI8pDGVc3217uhTOPYmIACY/RFpNCCDysQxXLxoh8JIhzp0yQmqMAYCMewTb2gJly2beclOqFGCQfmQ5EZFeYfJDpEXevgXu3TFA4CUjBF40xJWLRngalUG2YiiHgbEcijcmasX//APUrl1IwRIR6SgmP0QSSkhQrlJ++rTydeasDV4lqbfqGBkJVK4uR626cpRyfovVa+WQGSo776R8kPwQEVH2mPwQFaKICGWSc+qU8r/XrgEKxftHyGBtI1Czzlt41ZWj1kdvUd1LDnNz5d7wR8CP6zO/PkdJERFlj8kPUQGRy4GbN9WTnfDw9Me5uwONGyvXrirlkYDylRSZ9svhKCkiorxj8kOUT5KSgPPn3yU7584B8fHqxxgaAl5e75Kdxo0BZ+d3+29EKJAdjpIiIsobJj9EufTkybu+OqdPK+fYUS7t8I61NdCwoTLJadwYqF8fsMp65QciIipgTH6IckChAG7ffvf46vRpIDQ0/XGuru9adBo3Bjw9la09RESkPZj8kN7QZE2sV6+AixffPcI6exZ4+VL9GAMDoEYN9UdYrq4gIiItx+SH9EJ2a2KdOQNERr5Ldq5cUc658z5LS6BBg3etOg0aKNe5IiIi3cLkh/TC+2tiZbS+VaNG6cucndUfYdWsqVyxnIiIdBv/V05FXmICcP2yEeSJhlCkGkJksCaWTAZUr66e7Li5KcuJiKhoYfJDRYpCATx8YIBrlw1x7YoRrl02RMg9AwiRdRZz4gTQvHkhBUlERJJi8kM6LT4euHAB2H/UFNeuGOL6FUPEx6WfIdDeUYFnL99CZiyHzFiOt8/Vx5tzZmQiIv3B5Id0hkIB3LunHHmV9rp1K60Pj5nqOFNTgWo15ahZR46atd+iRm05nj0X6NtXstCJiEiLMPkhrZXWqpOW6Jw7B7x4kf44d3egSs2U/yc7clSsKoexsfoxr5KzvhdbfoiI9AeTH9IKQgBBQeqJzs2b6UdmmZkBH32knDW5YUPlcHNHR+BGxOssr881sYiIKA2TH5KEJq06aYlOw4bK4eYfturkFNfEIiIigMkPFQIh0vfVyaxVp25d9WTH0VGamImIqOhi8lOANFlOQZtpWo/cturUqAGYmBRIFYiIiFSY/BSQ7JZTuHdPNxKg7OoRFKRswdG0VadBA8DJqeDjJyIi+hCTnwLy/nIKGUlIKJw48iq7etSrB8TFpS93c0vfV4etOkREpA2Y/BQwIZch9YMJ9QCgTRvtWCfqrSLrMd7yt0BK/P/fZLAmVlwcW3WIiEi3aMGfXz2gSD/j8PPnEsSRofSxaWLrVqBnT7bqEBHl1I2IDJrLs+HpYlsAkeSNLteDyU9BMxAwKpGAt8/VW1h27QKqVpUopvfci8r6+VtYGDBp0rv3H9ajWjUmPkREpFuY/BQwmQyQGSvSlVeoAHh6ShDQh4qnj+19ChlgkMt5dYiIiLRR3p55UKYsLLPeryvLKRSVehAREaVhy08BKSrLKRSVehAREaVh8lOAispyCkWlHkRERAAfexEREZGeYfJDRESkJX5cMlfqEPKFtteDj72IiIgksGOTb7qyX7dtQvGSdgCAPoOGFXZIuaKL9WDyQ0REJIGls6eg6cdtYVusuKosJSUFd29eh0wmkzAyzehiPZj8EBERScB3xz6sWjgb3b/oj+at2wMALp47hTnL10ocmWZ0sR6S9/lZs2YN3N3dYWZmhvr16+PChQuZHrtv3z7UrVsXxYoVg6WlJby8vLBt2za1YwYMGACZTKb2at++fUFXg4iISCP1GzfHT7/8jmOHfse0sV8jMSFea1tKsqKL9ZC05Wf37t0YO3YsfH19Ub9+faxcuRLt2rVDUFAQ7O3t0x1fokQJTJkyBZUrV4aJiQkOHTqEgQMHwt7eHu3atVMd1759e/j5+anem5qaFkp9iIiINGFlbYP5K9fjryMHMOjzTkh+80bqkHJF1+ohafKzfPlyDB06FAMHDgQA+Pr64vDhw9i0aRMmvb+g1P+1aNFC7f23336LLVu24NSpU2rJj6mpKRwdHQs0diIiovzSpqM3an/UELdvBEodSp7oSj0ke+yVkpKCy5cvo3Xr1u+CMTBA69atcfbs2WzPF0LA398fQUFBaNasmdq+gIAA2Nvbo1KlShg+fDhiY2OzvFZycjLi4+PVXkRERIWpZCl7NP24rdRh5Jku1EOy5OfZs2eQy+VwcHBQK3dwcEBUVFSm58XFxcHKygomJibo1KkTVq9ejTZt2qj2t2/fHlu3boW/vz8WLVqEf//9Fx06dIBcLs/0mgsWLICtra3q5erqmumxRERE+eFRWCgG9/gEHRrXxJJZ36s9Kurr3SaLM7WLLtZD8g7PmrK2tkZgYCAuXryIefPmYezYsQgICFDt79WrFz799FN4enqiS5cuOHToEC5evKh2zIcmT56MuLg41evRo0cFXxEiItJr86aMQ5uO3li2bgtevIjF0N7eSEpMAACkJGt3n5n36WI9JEt+7OzsYGhoiOjoaLXy6OjoLPvrGBgYoHz58vDy8sK4cePw2WefYcGCBZkeX65cOdjZ2SE4ODjTY0xNTWFjY6P2IiIiKkjPY2PQa8BQVK3hhfkr16Ppx20xtJc3EuLjAC0fLfU+XayHZB2eTUxMUKdOHfj7+6NLly4AAIVCAX9/f4wcOTLH11EoFEhOTs50f0REBGJjY+Hk5JTXkImIiPLNmw9GRA39ZhyMjU0wtJc3XiUmShSV5nSxHpI+9ho7diw2bNiALVu24M6dOxg+fDiSkpJUo798fHwwefJk1fELFizAX3/9hQcPHuDOnTtYtmwZtm3bhr59+wIAEhMTMWHCBJw7dw5hYWHw9/eHt7c3ypcvrzYajIiISGrlylfEqRN/q5UNGPYNOnb5DI8ehkoUleZ0sR6SDnXv2bMnYmJiMH36dERFRcHLywtHjx5VdYIODw+HgcG7/CwpKQlff/01IiIiYG5ujsqVK2P79u3o2bMnAMDQ0BDXr1/Hli1b8PLlSzg7O6Nt27aYM2cO5/ohIiKtsnjNpgzLfb4ciXaduxVyNLmni/WQfHmLkSNHZvqY68NOynPnzsXcuZmvFGtubo5jx47lZ3hEREQFwiSLf5QP6dkZf/x3uRCjyT1drIfkyQ8REZE+unfnZqb7kpK0s69MRnSxHkx+iIiIJPB5u6Zwdi0DIUS6fS9fPJcgotzRxXow+SEiIpKAk4srtuw9CnvH9KOR29SrJkFEuaOL9dC5SQ6JiIiKghZtOiAiPCzDfc1aaffyEO/TxXqw5YeIiEgCk2YtynTftAUrCjGSvNHFerDlh4iIiPQKkx8iIiLSK0x+iIiISK8w+SEiIiK9wuSHiIiI9AqTHyIiItIrTH6IiIhIrzD5ISIiIr3C5IeIiIj0CpMfIiIi0itMfoiIiEivMPkhIiIivcLkh4iIiPQKkx8iIiLSK0x+iIiISK8w+SEiIiK9wuSHiIiI9AqTHyIiItIrTH6IiIhIrzD5ISIiIr3C5IeIiIj0CpMfIiIi0itMfoiIiEivMPkhIiIivcLkh4iIiPQKkx8iIiLSK0x+iIiISK8YSR2ANhJCAADi4+Mz3J+YkHF5VuLjZXmKqaBoWhfWo2CxHtpFX+sBaGddWA/too31SPu7nfZ3PDNMfjKQkJAAAHB1dZU4EiIiItJUQkICbG1tM90vE9mlR3pIoVDgyZMnsLa2hkyW9yw1Pj4erq6uePToEWxsbPIhQmmwHtqF9dAuRaUeQNGpC+uhXQqjHkIIJCQkwNnZGQYGmffsYctPBgwMDODi4pLv17WxsdHpL24a1kO7sB7apajUAyg6dWE9tEtB1yOrFp807PBMREREeoXJDxEREekVJj+FwNTUFDNmzICpqanUoeQJ66FdWA/tUlTqARSdurAe2kWb6sEOz0RERKRX2PJDREREeoXJDxEREekVJj9ERESkV5j8EBERkV5h8pNP1qxZA3d3d5iZmaF+/fq4cOFClsfv2bMHlStXhpmZGTw9PXHkyJFCijRrmtTj1q1b6N69O9zd3SGTybBy5crCCzQbmtRjw4YNaNq0KYoXL47ixYujdevW2f78Cosm9di3bx/q1q2LYsWKwdLSEl5eXti2bVshRps5TX8/0uzatQsymQxdunQp2ABzSJN6bN68GTKZTO1lZmZWiNFmTtOfx8uXLzFixAg4OTnB1NQUFStW1Mn/Z7Vo0SLdz0Qmk6FTp06FGHHGNP2ZrFy5EpUqVYK5uTlcXV0xZswYvHnzppCizZwm9UhNTcXs2bPh4eEBMzMz1KxZE0ePHi2cQAXl2a5du4SJiYnYtGmTuHXrlhg6dKgoVqyYiI6OzvD406dPC0NDQ7F48WJx+/ZtMXXqVGFsbCxu3LhRyJGr07QeFy5cEOPHjxc7d+4Ujo6OYsWKFYUbcCY0rccXX3wh1qxZI65evSru3LkjBgwYIGxtbUVEREQhR65O03qcOHFC7Nu3T9y+fVsEBweLlStXCkNDQ3H06NFCjlydpvVIExoaKkqXLi2aNm0qvL29CyfYLGhaDz8/P2FjYyMiIyNVr6ioqEKOOj1N65GcnCzq1q0rOnbsKE6dOiVCQ0NFQECACAwMLOTI09O0LrGxsWo/j5s3bwpDQ0Ph5+dXuIF/QNN67NixQ5iamoodO3aI0NBQcezYMeHk5CTGjBlTyJGr07Qe3333nXB2dhaHDx8WISEhYu3atcLMzExcuXKlwGNl8pMP6tWrJ0aMGKF6L5fLhbOzs1iwYEGGx/fo0UN06tRJrax+/friq6++KtA4s6NpPd7n5uamNclPXuohhBBv374V1tbWYsuWLQUVYo7ktR5CCFGrVi0xderUgggvx3JTj7dv34pGjRqJn3/+WfTv318rkh9N6+Hn5ydsbW0LKbqc07Qe69atE+XKlRMpKSmFFWKO5fV3ZMWKFcLa2lokJiYWVIg5omk9RowYIT7++GO1srFjx4rGjRsXaJzZ0bQeTk5O4scff1Qr69atm+jTp0+BximEEHzslUcpKSm4fPkyWrdurSozMDBA69atcfbs2QzPOXv2rNrxANCuXbtMjy8MuamHNsqPerx69QqpqakoUaJEQYWZrbzWQwgBf39/BAUFoVmzZgUZapZyW4/Zs2fD3t4egwcPLowws5XbeiQmJsLNzQ2urq7w9vbGrVu3CiPcTOWmHgcPHkTDhg0xYsQIODg4oHr16pg/fz7kcnlhhZ2h/Phd37hxI3r16gVLS8uCCjNbualHo0aNcPnyZdUjpQcPHuDIkSPo2LFjocSckdzUIzk5Od2jYHNzc5w6dapAYwXY5yfPnj17BrlcDgcHB7VyBwcHREVFZXhOVFSURscXhtzUQxvlRz0mTpwIZ2fndAlqYcptPeLi4mBlZQUTExN06tQJq1evRps2bQo63Ezlph6nTp3Cxo0bsWHDhsIIMUdyU49KlSph06ZNOHDgALZv3w6FQoFGjRohIiKiMELOUG7q8eDBA/z222+Qy+U4cuQIpk2bhmXLlmHu3LmFEXKm8vq7fuHCBdy8eRNDhgwpqBBzJDf1+OKLLzB79mw0adIExsbG8PDwQIsWLfD9998XRsgZyk092rVrh+XLl+P+/ftQKBT466+/sG/fPkRGRhZ4vEx+iN6zcOFC7Nq1C7///rvWdE7VhLW1NQIDA3Hx4kXMmzcPY8eORUBAgNRh5VhCQgL69euHDRs2wM7OTupw8qRhw4bw8fGBl5cXmjdvjn379qFUqVJYv3691KFpRKFQwN7eHj/99BPq1KmDnj17YsqUKfD19ZU6tDzZuHEjPD09Ua9ePalD0VhAQADmz5+PtWvX4sqVK9i3bx8OHz6MOXPmSB2aRlatWoUKFSqgcuXKMDExwciRIzFw4EAYGBR8amJU4Hco4uzs7GBoaIjo6Gi18ujoaDg6OmZ4jqOjo0bHF4bc1EMb5aUeS5cuxcKFC/H333+jRo0aBRlmtnJbDwMDA5QvXx4A4OXlhTt37mDBggVo0aJFQYabKU3rERISgrCwMHTu3FlVplAoAABGRkYICgqCh4dHwQadgfz4/TA2NkatWrUQHBxcECHmSG7q4eTkBGNjYxgaGqrKqlSpgqioKKSkpMDExKRAY85MXn4mSUlJ2LVrF2bPnl2QIeZIbuoxbdo09OvXT9Vq5enpiaSkJHz55ZeYMmVKoSQPH8pNPUqVKoX9+/fjzZs3iI2NhbOzMyZNmoRy5coVeLxs+ckjExMT1KlTB/7+/qoyhUIBf39/NGzYMMNzGjZsqHY8APz111+ZHl8YclMPbZTbeixevBhz5szB0aNHUbdu3cIINUv59fNQKBRITk4uiBBzRNN6VK5cGTdu3EBgYKDq9emnn6Jly5YIDAyEq6trYYavkh8/D7lcjhs3bsDJyamgwsxWburRuHFjBAcHq5JQALh37x6cnJwkS3yAvP1M9uzZg+TkZPTt27egw8xWburx6tWrdAlOWnIqJFquMy8/DzMzM5QuXRpv377F3r174e3tXdDhcqh7fti1a5cwNTUVmzdvFrdv3xZffvmlKFasmGpYa79+/cSkSZNUx58+fVoYGRmJpUuXijt37ogZM2ZozVB3TeqRnJwsrl69Kq5evSqcnJzE+PHjxdWrV8X9+/elqoIQQvN6LFy4UJiYmIjffvtNbRhsQkKCVFUQQmhej/nz54vjx4+LkJAQcfv2bbF06VJhZGQkNmzYIFUVhBCa1+ND2jLaS9N6zJo1Sxw7dkyEhISIy5cvi169egkzMzNx69YtqaoghNC8HuHh4cLa2lqMHDlSBAUFiUOHDgl7e3sxd+5cqaqgktvvVpMmTUTPnj0LO9xMaVqPGTNmCGtra7Fz507x4MEDcfz4ceHh4SF69OghVRWEEJrX49y5c2Lv3r0iJCRE/Pfff+Ljjz8WZcuWFS9evCjwWJn85JPVq1eLMmXKCBMTE1GvXj1x7tw51b7mzZuL/v37qx3/66+/iooVKwoTExNRrVo1cfjw4UKOOGOa1CM0NFQASPdq3rx54Qf+AU3q4ebmlmE9ZsyYUfiBf0CTekyZMkWUL19emJmZieLFi4uGDRuKXbt2SRB1epr+frxPW5IfITSrx+jRo1XHOjg4iI4dOxbK/CU5oenP48yZM6J+/frC1NRUlCtXTsybN0+8ffu2kKPOmKZ1uXv3rgAgjh8/XsiRZk2TeqSmpoqZM2cKDw8PYWZmJlxdXcXXX39dKElDdjSpR0BAgKhSpYowNTUVJUuWFP369ROPHz8ulDhlQkjURkZEREQkAfb5ISIiIr3C5IeIiIj0CpMfIiIi0itMfoiIiEivMPkhIiIivcLkh4iIiPQKkx8iIiLSK0x+iEhSAQEBkMlkePnyZaHed/PmzShWrFierhEWFgaZTIbAwMBMj5GqfkSUOSY/RFRgZDJZlq+ZM2dKHSIR6SGu6k5EBSYyMlK1vXv3bkyfPh1BQUGqMisrK1y6dEnj60q5mjgR6T62/BBRgXF0dFS9bG1tIZPJ1MqsrKxUx16+fBl169aFhYUFGjVqpJYkzZw5E15eXvj5559RtmxZmJmZAQBevnyJIUOGoFSpUrCxscHHH3+Ma9euqc67du0aWrZsCWtra9jY2KBOnTrpkq1jx46hSpUqsLKyQvv27dUSNoVCgdmzZ8PFxQWmpqbw8vLC0aNHs6zzkSNHULFiRZibm6Nly5YICwtT2//w4UN07twZxYsXh6WlJapVq4YjR45o/NkSUe4x+SEirTBlyhQsW7YMly5dgpGREQYNGqS2Pzg4GHv37sW+fftUfWw+//xzPH36FH/++ScuX76M2rVro1WrVnj+/DkAoE+fPnBxccHFixdx+fJlTJo0CcbGxqprvnr1CkuXLsW2bdvw33//ITw8HOPHj1ftX7VqFZYtW4alS5fi+vXraNeuHT799FPcv38/wzo8evQI3bp1Q+fOnREYGIghQ4Zg0qRJaseMGDECycnJ+O+//3Djxg0sWrRILQkkokJQKMunEpHe8/PzE7a2tunKT5w4IQCIv//+W1V2+PBhAUC8fv1aCCHEjBkzhLGxsXj69KnqmJMnTwobGxvx5s0btet5eHiI9evXCyGEsLa2Fps3b840HgAiODhYVbZmzRrh4OCgeu/s7CzmzZundt5HH30kvv76ayGEEKGhoQKAuHr1qhBCiMmTJ4uqVauqHT9x4kQBQLXitqenp5g5c2aGMRFR4WDLDxFphRo1aqi2nZycAABPnz5Vlbm5uaFUqVKq99euXUNiYiJKliwJKysr1Ss0NBQhISEAgLFjx2LIkCFo3bo1Fi5cqCpPY2FhAQ8PD7X7pt0zPj4eT548QePGjdXOady4Me7cuZNhHe7cuYP69eurlTVs2FDt/ahRozB37lw0btwYM2bMwPXr17P+YIgo3zH5ISKt8P7jKJlMBkDZ5yaNpaWl2vGJiYlwcnJCYGCg2isoKAgTJkwAoOwrdOvWLXTq1An//PMPqlatit9//z3De6bdVwiR73V735AhQ/DgwQP069cPN27cQN26dbF69eoCvScRqWPyQ0Q6qXbt2oiKioKRkRHKly+v9rKzs1MdV7FiRYwZMwbHjx9Ht27d4Ofnl6Pr29jYwNnZGadPn1YrP336NKpWrZrhOVWqVMGFCxfUys6dO5fuOFdXVwwbNgz79u3DuHHjsGHDhhzFRET5g8kPEemk1q1bo2HDhujSpQuOHz+OsLAwnDlzBlOmTMGlS5fw+vVrjBw5EgEBAXj48CFOnz6NixcvokqVKjm+x4QJE7Bo0SLs3r0bQUFBmDRpEgIDA/Htt99mePywYcNw//59TJgwAUFBQfjll1+wefNmtWNGjx6NY8eOITQ0FFeuXMGJEyc0iomI8o7z/BCRTpLJZDhy5AimTJmCgQMHIiYmBo6OjmjWrBkcHBxgaGiI2NhY+Pj4IDo6GnZ2dujWrRtmzZqV43uMGjUKcXFxGDduHJ4+fYqqVavi4MGDqFChQobHlylTBnv37sWYMWOwevVq1KtXD/Pnz1cbuSaXyzFixAhERETAxsYG7du3x4oVK/L8eRBRzslEQT/gJiIiItIifOxFREREeoXJDxEREekVJj9ERESkV5j8EBERkV5h8kNERER6hckPERER6RUmP0RERKRXmPwQERGRXmHyQ0RERHqFyQ8RERHpFSY/REREpFeY/BAREZFe+R+Bcm2duTBHWQAAAABJRU5ErkJggg==",
      "text/plain": [
       "<Figure size 640x480 with 1 Axes>"
      ]
     },
     "metadata": {},
     "output_type": "display_data"
    },
    {
     "data": {
      "image/png": "iVBORw0KGgoAAAANSUhEUgAAAj8AAAHECAYAAADWEUtwAAAAOXRFWHRTb2Z0d2FyZQBNYXRwbG90bGliIHZlcnNpb24zLjkuNCwgaHR0cHM6Ly9tYXRwbG90bGliLm9yZy8ekN5oAAAACXBIWXMAAA9hAAAPYQGoP6dpAABvhklEQVR4nO3dd1QUZxsF8LsgvdpoiqLYMGKPvcaCJYolscReP2tiiLHEXom9xURjFFsssUUTDRYiscaOXRQDIlEEUWkqbd/vjw2rKwuysDBb7u+cPZmdtveBNT7OvDMjE0IIEBERERkJE6kDEBERERUmNj9ERERkVNj8EBERkVFh80NERERGhc0PERERGRU2P0RERGRU2PwQERGRUWHzQ0REREaFzQ8REREZFTY/RKRVMpkMv/76q9Qx6B0F8XvZuHEjHB0dtbrP3Jg5cyZq1qyZr30EBwdDJpPhxYsX2a4jVX1U8Nj8kN4bOHAgunTpku1yDw8PLF++XO2yiIgIyGQymJqa4t9//1VZ9vjxYxQpUgQymQwRERHvzbF9+3aYmppi9OjRGqQnfdGiRQuMGzdO6hjK72xISEiBf0ZOr40bNxbY5xMVNDY/RABKlSqFzZs3q8zbtGkTSpUqlet9rF+/HhMmTMD27dvx+vVrbUfUSGpqqqSfT/rN3d0djx8/Vr6++uorfPDBByrzevbsmad987tJuoDNDxGAAQMGICAgQGVeQEAABgwYkKvtw8PDcebMGUyaNAmVKlXC3r17s6yzYcMGfPDBB7CwsICrqyvGjBmjXPbixQv873//g7OzMywtLVGtWjX8/vvvANQf4l++fDk8PDyU7zOPfs2bNw9ubm6oXLkyAGDLli2oW7cu7Ozs4OLigs8++wwxMTEq+7p58yY+/vhj2Nvbw87ODk2bNsX9+/dx4sQJmJmZITo6WmX9cePGoWnTpjn+PB4/foz27dvDysoK5cuXx+7du5XLPvroI5XaASA2Nhbm5uYICgrKdp/79+9H7dq1YWlpifLly2PWrFlIT08HAMyePRtubm6Ii4tTrt+xY0e0bNkScrkcALB06VJ4e3vDxsYG7u7uGDVqFJKSklQ+4/Tp02jRogWsra1RtGhR+Pj44Pnz5xg4cCD++usvrFixQnnk431HAzNPqxw+fBi1atWClZUVPvroI8TExOCPP/6Al5cX7O3t8dlnn+Hly5fK7QIDA9GkSRM4OjqiePHi+Pjjj3H//n3l8nLlygEAatWqBZlMhhYtWiiX5fQdA4CnT5+ia9eusLa2RsWKFXHgwAG12U1NTeHi4qJ82draokiRIirzrKyslOsfPnwYXl5esLW1Rbt27fD48WPlsuy+mw8fPkSPHj3g6OiIYsWKwdfXV+VnGhwcjHr16sHGxgaOjo5o3LgxHjx4oJJzy5Yt8PDwgIODA3r16oXExETlspSUFHz++edwcnKCpaUlmjRpggsXLuT4O9u4cSPKlCkDa2trdO3aVeX7RIaFzQ8RgM6dO+P58+c4deoUAODUqVN4/vw5OnXqlKvtAwIC0LFjRzg4OKBv375Yv369yvIffvgBo0ePxvDhw3H9+nUcOHAAFSpUAADI5XK0b98ep0+fxtatW3Hr1i18++23MDU11aiGoKAghIaG4ujRo8rGKS0tDXPmzMHVq1fx66+/IiIiAgMHDlRu8++//6JZs2awsLDAn3/+iUuXLmHw4MFIT09Hs2bNUL58eWzZskW5flpaGn7++WcMHjw4xyzTpk1D9+7dcfXqVfTp0we9evXC7du3AQBDhw7Ftm3bkJKSolx/69atKFWqFD766CO1+zt58iT69++PL774Ardu3cLatWuxceNGzJs3DwAwZcoUeHh4YOjQoQCA1atX48yZM9i0aRNMTBT/mzMxMcHKlStx8+ZNbNq0CX/++ScmTJig/IyQkBC0atUKVatWxdmzZ3Hq1Cl06tQJGRkZWLFiBRo2bIhhw4Ypj3y4u7vn6vcyc+ZMfPfddzhz5ozyL/zly5dj27ZtOHjwII4cOYJVq1Yp109OToafnx8uXryIoKAgmJiYoGvXrsom7vz58wCAY8eO4fHjx8pGO6fvWKZZs2ahR48euHbtGjp06IA+ffrg2bNnuaojOy9fvsTixYuxZcsWnDhxApGRkRg/frzKOu9+N9PS0uDj4wM7OzucPHkSp0+fVjZOqampSE9PR5cuXdC8eXNcu3YNZ8+exfDhwyGTyZT7vH//Pn799Vf8/vvv+P333/HXX3/h22+/VS6fMGEC9uzZg02bNuHy5cuoUKECfHx8sq333LlzGDJkCMaMGYOQkBC0bNkSc+fOzdfPhnSYINJzAwYMEL6+vtkuL1u2rFi2bJnaZeHh4QKAuHLlihg3bpwYNGiQEEKIQYMGiS+//FJcuXJFABDh4eHZ7j8jI0O4u7uLX3/9VQghRGxsrDA3Nxf//POPch03NzcxZcoUtdsfPnxYmJiYiNDQULXLZ8yYIWrUqKEyb9myZaJs2bLK9wMGDBDOzs4iJSUl25xCCHHhwgUBQCQmJgohhJg8ebIoV66cSE1NVbv+ggULhJeXl/L9nj17hK2trUhKSsr2MwCIESNGqMyrX7++GDlypBBCiFevXomiRYuKnTt3KpdXr15dzJw5M9t9tmrVSsyfP19l3pYtW4Srq6vy/f3794WdnZ2YOHGisLKyEj///HO2+xNCiF27donixYsr3/fu3Vs0btw42/WbN28uvvjiixz3+bbjx48LAOLYsWPKef7+/gKAuH//vnLe//73P+Hj45PtfmJjYwUAcf36dSGE6nf2bTl9x4RQ/F6mTp2qfJ+UlCQAiD/++OO9taj7DgohREBAgAAgwsLClPNWr14tnJ2dle/VfTe3bNkiKleuLORyuXJeSkqKsLKyEocPHxZxcXECgAgODs42j7W1tUhISFDO+/rrr0X9+vWVtZmZmal8B1JTU4Wbm5tYuHChEOLN7+f58+dCCMXvv0OHDiqf07NnT+Hg4PCenw7pIx75IfrP4MGDsWvXLkRHR2PXrl3vPbqR6ejRo0hOTkaHDh0AACVKlECbNm2wYcMGAEBMTAwePXqEVq1aqd0+JCQEpUuXRqVKlfKV39vbG+bm5irzLl26hE6dOqFMmTKws7ND8+bNAQCRkZHKz27atCnMzMzU7nPgwIEICwvD33//DUBxWqBHjx6wsbHJMUvDhg2zvM888mNpaYl+/fopfz6XL1/GjRs3VI5Ivevq1auYPXs2bG1tla/MozCZp4zKly+PxYsXY8GCBejcuTM+++wzlX0cO3YMrVq1QqlSpWBnZ4d+/fohLi5OuX3mkR9tq169unLa2dkZ1tbWKF++vMq8t09F3rt3D71790b58uVhb2+vPL2Z+TtT533fMXVZbGxsYG9vn+U0qKasra3h6empfO/q6ppln+9+N69evYqwsDDY2dkpf5/FihXD69evcf/+fRQrVgwDBw6Ej48POnXqhBUrVqicSgMUFzLY2dmp/dz79+8jLS0NjRs3Vi43MzNDvXr1lN/Dd92+fRv169dXmffu95gMB5sfov94e3ujSpUq6N27N7y8vFCtWrVcbbd+/Xo8e/YMVlZWKFKkCIoUKYJDhw5h06ZNkMvlKmMj1HnfchMTEwghVOalpaVlWe/dhiQ5ORk+Pj6wt7fHzz//jAsXLmDfvn0A3gw6fd9nOzk5oVOnTggICMCTJ0/wxx9/5LopzMnQoUNx9OhRREVFISAgAB999BHKli2b7fpJSUmYNWsWQkJClK/r16/j3r17sLS0VK534sQJmJqaIiIiQjkeCFBcvfTxxx+jevXq2LNnDy5duoTVq1cDyP3PIq/ebixlMlmWRlMmkylPaQFAp06d8OzZM6xbtw7nzp3DuXPnVHKqk9vs7/vsvFC3z3e/r+9+N5OSklCnTh2V32dISAju3r2rbFoDAgJw9uxZNGrUCDt37kSlSpWUTXhB1ULGg80P0VsGDx6M4ODgXP8FHxcXh/3792PHjh0q/xO/cuUKnj9/jiNHjsDOzg4eHh7ZDuatXr06oqKicPfuXbXLS5YsiejoaJW/UHJzmfOdO3cQFxeHb7/9Fk2bNkWVKlWy/Iu8evXqOHnypNpmKtPQoUOxc+dO/Pjjj/D09FT513R23v5LKvO9l5eX8r23tzfq1q2LdevWYdu2be/9edeuXRuhoaGoUKFCllfmmJ6dO3di7969CA4ORmRkJObMmaPc/tKlS5DL5ViyZAkaNGiASpUq4dGjR1l+FjkNuDY3N0dGRsZ7a8+PuLg4hIaGYurUqWjVqhW8vLzw/PnzLDkAqGR533dM19SuXRv37t2Dk5NTlt+ng4ODcr1atWph8uTJOHPmDKpVq4Zt27blav+enp4wNzfH6dOnlfPS0tJw4cIFVK1aVe02Xl5eykYz07vfYzIcRaQOQKQN8fHxWRqC4sWLKwel/vvvv1mWqzvSMGzYMHz66ae5vrHZli1bULx4cfTo0UNlMCYAdOjQAevXr0e7du0wc+ZMjBgxAk5OTmjfvj0SExNx+vRpjB07Fs2bN0ezZs3QvXt3LF26FBUqVMCdO3cgk8nQrl07tGjRArGxsVi4cCE++eQTBAYG4o8//oC9vX2O2cqUKQNzc3OsWrUKI0aMwI0bN1QaAgAYM2YMVq1ahV69emHy5MlwcHDA33//jXr16imvysk8ejR37lzMnj07Vz+XXbt2oW7dumjSpAl+/vlnnD9/Pssg8KFDh2LMmDGwsbFB165dc9zf9OnT8fHHH6NMmTL45JNPYGJigqtXr+LGjRuYO3cuoqKiMHLkSCxYsABNmjRBQEAAPv74Y7Rv3x4NGjRAhQoVkJaWhlWrVqFTp044ffo01qxZo/IZkydPhre3N0aNGoURI0bA3Nwcx48fx6effooSJUrAw8MD586dQ0REhPI0TWbjpS1FixZF8eLF8eOPP8LV1RWRkZGYNGmSyjpOTk6wsrJCYGAgSpcuDUtLSzg4OOT4HdM1ffr0waJFi+Dr64vZs2ejdOnSePDgAfbu3YsJEyYgLS0NP/74Izp37gw3NzeEhobi3r176N+/f672b2Njg5EjR+Lrr79GsWLFUKZMGSxcuBAvX77EkCFD1G7z+eefo3Hjxli8eDF8fX1x+PBhBAYGarNs0iUSjzkiyrcBAwYIAFleQ4YMEUIoBjyrW75ly5ZsB49met+AZ29vbzFq1Ci1y3bu3CnMzc1FbGysEEKINWvWiMqVKwszMzPh6uoqxo4dq1w3Li5ODBo0SBQvXlxYWlqKatWqid9//125/IcffhDu7u7CxsZG9O/fX8ybNy/LgGd1g763bdsmPDw8hIWFhWjYsKE4cOBAlnqvXr0q2rZtK6ytrYWdnZ1o2rSpyoBcIYSYNm2aMDU1FY8ePVJb69sAiNWrV4s2bdoICwsL4eHhoTK4OVNiYqKwtrbO9uf3rsDAQNGoUSNhZWUl7O3tRb169cSPP/4o5HK5aNWqlfDx8VEZQDt27Fjh6empHNy9dOlS4erqKqysrISPj4/YvHmzyoBXIYQIDg4WjRo1EhYWFsLR0VH4+Pgol4eGhooGDRoIKyur9w6CFyLrgFohFAOE3x1A++5g4qNHjwovLy9hYWEhqlevLoKDgwUAsW/fPuU669atE+7u7sLExEQ0b95cOT+n79i7+xBCCAcHBxEQEJBjHeoy5lTPvn37xNt/tWT33Xz8+LHo37+/KFGihLCwsBDly5cXw4YNE/Hx8SI6Olp06dJFuLq6CnNzc1G2bFkxffp0kZGRkW2edy8CePXqlRg7dqxy/40bNxbnz59XLlf3+1m/fr0oXbq0sLKyEp06dRKLFy/mgGcDJRPinZOzRETvGDJkCGJjY7O9L0xeREREwNPTExcuXEDt2rW1tl8iovfhaS8iylZ8fDyuX7+Obdu2aa3xSUtLQ1xcHKZOnYoGDRqw8SGiQscBz0SULV9fX7Rt2xYjRoxAmzZttLLP06dPw9XVFRcuXMgy7kafjBgxQuXS+7dfI0aMkDoeEeWAp72IiPIgJiYGCQkJapfZ29vDycmpkBMRUW6x+SEiIiKjwtNeREREZFTY/BAREZFR4dVeasjlcjx69Ah2dnZZblxHREREukkIgcTERLi5ueV4E1I2P2o8evRIeWdgIiIi0i8PHz5E6dKls13O5keNzCcFP3z48L2PECAiIiLdkJCQAHd3d+Xf49lh86NG5qkue3t7Nj9ERER65n1DVjjgmYiIiIwKmx8iIiIyKmx+iIiIyKhwzA8REem0jIwMpKWlSR2DdICZmRlMTU3zvR82P0REpJOEEIiOjsaLFy+kjkI6xNHRES4uLvm6Dx+bHyIi0kmZjY+TkxOsra1501kjJ4TAy5cvERMTAwBwdXXN877Y/BARkc7JyMhQNj7FixeXOg7pCCsrKwBATEwMnJyc8nwKjAOeiYhI52SO8bG2tpY4CemazO9EfsaBSd78rF69Gh4eHrC0tET9+vVx/vz5bNfduHEjZDKZysvS0lJlnYEDB2ZZp127dgVdBhERFQCe6qJ3aeM7Ielpr507d8LPzw9r1qxB/fr1sXz5cvj4+CA0NBROTk5qt7G3t0doaKjyvbofQrt27RAQEKB8b2Fhof3wREREpJckPfKzdOlSDBs2DIMGDULVqlWxZs0aWFtbY8OGDdluI5PJ4OLionw5OztnWcfCwkJlnaJFixZkGURERKRHJGt+UlNTcenSJbRu3fpNGBMTtG7dGmfPns12u6SkJJQtWxbu7u7w9fXFzZs3s6wTHBwMJycnVK5cGSNHjkRcXFyB1EBERJSds2fPwtTUFB07dpQ6Cr1Dsubn6dOnyMjIyHLkxtnZGdHR0Wq3qVy5MjZs2ID9+/dj69atkMvlaNSoEaKiopTrtGvXDps3b0ZQUBAWLFiAv/76C+3bt0dGRka2WVJSUpCQkKDyIiIiyo/169dj7NixOHHiBB49eiRZjtTUVMk+W1dJPuBZEw0bNkT//v1Rs2ZNNG/eHHv37kXJkiWxdu1a5Tq9evVC586d4e3tjS5duuD333/HhQsXEBwcnO1+/f394eDgoHy5u7sXQjVERFSQ7t0DLl/O+rp3r+A/OykpCTt37sTIkSPRsWNHbNy4UWX5b7/9hg8//BCWlpYoUaIEunbtqlyWkpKCiRMnwt3dHRYWFqhQoQLWr18PQHHhj6Ojo8q+fv31V5XxrzNnzkTNmjXx008/oVy5csoLgwIDA9GkSRM4OjqiePHi+Pjjj3H//n2VfUVFRaF3794oVqwYbGxsULduXZw7dw4REREwMTHBxYsXVdZfvnw5ypYtC7lcnt8fWaGSrPkpUaIETE1N8eTJE5X5T548gYuLS672YWZmhlq1aiEsLCzbdcqXL48SJUrkuM7kyZMRHx+vfD18+DB3RRARkU66dw+oVAmoUyfrq1Klgm+AfvnlF1SpUgWVK1dG3759sWHDBgghAAAHDx5E165d0aFDB1y5cgVBQUGoV6+ectv+/ftj+/btWLlyJW7fvo21a9fC1tZWo88PCwvDnj17sHfvXoSEhAAAkpOT4efnh4sXLyIoKAgmJibo2rWrsnFJSkpC8+bN8e+//+LAgQO4evUqJkyYALlcDg8PD7Ru3VrlYiIACAgIwMCBA2FiolfHUgAhoXr16okxY8Yo32dkZIhSpUoJf3//XG2fnp4uKleuLL788sts13n48KGQyWRi//79uc4VHx8vAIj4+Phcb0NERNrz6tUrcevWLfHq1as8bX/pkhBA9q9Ll7Qc+B2NGjUSy5cvF0IIkZaWJkqUKCGOHz8uhBCiYcOGok+fPmq3Cw0NFQDE0aNH1S4PCAgQDg4OKvP27dsn3v7rfMaMGcLMzEzExMTkmDE2NlYAENevXxdCCLF27VphZ2cn4uLi1K6/c+dOUbRoUfH69WshhBCXLl0SMplMhIeH5/g52pbTdyO3f39L2qr5+flh3bp12LRpE27fvo2RI0ciOTkZgwYNAqDofidPnqxcf/bs2Thy5Aj++ecfXL58GX379sWDBw8wdOhQAIqu9euvv8bff/+NiIgIBAUFwdfXFxUqVICPj48kNRIRkXEJDQ3F+fPn0bt3bwBAkSJF0LNnT+Wpq5CQELRq1UrttiEhITA1NUXz5s3zlaFs2bIoWbKkyrx79+6hd+/eKF++POzt7eHh4QEAiIyMVH52rVq1UKxYMbX77NKlC0xNTbFv3z4AilNwLVu2VO5Hn0h6n5+ePXsiNjYW06dPR3R0NGrWrInAwEDlIOjIyEiVQ2nPnz/HsGHDEB0djaJFi6JOnTo4c+YMqlatCgAwNTXFtWvXsGnTJrx48QJubm5o27Yt5syZw3v9EBFRoVi/fj3S09Ph5uamnCeEgIWFBb777jvlIxrUyWkZoLgqWvx3+iyTujsd29jYZJnXqVMnlC1bFuvWrYObmxvkcjmqVaumHBD9vs82NzdH//79ERAQgG7dumHbtm1YsWJFjtvoKsmf7TVmzBiMGTNG7bJ3BykvW7YMy5Yty3ZfVlZWOHz4sDbjERER5Vp6ejo2b96MJUuWoG3btirLunTpgu3bt6N69eoICgpSnuV4m7e3N+RyOf766y+VW8FkKlmyJBITE5GcnKxscDLH9OQkLi4OoaGhWLduHZo2bQoAOHXqlMo61atXx08//YRnz55le/Rn6NChqFatGr7//nukp6ejW7du7/1sXSR580NERGQofv/9dzx//hxDhgyBg4ODyrLu3btj/fr1WLRoEVq1agVPT0/06tUL6enpOHToECZOnAgPDw8MGDAAgwcPxsqVK1GjRg08ePAAMTEx6NGjB+rXrw9ra2t88803+Pzzz3Hu3LksV5KpU7RoURQvXhw//vgjXF1dERkZiUmTJqms07t3b8yfPx9dunSBv78/XF1dceXKFbi5uaFhw4YAAC8vLzRo0AATJ07E4MGD33u0SFfp2fBsIiKi97Ozy9/yvFq/fj1at26dpfEBFM3PxYsXUaxYMezatQsHDhxAzZo18dFHH6k81/KHH37AJ598glGjRqFKlSoYNmwYkpOTAQDFihXD1q1bcejQIXh7e2P79u2YOXPme3OZmJhgx44duHTpEqpVq4Yvv/wSixYtUlnH3NwcR44cgZOTEzp06ABvb298++23WZ6cPmTIEKSmpmLw4MF5+AnpBpl49+QhISEhAQ4ODoiPj4e9vb3UcYiIjM7r168RHh6ucp8aTd27ByQmZp1vZwdUrJjPgEZszpw52LVrF65duybJ5+f03cjt39887UVERAaJDY52JSUlISIiAt999x3mzp0rdZx84WkvIiIieq8xY8agTp06aNGihV6f8gJ45IeIiIhyYePGjbkaXK0PeOSHiIiIjAqbHyIiIjIqbH6IiIjIqLD5ISIiIqPC5oeIiIiMCpsfIiIiMipsfoiIiIyETCbDr7/+WqCfMXPmTNSsWbNAPyO/eJ8fIiLSK9ej4gvts7xLZ31GV05iY2Mxffp0HDx4EE+ePEHRokVRo0YNTJ8+HY0bNy6glIVr3759WLBgAW7fvg25XI4yZcqgTZs2WL58OQBg/PjxGDt2rLQh34PNDxERkZZ0794dqamp2LRpE8qXL48nT54gKCgIcXFxUkfTiqCgIPTs2RPz5s1D586dIZPJcOvWLRw9elS5jq2tLWxtbSVM+X487UVERKQFL168wMmTJ7FgwQK0bNkSZcuWRb169TB58mR07txZud7SpUvh7e0NGxsbuLu7Y9SoUUhKSlIu37hxIxwdHfH777+jcuXKsLa2xieffIKXL19i06ZN8PDwQNGiRfH5558jIyNDuZ2HhwfmzJmD3r17w8bGBqVKlcLq1atzzPzw4UP06NEDjo6OKFasGHx9fREREZHt+r/99hsaN26Mr7/+GpUrV0alSpXQpUsXlc9597SXTCbL8vLw8FAuv3HjBtq3bw9bW1s4OzujX79+ePr0aS5+4nnH5oeIiEgLMo94/Prrr0hJScl2PRMTE6xcuRI3b97Epk2b8Oeff2LChAkq67x8+RIrV67Ejh07EBgYiODgYHTt2hWHDh3CoUOHsGXLFqxduxa7d+9W2W7RokWoUaMGrly5gkmTJuGLL75QOSrztrS0NPj4+MDOzg4nT57E6dOnYWtri3bt2iE1NVXtNi4uLrh58yZu3LiR65/L48ePla+wsDBUqFABzZo1A6BoGD/66CPUqlULFy9eRGBgIJ48eYIePXrkev95wdNeREREWlCkSBFs3LgRw4YNw5o1a1C7dm00b94cvXr1QvXq1ZXrjRs3Tjnt4eGBuXPnYsSIEfj++++V89PS0vDDDz/A09MTAPDJJ59gy5YtePLkCWxtbVG1alW0bNkSx48fR8+ePZXbNW7cGJMmTQIAVKpUCadPn8ayZcvQpk2bLHl37twJuVyOn376CTKZDAAQEBAAR0dHBAcHo23btlm2GTt2LE6ePAlvb2+ULVsWDRo0QNu2bdGnTx9YWFio/bm4uLgAAIQQ6N69OxwcHLB27VoAwHfffYdatWph/vz5yvU3bNgAd3d33L17F5UqVcr5h55HPPJDRESkJd27d8ejR49w4MABtGvXDsHBwahdu7bKA0GPHTuGVq1aoVSpUrCzs0O/fv0QFxeHly9fKtextrZWNj4A4OzsDA8PD5WxNM7OzoiJiVH5/IYNG2Z5f/v2bbVZr169irCwMNjZ2SmPWhUrVgyvX7/G/fv31W5jY2ODgwcPIiwsDFOnToWtrS2++uor1KtXTyW/Ot988w3Onj2L/fv3w8rKSpnh+PHjys+3tbVFlSpVACDbDNrAIz9ERERaZGlpiTZt2qBNmzaYNm0ahg4dihkzZmDgwIGIiIjAxx9/jJEjR2LevHkoVqwYTp06hSFDhiA1NRXW1tYAADMzM5V9ymQytfPkcnmecyYlJaFOnTr4+eefsywrWbJkjtt6enrC09MTQ4cOxZQpU1CpUiXs3LkTgwYNUrv+1q1bsWzZMgQHB6NUqVIqGTp16oQFCxZk2cbV1VXDinKPzQ8REVEBqlq1qvLeOpcuXYJcLseSJUtgYqI4+fLLL79o7bP+/vvvLO+9vLzUrlu7dm3s3LkTTk5OsLe3z/Nnenh4wNraGsnJyWqXnz17FkOHDsXatWvRoEGDLBn27NkDDw8PFClSeC0JT3sRERFpQVxcHD766CNs3boV165dQ3h4OHbt2oWFCxfC19cXAFChQgWkpaVh1apV+Oeff7BlyxasWbNGaxlOnz6NhQsX4u7du1i9ejV27dqFL774Qu26ffr0QYkSJeDr64uTJ08iPDwcwcHB+PzzzxEVFaV2m5kzZ2LChAkIDg5GeHg4rly5gsGDByMtLU3tuKLo6Gh07doVvXr1go+PD6KjoxEdHY3Y2FgAwOjRo/Hs2TP07t0bFy5cwP3793H48GEMGjRI5Uo2bWPzQ0REpAW2traoX78+li1bhmbNmqFatWqYNm0ahg0bhu+++w4AUKNGDSxduhQLFixAtWrV8PPPP8Pf319rGb766itcvHgRtWrVwty5c7F06VL4+PioXdfa2honTpxAmTJl0K1bN3h5eWHIkCF4/fp1tkeCmjdvjn/++Qf9+/dHlSpV0L59e0RHR+PIkSOoXLlylvXv3LmDJ0+eYNOmTXB1dVW+PvzwQwCAm5sbTp8+jYyMDLRt2xbe3t4YN24cHB0dlUfGCoJMCCEKbO96KiEhAQ4ODoiPj8/XoUAiIsqb169fIzw8HOXKlYOlpaXUcfSCh4cHxo0bp3I1mSHK6buR27+/eeSHiIiIjAqbHyIiIjIqvNqLiIjIAOT0WApSxSM/REREZFTY/BARkc7iNTn0Lm18J9j8EBGRzsm8m/H7HplAxifzO/HuHa81wTE/RESkc0xNTeHo6Kh8dpW1tbXy4ZtknIQQePnyJWJiYuDo6AhTU9M874vNDxER6aTMp4G/+/BOMm6Ojo7K70ZesfkhIiKdJJPJ4OrqCicnJ6SlpUkdh3SAmZlZvo74ZGLzQ0REOs3U1FQrf+ERZeKAZyIiIjIqbH6IiIjIqLD5ISIiIqPC5oeIiIiMCpsfIiIiMipsfoiIiMiosPkhIiIio8Lmh4iIiIwKmx8iIiIyKmx+iIiIyKiw+SEiIiKjwuaHiIiIjAqbHyIiIjIqbH6IiIjIqLD5ISIiIqPC5oeIiIiMCpsfIiIiMipsfoiIiMiosPkhIiIio8Lmh4iIiIxKEakDEBERkeG6dw9ITMw6384OqFix8PMAbH6IiIiogNy7B1SqlP3yu3elaYB42ouIiIgKhLojPposLyhsfoiIiMio8LRXHlyPitd4G+/SDgWQhIiIiDTFIz9ERERkVNj8EBERUYG4fl3qBOrxtJeR0/QUnq6evjOUOoiIDMWrV8CsWTmvY2dXOFnexeaHiIiItG7yZCA8HHByAnbsABze+Tcn7/NDREREBuP4cWDFCsV0QADQsqW0ed7FMT9ERESkNQkJwKBBiulhw4AOHaTNow6P/ORTRkYGLv59CtH/RgEAXEqVRt0GTWBqaipxMiIiosLn5wc8eAB4eABLlkidRj02P/lw6dwZTBo7DE4urnAr5Q4A+DcqErFPouG/8kfUbdBY4oRERESF5+BBYP16QCYDNm6UbkDz+7D5yYf5U8dj+bqt+KBGLZX5N0IuY/r4Mdh77IxEyYiIiApXXBwwdKhietw4oHlzSePkSPIxP6tXr4aHhwcsLS1Rv359nD9/Ptt1N27cCJlMpvKytLRUWUcIgenTp8PV1RVWVlZo3bo17t27VyDZU1NSsjQ+AFCtZm2kpaYUyGcWlNSUFPwZ+Du2/PQ9tm/8EefPnJA6Up4YSh1ERPpmzBggOhqoUgWYN0/qNDmT9MjPzp074efnhzVr1qB+/fpYvnw5fHx8EBoaCicnJ7Xb2NvbIzQ0VPleJpOpLF+4cCFWrlyJTZs2oVy5cpg2bRp8fHxw69atLI1SfpUuWw5rli/Ap30Ho3iJkgCAuKex+GXLepRyL6vVzypI58+cwDS/UbCzd0DEP2GoXa8hdm5eD2trGyxbtxXOrm5SR8wVQ6mDiEjf/PKL4nJ2U1Ng82bAykrqRDmT9MjP0qVLMWzYMAwaNAhVq1bFmjVrYG1tjQ0bNmS7jUwmg4uLi/Ll7OysXCaEwPLlyzF16lT4+vqievXq2Lx5Mx49eoRff/1V6/nnLV+Dx1EP0bFJLXxYwQUfVnBBxya18DjqIeatWKv1zysoi+dMxY/b92P3kdPYuPsPlHByxq9/nkO3zwZg/tTxUsfLNUOpg4hInzx+DIwcqZj+5hvgww+lzZMbkjU/qampuHTpElq3bv0mjIkJWrdujbNnz2a7XVJSEsqWLQt3d3f4+vri5s2bymXh4eGIjo5W2aeDgwPq16+f4z5TUlKQkJCg8sqNYsVLYNbi7/D3nSgcu3Abxy7cxt93ojB7yWrlkSB9IORylC3nCUBxyu7+3TsAgE8+G4B/wu5KGU0jhlIHEZG+EAIYPhx49gyoVQuYOlXqRLkjWfPz9OlTZGRkqBy5AQBnZ2dER0er3aZy5crYsGED9u/fj61bt0Iul6NRo0aIilJcZp65nSb7BAB/f384ODgoX+7u7rmuIyMjA+dO/4Xgo4cQfPQQzp85gYyMjFxvrwusbWyVY2OOHNyPYsX1p3F7m6HUQUSkLwICgN9/B8zNFae7zM2lTpQ7enW1V8OGDdGwYUPl+0aNGsHLywtr167FnDlz8rzfyZMnw8/PT/k+ISEhVw1Q5qXuJZ1dUKp0GQD6ean719Pn48vh/fDiWRxKODtjxU/bAABPY56gY9dPJU6Xe4ZSBxGRPoiIUFzVBQBz5gDVqkmZRjOSNT8lSpSAqakpnjx5ojL/yZMncHFxydU+zMzMUKtWLYSFhQGAcrsnT57A1dVVZZ81a9bMdj8WFhawsLDQsALDudS9Ws3aOHr+Jl48fwbHosWU80s4OWPEuIkSJtOModRBRKTr5HJg8GAgMRFo1Aj46iupE2lGstNe5ubmqFOnDoKCgpTz5HI5goKCVI7u5CQjIwPXr19XNjrlypWDi4uLyj4TEhJw7ty5XO9TE4Z0qTsARD+Kwp+Bv+OvY4GIehAhdZw8M5Q6iIh01XffKZ7fZW0NbNqkuMpLn0h62svPzw8DBgxA3bp1Ua9ePSxfvhzJyckY9N9DQfr3749SpUrB398fADB79mw0aNAAFSpUwIsXL7Bo0SI8ePAAQ/+7q5JMJsO4ceMwd+5cVKxYUXmpu5ubG7p06aL1/IZyqfvd2zcwaexwRD+KwsvkJJSvWAUx0Y9Qv0lzzFq0CrZ29lJHzBVDqYOISJeFhgIT/zuYvmgRUKGCtHnyQtJL3Xv27InFixdj+vTpqFmzJkJCQhAYGKgcsBwZGYnHjx8r13/+/DmGDRsGLy8vdOjQAQkJCThz5gyqVq2qXGfChAkYO3Yshg8fjg8//BBJSUkIDAzU+j1+AMWl7o8eRur9pe5zJvth6vwlOHMrEsvWbUW9Rk1w/PJdeJSvCP/pE6SOl2uGUgcRka5KTwcGDABevwZatwZGjJA6Ud7IhBBC6hC6JiEhAQ4ODoiPj4e9fdajBdej4rPMi3/+HADgULSo2n16l3bQbkgtuR4Vj099mmDX4VPKeb07tsT2g8cBAJ2a1cFvJy4pl7EOIiLjNX8+MGUK4OAAXL8OaHBxdKF439/fmSR/vIU+exgRjiE9Pkb7xjXw48pFsHzrlpZ9fdtImEwzRYqYIfy/++BcvXwBVtbWymUmenQi11DqICLSRVevAjNnKqZXrtS9xkcTenWpu66ZN+UrtOngi+q1P8TWDT9gWG9f/LBlN2xs7ZCa8lrqeLk2evwUDOjWDo7FiiP++TMsWbMJgOIS8dr1tD9QvKAYSh1ERLomJQXo3x9ISwN8fYF+/aROlD887aVGbk979WjXFL8EnlTOX7dqCY4fPoi12/ZhSM9O+OWPNw/V1NXTLJm1JMS/QNSDCJQpVz7HgcGsg4jI+HzzDeDvD5QoAdy4AbxzL2GdkdvTXjzykw+vX6se3Rk29iuYmZljWC9fvExKkihV3tg7OKJq9ZpZ5r87VkbX6Xsd6saT5URXmzhDqYOIgL//BhYsUEyvWaO7jY8m8tX8pKSk5OnmgIaifIVKOHX8GJq0fPMssYEjxsLERIYlc6dJmEwzd2/fyHZZcrL+NHGGUgcRka54+VJxdZdcDvTpA3TvLnUi7dCo+fnjjz+wY8cOnDx5Eg8fPoRcLoeNjQ1q1aqFtm3bYtCgQXBzcyuorDpn4Wr1T5/vP3wMfDp1K+Q0efepT1O4uZeBujOgL54/kyBR3hhKHUREumLSJODuXcDNDVi1Suo02pOr5mffvn2YOHEiEhMT0aFDB0ycOBFubm6wsrLCs2fPcOPGDRw7dgxz5szBwIEDMWfOHJQsafgPlTTP4aiXs6v+NIGupd2xaU8gnFxcsyxrU+8DCRLljaHUQUSkC/78803Ds349kM2dXPRSrpqfhQsXYtmyZWjfvj1MTLJeHd+jRw8AwL///otVq1Zh69at+PLLL7WblApMizbtERUZobZpaNaqrQSJ8sZQ6iAiklp8PPDfwxbwv/8B7dpJm0fbeLWXGnm5yeH76OqATkMZmMo6dIuh1EFkrAYPBgICgHLlgGvXAFtbqRPlDm9ySERERBr77TdF4yOTKR5aqi+NjyZyddrLz88v1ztcunRpnsMQUc5ePH8Gx6LFpI6Rb4ZSB5GhefoUGDZMMe3nBzRtKm2egpKr5ufKlSsq7y9fvoz09HRUrlwZAHD37l2YmpqiTp062k9IREo92jXDkXPZX9KvLwylDiJDIgQwahTw5Ang5QXMnSt1ooKTq+bn+PHjyumlS5fCzs4OmzZtQtH/hn4/f/4cgwYNQlNDbRGJCtHxI4eyXZaiR49NMZQ6iIzFzp3Arl2AqSmweTNgaSl1ooKj8U0OlyxZgiNHjigbHwAoWrQo5s6di7Zt2+Krr77SakAiY/PlsL6o06Cx4p9h79CnO4cbSh1ExuDRI8VRHwCYOhWoW1faPAVN4+YnISEBsbGxWebHxsYiMTFRK6GIjFmZcp6Yvfg7lHIvm2WZPt2vyFDqIDJ0QgBDhwLPnwO1awNTpkidqOBpfLVX165dMWjQIOzduxdRUVGIiorCnj17MGTIEHTrpj93NSbSVZ0/6Y0Xz9TfkfrTvoMKOU3eGUodRIZu/Xrgjz8ACwvF6S4zM6kTFTyN7/Pz8uVLjB8/Hhs2bEBaWhoAoEiRIhgyZAgWLVoEGxubAglamHifn+yxjoLFOoioMIWHA9WrA0lJwKJFwPjxUifKnwJ7qru1tTW+//57LFq0CPfv3wcAeHp6GkTTQ6RL7ty8hkcPI2FapAg8K1ZB6bIeUkfKE0Opg8jQyOWKuzgnJQFNmgDG9GCGPD/V/fHjx3j8+DGaNWsGKysrCCEgk8m0mY3IKN29fQOTxg5H9KMovExOQvmKVRAT/Qj1mzTHrEWrYGuX/b9mdImh1EFkqFauBP76C7CxATZuVFzlZSw0HvMTFxeHVq1aoVKlSujQoQMeP34MABgyZAiv9CLSgjmT/TB1/hKcuRWJZeu2ol6jJjh++S48yleE//QJUsfLNUOpg8gQ3bkDTJ6smF68GPD0lDZPYdO4+fnyyy9hZmaGyMhIWFtbK+f37NkTgYGBWg1HZIxev3qJ2vUaAgBatu2Aq5cuwMzcHGMnTMW1SxckTpd7hlIHkaFJTwf69wdevwbatlU8uNTYaNz8HDlyBAsWLEDp0qVV5lesWBEPHjzQWjAiY1WkiBnCw+4CAK5evgCrt/6RYaJHx6UNpQ4iQ/Ptt8CFC4CDg+JKL2McsaLxmJ/k5GSVIz6Znj17BgsLC62EIjJmo8dPwYBu7eBYrDjinz/DkjWbAABPY54oj6ToA0Opg8iQXLkCzJqlmP7uO+Cd4xhGQ+NL3Tt06IA6depgzpw5sLOzw7Vr11C2bFn06tULcrkcu3fvLqishYaXumePdRSszDoS4l8g6kEEypQrn+PAYNZBRLmVkqK4c/ONG0DXrsCePYZ31KfALnVfuHAhWrVqhYsXLyI1NRUTJkzAzZs38ezZM5w+fTpfoYlIwd7BEVWr18wyv1OzOvjtxKXCD5RHhlIHkSGYMUPR+JQsCaxda3iNjyY0bn6qVauGu3fv4rvvvoOdnR2SkpLQrVs3jB49Gq6urgWRkcio3L2d/dPOk5P155lYhlIHkSE4c0ZxE0MA+PFHRQNkzDRqftLS0tCuXTusWbMGU4zh4R9EEvjUpync3MtA3RnpF8/VPy5CFxlKHUT6LjkZGDBAcVPDfv2ALl2kTiQ9jZofMzMzXLt2raCyEBEA19Lu2LQnEE4uWY+k6tMDQQ2lDiJ9N3EiEBYGlCqluLEh5eFS9759+2L9+vUFkYWIALRo0x5RkRFqlzVr1bZww+SDodRBpM+OHQNWr1ZMb9gAODpKGkdnaDzmJz09HRs2bMCxY8dQp06dLM/0Wrp0qdbCERmjSbMWZLtsmv+yQkySP4ZSB5G+io9XPLsLAEaOVNzQkBQ0bn5u3LiB2rVrAwDu3r2rsozP9iIiItINX3wBREUpHl2xcKHUaXSLxs3P8ePHCyIHERERacn+/cCmTYrL2TduBGxtpU6kWzQe85MpLCwMhw8fxqtXrwBA7RUdREREVLhiY4HhwxXT48cDTZpIm0cX8anuREREBkIIxfiemBjggw+A2bOlTqSb+FR3IiIiA7F9u+KxFUWKAJs3A5aWUifSTRqP+Tly5AgOHz7Mp7oTERHpkH//BUaPVkxPmwb8d20SqaHxkR8+1Z2IiEi3CAEMHQq8eKF4eOnkyVIn0m0aNz9NmzbF5s2ble9lMhnkcjkWLlyIli1bajUcERERvd+6dUBgIGBhobjKy8xM6kS6jU91JyIi0mP//AP4+Smm588HqlaVNo8+0PjIT+ZT3Zs0aQJfX18kJyejW7duuHLlCjw9PQsiIxEREamRkQEMHKh4eGmzZsC4cVIn0g8aH/mJjIyEu7u72qe6R0ZGokyZMloJRkRERDlbsQI4eRKwsQECAgCTPN+9z7ho/GMqV64cYmNjs8yPi4tDuXLltBKKiIiIcnbrFvDNN4rppUuB8uWlzaNPNG5+hBBqn+GVlJQES95QgIiIqMClpQH9+wMpKUC7dsCwYVIn0i+5Pu3l999oKplMhmnTpqlc7p6RkYFz586hZs2aWg9IREREqvz9gUuXAEdH4KefFM/wotzLdfNz5coVAIojP9evX4e5ublymbm5OWrUqIHx48drPyEREREpXboEzJmjmF69GihVSto8+ijXzU/m09wHDRqEFStWwN7evsBCERERUVavXwMDBgDp6UD37kDv3lIn0k8aX+0VEBBQEDmIiIjoPaZPB27eBJycgB9+4OmuvMpV89OtW7dc73Dv3r15DkNERETqnToFLF6smF63DihZUto8+ixXzY+Dg0NB5yAiIonduwckJmadb2cHVKxY+HnyyhDrePkS6NVL8Qyvrl2Bzp2lzabvctX88FQXEZFhu3cPqFQp++V37+pH42AMdezbp1iuD3XoKt4LkoiI1B4p0WS5rmAdlBu5OvJTu3ZtBAUFoWjRoqhVq5bamxxmunz5stbCERGRbhg7FtCHi3wTEnJebih1UP7kqvnx9fWFhYUFAKBLly4FmYeIiHTQmTNSJ9AOQ6mD8idXzc+MGTOwYcMG9OnTBzNmzCjoTEREpGNmzgQ8PKRO8X4REYqs2TGUOih/cn2fn2HDhuHjjz+Gk5MTAMDNzQ1nzpyBhz58i4iIKEdqnletolMnoHbtwsmSH5cv59w0GEodlD+5HvAshFB5n5iYCLlcrvVARERU+FauzHm5nV3h5Miv9+VkHQTk4Q7PRERkWAIDgUOHABMTYPNmwMtLdbk+3R+nYkXF5ez6fp8fQ6lDV+W6+ZHJZCpXeb37noiI9M/Ll8CoUYrpzz8H+vSRNo82GEpjYCh16KJcNz9CCFSqVEnZ8CQlJaFWrVowMVE9c/bs2TPtJiQiogIzdy4QHg6ULg3Mni11GqLCkevmh3d5JiIyLDdvAosWKaZXreI4EjIeuW5+BgwYUJA5iIioEMnlwP/+B6SnK54TxVu4kTHJ1dVe717pRURE+m3DBuD0acDGRnHUh8iY5Kr5+eCDD7Bjxw6kpqbmuN69e/cwcuRIfPvtt1oJR0RE2hcTA0yYoJiePRsoU0baPESFLVenvVatWoWJEydi1KhRaNOmDerWrQs3NzdYWlri+fPnuHXrFk6dOoWbN29izJgxGDlyZEHnJiKiPPrqK+D5c6BmTcUVXkTGJlfNT6tWrXDx4kWcOnUKO3fuxM8//4wHDx7g1atXKFGiBGrVqoX+/fujT58+KFq0aEFnJiIqFNej4jVa37u0QwEl0Z6gIGDrVkAmA9auBYrwbm9khDT62jdp0gRNmjQpqCxERFSAXr8GMg/MjxoF1KsnbR4iqeT68RZERKTf/P2Be/cAV1dg3jyp0xBJR/LmZ/Xq1fDw8IClpSXq16+P8+fP52q7HTt2QCaTocs712cOHDhQeffpzFe7du0KIDkRkf4IDQUyr0VZsQJw0P0zdEQFRtLmZ+fOnfDz88OMGTNw+fJl1KhRAz4+PoiJiclxu4iICIwfPx5NmzZVu7xdu3Z4/Pix8rV9+/aCiE9EpBeEAEaMAFJTgfbtgU8+kToRkbQkbX6WLl2KYcOGYdCgQahatSrWrFkDa2trbNiwIdttMjIy0KdPH8yaNQvly5dXu46FhQVcXFyULw7CJiJjtnkzEBwMWFkBq1crBjsTGTPJmp/U1FRcunQJrVu3fhPGxAStW7fG2bNns91u9uzZcHJywpAhQ7JdJzg4GE5OTqhcuTJGjhyJuLi4HLOkpKQgISFB5UVEZAiePlVc2g4AM2YA5cpJm4dIF2jc/DRv3hybN2/Gq1ev8vXBT58+RUZGBpydnVXmOzs7Izo6Wu02p06dwvr167Fu3bps99uuXTts3rwZQUFBWLBgAf766y+0b98eGRkZ2W7j7+8PBwcH5cvd3T1vRRGRQXr5Mhnp6ekAgPjnz/H3qb8Q/fhfiVPlzoQJQFwcUK0a4OcndRoi3aBx81OrVi2MHz8eLi4uGDZsGP7++++CyJVFYmIi+vXrh3Xr1qFEiRLZrterVy907twZ3t7e6NKlC37//XdcuHABwcHB2W4zefJkxMfHK18PHz4sgAqISB8d2L0dzat7on2jGjh3+i90a90QK7+dhR4+TRF4YK/U8XJ04gSQ+UzqtWsBMzNp8xDpCo1vb7V8+XIsXrwYBw4cwKZNm9CsWTNUqFABgwcPRr9+/bIcyclOiRIlYGpqiidPnqjMf/LkCVxcXLKsf//+fURERKBTp07KeXK5XFFEkSIIDQ2Fp6dnlu3Kly+PEiVKICwsDK1atVKbxcLCAhYWFrnKTUTGZdPaVdgffB5JiQkY9EkH/LhtPz6oUQuR4f/A73/90K5zN6kjqpWSonhwKQAMHw40aiRtHiJdkqcxP0WKFEG3bt2wf/9+REVF4bPPPsO0adPg7u6OLl264M8//3zvPszNzVGnTh0EBQUp58nlcgQFBaFhw4ZZ1q9SpQquX7+OkJAQ5atz585o2bIlQkJCsj1VFRUVhbi4OLi6uualVCIycqampnArXQaVvKrBzt4BH9SoBQAoU648TEwkv1tIthYtAu7cAZyc3lziTkQK+bqx+fnz5xEQEIAdO3bAyckJAwcOxL///ouPP/4Yo0aNwuLFi3Pc3s/PDwMGDEDdunVRr149LF++HMnJyRg0aBAAoH///ihVqhT8/f1haWmJatWqqWzv6OgIAMr5SUlJmDVrFrp37w4XFxfcv38fEyZMQIUKFeDj45OfUonISMlMTBAWehsJ8S/w6uVLXLnwN2p92ADhYXdzHEsopbAwYO5cxfSyZQAveCVSpXHzExMTgy1btiAgIAD37t1Dp06dsH37dvj4+ED23/WTAwcORLt27d7b/PTs2ROxsbGYPn06oqOjUbNmTQQGBipPnUVGRmr0LytTU1Ncu3YNmzZtwosXL+Dm5oa2bdtizpw5PK1FRHkyZvwUDPqkA0xMTLBg9QZ8t2guYp5EIy42BtO/XS51vCyEUDy6IiUFaN0a6N1b6kREukcmhBCabGBubg5PT08MHjwYAwcORMmSJbOsk5CQAF9fXxw/flxrQQtTQkICHBwcEB8fD3t7+yzLNX3YIaC7Dzw0lAc3sg7dYsh1ZGRkIPTmdTi7lULxEqr//9OFOrZtA/r0ASwsgBs3gAoVpE5EVHje9/d3Jo2P/AQFBWV7Z+VM9vb2etv4EBHlJP7FcyQmxqNkRtYLM6T2/Dnw5ZeK6alT2fgQZUfj0XqlS5fGvXv3ssy/d+8eIiIitJGJiEhnfDPuf4h7GgsAOHf6L3T9qD5W+M/CJz5N8Gfg7xKnUzV5MhATA1SpAnz9tdRpiHSXxs3PwIEDcebMmSzzz507h4EDB2ojExGRzrh764by9NaaZQuwdts+bPv9T/x84BjWLF8gcbo3zpxR3MsHANasUZz2IiL1NG5+rly5gsaNG2eZ36BBA4SEhGgjExGRzkh5/Vo5/frVK1T5oDoAoHQZD5252ist7c09fQYNApo3lzYPka7TuPmRyWRITEzMMj8+Pl5n/kdARKQtjZp/hG9nTMTL5CQ0aNoCB/f9AiEETh4/CsdixaWOB0BxOfuNG0Dx4sDChVKnIdJ9Gjc/zZo1g7+/v0qjk5GRAX9/fzRp0kSr4YiIpDZ+2jyYyEzQ+sOq+OPAHnzzxf9Qp3xJ/Lx+DWYtWiV1PISHAzNnKqYXLwZyePoPEf1H46u9FixYgGbNmqFy5crKq75OnjyJhISEXN3ZmYhIn5iZm2PCTH+MnTgNDyPCkZGRDtdS7nAsWkzqaBACGDMGePVKcaprwACpExHpB42P/FStWhXXrl1Djx49EBMTg8TERPTv3x937tzJcgdmIiJDYWVljUpeH8CrWg1l49OpWR1JM+3ZAxw6pHhg6Zo1wH/3mSWi98jT4y3c3Nwwf/58bWchItI5d2/fyHZZcnJSISZRFR8PfP65YnryZMXl7USUO3l+ttfLly8RGRmJ1NRUlfnVq1fPdygiIl3xqU9TuLmXgbqb4b94/kyCRApTpwKPHwMVKyqaHyLKPY2bn9jYWAwaNAh//PGH2uW84ouIDIlraXds2hMIJxfXLMva1PtAgkTAhQvA6tWK6e+/BywtJYlBpLc0HvMzbtw4vHjxAufOnYOVlRUCAwOxadMmVKxYEQcOHCiIjEREkmnRpj2iIiPULmvWqm3hhgGQng4MH64Y7Ny3r+LhpUSkGY2P/Pz555/Yv38/6tatCxMTE5QtWxZt2rSBvb09/P390bFjx4LISUQkiUmzsr+L8zT/ZYWYRGHVKiAkBChaFFiypNA/nsggaHzkJzk5GU5OTgCAokWLIjZW8cwbb29vXL58WbvpiIhI6eFDYNo0xfSCBcB//ysmIg1p3PxUrlwZoaGhAIAaNWpg7dq1+Pfff7FmzRq4umY9J05ERNoxdiyQnAw0bgwMGSJ1GiL9pfFpry+++AKPHz8GAMyYMQPt2rXDzz//DHNzc2zcuFHb+YiICMD+/YpXkSKKB5iaaPxPVyLKpHHz07dvX+V0nTp18ODBA9y5cwdlypRBCd5XnYhI6xITFXdyBoDx44EPpLnIjMhgaPRvh7S0NHh6euL27dvKedbW1qhduzYbHyKiAjJjBhAVBZQr92bMDxHlnUbNj5mZGV6/fl1QWYiI6B1XrgArViimv/8esLaWNg+RIdD4rPHo0aOxYMECpKenF0QeIiL6T0YG8L//AXI50KMH0K6d1ImIDIPGY34uXLiAoKAgHDlyBN7e3rCxsVFZvnfvXq2FIyIyZj/8oLibs709sHy51GmIDIfGzY+joyO6d+9eEFmIiOg/jx4B33yjmPb3B3gnESLt0bj5CQgIKIgcRET0lnHjFFd51a+vOPVFRNrDO0UQEemYQ4eAXbsAU1PFPX1MTaVORGRYND7yU65cOchksmyX//PPP/kKRERkzJKTgVGjFNPjxgE1akgah8ggadz8jBs3TuV9Wloarly5gsDAQHz99dfaykVEZJRmzwYePADKlAFmzpQ6DZFhytPjLdRZvXo1Ll68mO9ARETG6vp1YOlSxfR33wG2ttLmITJUWhvz0759e+zZs0dbuyMiMipyuWJgc3o60LUr0KmT1ImIDJfWmp/du3ejWLFi2todEZFRWbcOOHtWcbRn5Uqp0xAZNo1Pe9WqVUtlwLMQAtHR0YiNjcX333+v1XBERMbgyRNg0iTF9Ny5QOnS0uYhMnQaNz9dunRReW9iYoKSJUuiRYsWqFKlirZyEREZDT8/4MULoHbtN09vJ6KCo3HzM2PGjILIQURklI4cAbZtA0xMgB9/5D19iAqDxmN+Dh06hMOHD2eZf/jwYfzxxx9aCUVEZAxevXpzT58xY4A6daTNQ2QsNG5+Jk2ahIyMjCzzhRCYlHnSmoiI3mv+fOD+fcDNDZgzR+o0RMZD4+bn3r17qFq1apb5VapUQVhYmFZCEREZutu3gQULFNOrVime3E5EhUPj5sfBwUHtIyzCwsJgY2OjlVBERIZMCGDECCAtDfj4Y8V9fYio8Gjc/Pj6+mLcuHG4f/++cl5YWBi++uordO7cWavhiIgM0caNwIkTgLW14k7OOTwukYgKgMbNz8KFC2FjY4MqVaqgXLlyKFeuHLy8vFC8eHEsXry4IDISERmM2Fhg/HjF9KxZQNmy0uYhMkYaX+ru4OCAM2fO4OjRo7h69SqsrKxQvXp1NGvWrCDyEREZlK+/Bp49A6pXB7J5VCIRFTCNmx8AkMlkaNu2Ldq2bavtPEREBis4GNi0SXGaa+1awMxM6kRExknj016ff/45Vqp58Mx3332HcePGaSMTEZHBSUlRPLgUUAx2btBA2jxExkzj5mfPnj1o3LhxlvmNGjXC7t27tRKKiMjQLFgA3L0LuLgo7u9DRNLRuPmJi4uDg4NDlvn29vZ4+vSpVkIRERmSu3ffNDzLlwOOjlKmISKNm58KFSogMDAwy/w//vgD5cuX10ooIiJDIQQwcqTitJePD9Cjh9SJiEjjAc9+fn4YM2YMYmNj8dFHHwEAgoKCsGTJEixfvlzb+YiI9NrPPwN//glYWgLff897+hDpAo2bn8GDByMlJQXz5s3DnP8eRuPh4YEffvgB/fv313pAIiJ99ewZ4OenmJ4+HeDBcSLdkKdL3UeOHImRI0ciNjYWVlZWsLW1BQA8e/YMxYoV02pAIiJ9NXGi4qaGVasCX30ldRoiypSn5idTyZIlAQBHjhzBTz/9hN9++w2vXr3SSjAiIn126hTw00+K6bVrAXNz6bJcj4rXeBvv0lkvbJEa6yBt0XjAc6YHDx5gxowZ8PDwwKeffgoTExNs3rxZm9mIiPRSaqriXj4AMHQo0KSJtHmISJVGR35SU1Oxd+9e/PTTTzh9+jRat26NqKgoXLlyBd7e3gWVkYhIryxZAty8CZQsqbi/DxHpllwf+Rk7dizc3NywYsUKdO3aFVFRUfjtt98gk8lgampakBmJiPTGP/8As2crppcuBTgMkkj35PrIzw8//ICJEydi0qRJsLOzK8hMRER6I/Ih8DJZMZ36BBg7Fnj9GmjYEOjTR9psRKRerpufLVu2YMOGDXB1dUXHjh3Rr18/tG/fviCzERHptMiHQLeub96nPnkzffYsEBYGVKxY+LmIKGe5Pu3Vu3dvHD16FNevX0eVKlUwevRouLi4QC6X49atWwWZkYhIJ2Ue8QEAIc+6PDGx8LIQUe5pfLVXuXLlMGvWLERERGDr1q3o3r07+vbti9KlS+Pzzz8viIxERDpNCCAj0UrqGBpLePFC6ghaYyi1GEodui7Pl7rLZDL4+Pjgl19+waNHjzB+/Hj89ddf2sxGRKQX5C/NIX8t4Y18cmHr+h+U01GREejaqgFa1a2Cdo2q4+7tmxIm05yh1GIodeijPDc/bytWrBjGjRuHq1evamN3RER6Q55SBBlJllLHeK8Du7crp1cumIOe/YbgQlg0vpo6B4vnTJEwmeYMpRZDqUMfaaX5ISIyRlEPTJAebw1ABhOrFKnj5No/9+6g18BhAIA2HXzxPO6pxInyzlBqMZQ69EW+Hm9BRGSs4p/LsGimNSBkkJmlw9TuNeSvLFTW0aW7giQmxCP46B8QQiA9PV1lmRBColR5Yyi1GEod+ojNDxGRhtLTga9HW+FxlCmcXOSYv+ol7B0Bz7duaGhnp1uXubu6lcaWdasBAMVLlMSTx4/g7OqGuKexMDPT7fFK7zKUWgylDn3E5oeISENL51ri75NmsLIW+H5zMip5Kf6V7l1a4mA52LDroNr5jkWLYcNu9ct0laHUYih16KNcj/mJjIzM1YuIyJDt22GGresVp7fmLX+JSl5qbvCjJ3ZtDYCpqSmsrKyljpJvhlKLodSh63J95KdcuXLK6cxzkTKZTGWeTCZDRkaGFuMREemOKxdMMecbxf18Rn31Gq3bp79nC91x/MihLPO+X+qPEk7OAICWbTsUdqQ8M5RaDKUOfZTr5kcmk6F06dIYOHAgOnXqhCJFeMaMiIzH439l+HK4NdLTZGjTMQ3DP9efq7sAYNzQPqhRpx7MzMyU85ISErD1p+8BmUyv/qI1lFoMpQ59lOsOJioqCps2bUJAQADWrFmDvn37YsiQIfDy8irIfEREknv1CvhiqA2ePTVB5aoZmLP0JUz07EYhsxatwt4dWzB++jx4VasBAGjXqDrW//K7xMk0Zyi1GEod+ijXf3xdXFwwceJE3LlzB7t378bz589Rv359NGjQAOvWrYNcrr/nvYmIsiMEMN3PCndumKJocTlWrE+GtR4Ox+jSsy++XbUOy+bPwJrlC5CRkaEydEGfGEothlKHPsrTv12aNGmC9evX4969e7C2tsaIESPwgs8jISIDtG6VBQ7/bo4iZgJL176EW2n9vf+KW+kyWPvzPlhZWWNg9/ZIS0mVOlKeGUothlKHvslT83PmzBkMHToUlSpVQlJSElavXg1HR8c8BVi9ejU8PDxgaWmJ+vXr4/z587nabseOHZDJZOjSpYvKfCEEpk+fDldXV1hZWaF169a4d+9enrIRkXE7frgIvlukeHTFN3NfoU59/b+gQyaTYcD/xmLGghUY/sXXUsfJF0OpxVDq0Ce5bn4eP36MBQsWoEqVKujatSvs7e1x+vRpnD9/HiNGjIBJHk6A79y5E35+fpgxYwYuX76MGjVqwMfHBzExMTluFxERgfHjx6Np06ZZli1cuBArV67EmjVrcO7cOdjY2MDHxwevX7/WOB8RGa/r14HJXyjOb/UemIJPPkuTOJF2VajshR79BgMAOjWrI3Ga/DGUWgylDn2Q6wHPZcqUQalSpTBgwAB07twZZmZmkMvluHbtmsp61atXz/WHL126FMOGDcOgQYMAAGvWrMHBgwexYcMGTJo0Se02GRkZ6NOnD2bNmoWTJ0+qnG4TQmD58uWYOnUqfH19AQCbN2+Gs7Mzfv31V/Tq1SvX2YjIeD19Cvj6Ai+TZajXOB3jp+v/P57u3r6R7bLk5KRCTJJ/hlKLodShj3Ld/GRkZCAyMhJz5szB3LlzAWR99ogm9/lJTU3FpUuXMHnyZOU8ExMTtG7dGmfPns12u9mzZ8PJyQlDhgzByZMnVZaFh4cjOjoarVu3Vs5zcHBA/fr1cfbsWTY/RPReaWlAjx5AeDhQukwGFv/wEm9diay3PvVpCjf3MmqfGfXi+TMJEuWdodRiKHXoo1w3P+Hh4Vr94KdPnyIjIwPOzs4q852dnXHnzh2125w6dQrr169HSEiI2uXR0dHKfby7z8xl6qSkpCAl5c09OxISEnJTAhEZoC+/BI4fB2xtgZUbXsKxqP4OcH6ba2l3bNoTCCcX1yzL2tT7QIJEeWcotRhKHfoo181P2bJlc1z+4sULHDp06L3r5VViYiL69euHdevWoUSJElrdt7+/P2bNmqXVfRKR/lm7Fli9GpDJgG3bAI/KhnMLjxZt2iMqMkLtX7TNWrWVIFHeGUothlKHPpIJdcfb8uDq1auoXbu2Rqe9rK2tsXv3bpUrtgYMGIAXL15g//79KuuHhISgVq1aMDU1Vc7LvLeQiYkJQkNDIZPJ4OnpiStXrqBmzZrK9Zo3b46aNWtixYoVarOoO/Lj7u6O+Ph42NvbZ1n/elR8rmp8m3dpB423KQya1sI6ChbrkM6JE0CrVoonts+fD0yerJ91qGMo/89iHfQ+CQkJcHBwyPbv70yS3aPU3NwcderUQVBQkHKeXC5HUFAQGjZsmGX9KlWq4Pr16wgJCVG+OnfujJYtWyIkJATu7u4oV64cXFxcVPaZkJCAc+fOqd1nJgsLC9jb26u8iMh4REQA3bsrGp9evYBsrrcgIgMh6QO6/Pz8MGDAANStWxf16tXD8uXLkZycrLz6q3///ihVqhT8/f1haWmJatWqqWyfeW+ht+ePGzcOc+fORcWKFVGuXDlMmzYNbm5uWe4HREQEAElJiiu7nj4F6tQB1q9XnPYiIsMlafPTs2dPxMbGYvr06YiOjkbNmjURGBioHLAcGRmp8f2DJkyYgOTkZAwfPhwvXrxAkyZNEBgYCEtLy4IogYj0mFwO9O8PXLsGODsDv/4KvXx0BRFpJtfNz8qVK3Nc/u+//+YpwJgxYzBmzBi1y4KDg3PcduPGjVnmyWQyzJ49G7Nnz85THiIyHrNnA/v2Aebmiv+WLi11IiIqDLlufpYtW/bedcqUKZOvMEREhWX3biDzIs81a4AchgUSkYGR7D4/RERSCQkBBgxQTH/5JfDfMEMiMhJau9orKioKw4cP19buiIgKREzMf4+ueAm0bQssXCh1IiIqbFprfuLi4rB+/Xpt7Y6ISOtSU4FPPgEiI4GKFYEdO4Aikl72QURSkOw+P0REhUkIYMwY4ORJwN4eOHAAKFpU6lREJAU2P0RkFL7/Hli3TnEPnx07gCpVpE5ERFJh80NEBu/PP4EvvlBML1wItG8vbR4iklauz3Z369Ytx+UvXrzIbxYiIq27fx/49FMgIwPo1w/46iupExGR1HLd/Dg45PxQNQcHB/Tv3z/fgYiItCUhAejcGXj2DKhXD/jxRz66gog0aH4CAgIKMgcRkVbJ5UDfvsCtW4Cbm+IOznzKDREBHPNDRAZq2jTgt98ACwvFM7vc3KRORES6gs0PERmcHTuA+fMV0z/9BHz4obR5iEi3sPkhIoNy6RIweLBiesIExakvIqK3sfkhIoMRHQ106QK8egV06PDm6A8R0dvY/BCRQUhJAbp1A6KiFDcw3LYNMDWVOhUR6SI2P0Sk94QARowAzp4FHB0Vj654z905iMiIsfkhIr23YgWwcSNgYgL88ovioaVERNlh80NEeu3IkTd3bV66FGjTRto8RKT72PwQkd66exfo2VNxQ8PBg4HPP5c6ERHpAzY/RKSX4uMVj6548QJo1Ejx1HY+uoKIcoPNDxHpnYwMoHdvIDQUKF0a2LtXcSdnIqLcYPNDRHpn8mTgjz8AKytg/37A2VnqRESkT9j8EJFe2boVWLRIMR0QANSuLW0eItI/bH6ISG+cPw8MHaqYnjJFMdiZiEhTbH6ISC88eqR4dEVKCuDrC8yeLXUiItJXbH6ISOe9eqVofB4/Bj74ANiyRXFDQyKivOD/PohIpwkBDB8OXLgAFCumeHSFnZ3UqYhIn7H5ISKdtnixYpCzqSmwezdQvrzUiYhI37H5ISKddegQMHGiYnrlSqBlS2nzEJFhYPNDRDrp9m3FjQyFAP73P2DkSKkTEZGhYPNDRDrn+XPFoysSEoBmzRRHffjoCiLSFjY/RKRT0tMV9+8JCwPKllWM8zE3lzoVERkSNj9EpFMmTACOHgVsbBRXdpUsKXUiIjI0bH6ISGcEBADLlimmN28GqleXNg8RGaYiUgcgIs1EPgReJium02LezLezAypWlCZTXrxbx9WrioHNADBzJtCtm2TRiMjAsfkh0iORD4FuXd+8T32iuvzuXf1ogN5XR69ehZuHiIwLmx8iPZJ5pARQXAL+rrt3dWNw8KPHOV+a9eAfQGT890ZkXTc5OcssIiKtYfNDpEdevwLkr4tAnmIGeUrWP74ffyxBKLXspQ5ARJQtNj9EOi4uVobgY0Vw/LAZzp4ogvS07I+qWFjoxgM/hbrDUm+RCyA15e05vIkPERUeNj9EOijiHxP8ebgIgo+Y4eolU4i3Tw2ZZsDEIh0mFmlIf26rst2ZM0Dt2oUcVo3rUQk5Lr9zB+jb98371CcOBZyIiOgNNj9EOkAuB86fB37aaoE/D5shPMxUZXm1Gulo0TYdHhXTMHmqnHc7JiLKBzY/RBJ5/Rr4809g/37FzfyiowHAEgBQxEygXsN0tPRJR4s2aXB2VZxGinyY82Me7OwKPrc2WNvkvFxf6iAi/cTmh6gQPX8OHDyoaHgCA4GkpDfL7O2BRi1S0bJtOpq0TIOdmjHDZdyBvfveXPXlWezNMn26z4+h1EFE+onND1EBi4xUNDu//gr89ReQkfFmWalSgK+v4tWiBRAa8+q9+yvj/mbau7TW4xYaQ6mDiPQPmx8iLRNCcbfizIYnJER1ebVqimanSxegTh0+rZyIqLCx+SHSgvR04ORJRbOzfz/w4MGbZSYmQOPGimbH1xfw9JQqJRERAWx+iPIsKQk4fFjR8Bw8qBjPk8nKCmjbVtHsfPwxn0xORKRL2PwQaSA6GvjtN8XRnWPHgJS3btRXogTQqZOi4WnTBrC2li4nERFlj80P0XuEhr45nfX336rP1PL0fDN+p1EjwNQ0u70QEZGuYPND7xX58M0lyWkxb+br2yXJua1DLgfOnXszYDk0VHU/H3745gqtDz7ggGUiIn3D5odyFPkQ6Nb1zfvUJ6rL797VjwbofXVcv64YpJx5w8Enby03MwNatlQc3encWXF5OhER6S82P5SjzCMl2UlMLJwc+fW+OurVA169dYsde3ugQwfF0Z327QEHPnqKiMhgsPkpQPpyukgIxV/8yYkyJL39SgLu3ZUhI1kGCJnqwzX/s2CBblzJFJdkmePy58+B9ByetfnqVdYbDpqbazcjERHpBjY/BaSwThelpgIJCUB8fN7+++y5HZKTZMjIyNvAlV9+yX8N2mGRr623bAH69OH4HSIiY8Dmp4C87zTLixeKBiSvTUvmf1+/zm9SkzdTJgI2doCtrYCtneIFmcDVqwIwEYAMkL9UbTKGDgVcXfObIf9iEnL+QTx9Cuz79c17ebLqkaKqVdn4EBEZCzY/BUxkyJCeYJVlfr162v0cGxvFuBR7e8Urc/p9/33yKhE2tgJ29gJW1lkbgDt3gL5937xPfaf5GTkSqF1bu7XkxfWolByX37kD/HbszfvU5JxPkxERkeFi81MIRKpZtsvMzXPfqGT3Xzs7oEgef5PXo+Q5Lre2yXl7O7u8fW5hM5Q6iIh0xfWoeI238S6tG1ePsPkpaCYCpvYvkZGgervfo0eBpk0Bi/wNVSlwZdyBvfvenMbzLPZmma4N3M6JodRBRET5x+angMlkgKlVGjLeudKoWDHdb3wylXF/M+1dWroc+WUodRARUf6YvH8VygueZiEiItJNPPJTQHiahYiISDex+SlAPM1CRESke3jai4iIiIwKmx8iIiIyKmx+iIiIyKiw+SEiIqI8exgRjiE9Pkb7xjWwaNY3SHnruUt9fdtImCx7bH6IiIgoz+ZN+QptOvhiyQ+b8Px5HIb19kVyUiIAIDUl3w+gLBBsfoiIiCjPnsXFotfAYahavSbmL1+Lph+1xbBevkhMiNfZJ0ZL3vysXr0aHh4esLS0RP369XH+/Pls1927dy/q1q0LR0dH2NjYoGbNmtiyZYvKOgMHDoRMJlN5tWvXrqDLICIiMkqvX6se3Rk29iu0/bgrhvXyxcukJIlS5UzS5mfnzp3w8/PDjBkzcPnyZdSoUQM+Pj6IiYlRu36xYsUwZcoUnD17FteuXcOgQYMwaNAgHD58WGW9du3a4fHjx8rX9u3bC6McIiIio1O+QiWcOn5MZd7AEWPRocsnePggXKJUOZO0+Vm6dCmGDRuGQYMGoWrVqlizZg2sra2xYcMGteu3aNECXbt2hZeXFzw9PfHFF1+gevXqOHXqlMp6FhYWcHFxUb6KFi1aGOUQEREZnYWrN6Beo6ZZ5vcfPgZHzt2UINH7Sdb8pKam4tKlS2jduvWbMCYmaN26Nc6ePfve7YUQCAoKQmhoKJo1a6ayLDg4GE5OTqhcuTJGjhyJuLi4HPeVkpKChIQElRcRERG9n7mFBcyzeVK3s6tbIafJHcman6dPnyIjIwPOzs4q852dnREdHZ3tdvHx8bC1tYW5uTk6duyIVatWoU2bN5fStWvXDps3b0ZQUBAWLFiAv/76C+3bt0dGRka2+/T394eDg4Py5e7unu26RERElDudmtWROoJaevdsLzs7O4SEhCApKQlBQUHw8/ND+fLl0aJFCwBAr169lOt6e3ujevXq8PT0RHBwMFq1aqV2n5MnT4afn5/yfUJCAhsgIiKiXLh7+0a2y5KTdXPAs2TNT4kSJWBqaoonT56ozH/y5AlcXFyy3c7ExAQVKlQAANSsWRO3b9+Gv7+/svl5V/ny5VGiRAmEhYVl2/xYWFjAIptDdkRERJS9T32aws29DIQQWZa9eP5MgkTvJ1nzY25ujjp16iAoKAhdunQBAMjlcgQFBWHMmDG53o9cLkdKSkq2y6OiohAXFwdXV9f8RiYiIqJ3uJZ2x6Y9gXByyfr3bJt6H0iQ6P0kPe3l5+eHAQMGoG7duqhXrx6WL1+O5ORkDBo0CADQv39/lCpVCv7+/gAUY3Pq1q0LT09PpKSk4NChQ9iyZQt++OEHAEBSUhJmzZqF7t27w8XFBffv38eECRNQoUIF+Pj4SFYnERGRoWrRpj2iIiPUNj/NWrWVINH7Sdr89OzZE7GxsZg+fTqio6NRs2ZNBAYGKgdBR0ZGwsTkzZjs5ORkjBo1ClFRUbCyskKVKlWwdetW9OzZEwBgamqKa9euYdOmTXjx4gXc3NzQtm1bzJkzh6e1iIiICsCkWQuyXTbNf1khJsk9yQc8jxkzJtvTXMHBwSrv586di7lz52a7Lysrqyw3PCQiIiJpdGpWB7+duCR1jCwkb36IiIhIf/FqLyIiIjIqvNqLiIiIjIo+Xu0l+VPdiYiISH9lXu2lDq/2IiIiIoOjj1d78cgPERERGRU2P0RERGRU2PwQERGRUWHzQ0REREaFzQ8REREZFTY/REREZFTY/BAREZFRYfNDRERERoXNDxERERkVNj9ERERkVNj8EBERkVFh80NERERGhc0PERERGRU2P0RERGRU2PwQERGRUWHzQ0REREaFzQ8REREZFTY/REREZFTY/BAREZFRYfNDRERERoXNDxERERkVNj9ERERkVNj8EBERkVFh80NERERGhc0PERERGRU2P0RERGRU2PwQERGRUWHzQ0REREaliNQBdJEQAgCQkJCgdnlSovr5OUlIkOUrU0HRtBbWUbBYh24x1joA3ayFdegWXawj8+/tzL/Hs8PmR43ExEQAgLu7u8RJiIiISFOJiYlwcHDIdrlMvK89MkJyuRyPHj2CnZ0dZLL8d6kJCQlwd3fHw4cPYW9vr4WE0mAduoV16BZDqQMwnFpYh24pjDqEEEhMTISbmxtMTLIf2cMjP2qYmJigdOnSWt+vvb29Xn9xM7EO3cI6dIuh1AEYTi2sQ7cUdB05HfHJxAHPREREZFTY/BAREZFRYfNTCCwsLDBjxgxYWFhIHSVfWIduYR26xVDqAAynFtahW3SpDg54JiIiIqPCIz9ERERkVNj8EBERkVFh80NERERGhc0PERERGRU2P1qyevVqeHh4wNLSEvXr18f58+dzXH/Xrl2oUqUKLC0t4e3tjUOHDhVS0pxpUsfNmzfRvXt3eHh4QCaTYfny5YUX9D00qWPdunVo2rQpihYtiqJFi6J169bv/f0VFk3q2Lt3L+rWrQtHR0fY2NigZs2a2LJlSyGmzZ6mfz4y7dixAzKZDF26dCnYgLmkSR0bN26ETCZTeVlaWhZi2uxp+vt48eIFRo8eDVdXV1hYWKBSpUp6+f+sFi1aZPmdyGQydOzYsRATq6fp72T58uWoXLkyrKys4O7uji+//BKvX78upLTZ06SOtLQ0zJ49G56enrC0tESNGjUQGBhYOEEF5duOHTuEubm52LBhg7h586YYNmyYcHR0FE+ePFG7/unTp4WpqalYuHChuHXrlpg6daowMzMT169fL+TkqjSt4/z582L8+PFi+/btwsXFRSxbtqxwA2dD0zo+++wzsXr1anHlyhVx+/ZtMXDgQOHg4CCioqIKObkqTes4fvy42Lt3r7h165YICwsTy5cvF6ampiIwMLCQk6vStI5M4eHholSpUqJp06bC19e3cMLmQNM6AgIChL29vXj8+LHyFR0dXcips9K0jpSUFFG3bl3RoUMHcerUKREeHi6Cg4NFSEhIISfPStNa4uLiVH4fN27cEKampiIgIKBwg79D0zp+/vlnYWFhIX7++WcRHh4uDh8+LFxdXcWXX35ZyMlVaVrHhAkThJubmzh48KC4f/+++P7774WlpaW4fPlygWdl86MF9erVE6NHj1a+z8jIEG5ubsLf31/t+j169BAdO3ZUmVe/fn3xv//9r0Bzvo+mdbytbNmyOtP85KcOIYRIT08XdnZ2YtOmTQUVMVfyW4cQQtSqVUtMnTq1IOLlWl7qSE9PF40aNRI//fSTGDBggE40P5rWERAQIBwcHAopXe5pWscPP/wgypcvL1JTUwsrYq7l98/IsmXLhJ2dnUhKSiqoiLmiaR2jR48WH330kco8Pz8/0bhx4wLN+T6a1uHq6iq+++47lXndunUTffr0KdCcQgjB0175lJqaikuXLqF169bKeSYmJmjdujXOnj2rdpuzZ8+qrA8APj4+2a5fGPJShy7SRh0vX75EWloaihUrVlAx3yu/dQghEBQUhNDQUDRr1qwgo+Yor3XMnj0bTk5OGDJkSGHEfK+81pGUlISyZcvC3d0dvr6+uHnzZmHEzVZe6jhw4AAaNmyI0aNHw9nZGdWqVcP8+fORkZFRWLHV0saf9fXr16NXr16wsbEpqJjvlZc6GjVqhEuXLilPKf3zzz84dOgQOnToUCiZ1clLHSkpKVlOBVtZWeHUqVMFmhXgmJ98e/r0KTIyMuDs7Kwy39nZGdHR0Wq3iY6O1mj9wpCXOnSRNuqYOHEi3NzcsjSohSmvdcTHx8PW1hbm5ubo2LEjVq1ahTZt2hR03GzlpY5Tp05h/fr1WLduXWFEzJW81FG5cmVs2LAB+/fvx9atWyGXy9GoUSNERUUVRmS18lLHP//8g927dyMjIwOHDh3CtGnTsGTJEsydO7cwImcrv3/Wz58/jxs3bmDo0KEFFTFX8lLHZ599htmzZ6NJkyYwMzODp6cnWrRogW+++aYwIquVlzp8fHywdOlS3Lt3D3K5HEePHsXevXvx+PHjAs/L5ofoLd9++y127NiBffv26czgVE3Y2dkhJCQEFy5cwLx58+Dn54fg4GCpY+VaYmIi+vXrh3Xr1qFEiRJSx8mXhg0bon///qhZsyaaN2+OvXv3omTJkli7dq3U0TQil8vh5OSEH3/8EXXq1EHPnj0xZcoUrFmzRupo+bJ+/Xp4e3ujXr16UkfRWHBwMObPn4/vv/8ely9fxt69e3Hw4EHMmTNH6mgaWbFiBSpWrIgqVarA3NwcY8aMwaBBg2BiUvCtSZEC/wQDV6JECZiamuLJkycq8588eQIXFxe127i4uGi0fmHISx26KD91LF68GN9++y2OHTuG6tWrF2TM98prHSYmJqhQoQIAoGbNmrh9+zb8/f3RokWLgoybLU3ruH//PiIiItCpUyflPLlcDgAoUqQIQkND4enpWbCh1dDGnw8zMzPUqlULYWFhBRExV/JSh6urK8zMzGBqaqqc5+XlhejoaKSmpsLc3LxAM2cnP7+T5ORk7NixA7Nnzy7IiLmSlzqmTZuGfv36KY9aeXt7Izk5GcOHD8eUKVMKpXl4V17qKFmyJH799Ve8fv0acXFxcHNzw6RJk1C+fPkCz8sjP/lkbm6OOnXqICgoSDlPLpcjKCgIDRs2VLtNw4YNVdYHgKNHj2a7fmHISx26KK91LFy4EHPmzEFgYCDq1q1bGFFzpK3fh1wuR0pKSkFEzBVN66hSpQquX7+OkJAQ5atz585o2bIlQkJC4O7uXpjxlbTx+8jIyMD169fh6upaUDHfKy91NG7cGGFhYcomFADu3r0LV1dXyRofIH+/k127diElJQV9+/Yt6JjvlZc6Xr58maXByWxOhUSP68zP78PS0hKlSpVCeno69uzZA19f34KOy0vdtWHHjh3CwsJCbNy4Udy6dUsMHz5cODo6Ki9r7devn5g0aZJy/dOnT4siRYqIxYsXi9u3b4sZM2bozKXumtSRkpIirly5Iq5cuSJcXV3F+PHjxZUrV8S9e/ekKkEIoXkd3377rTA3Nxe7d+9WuQw2MTFRqhKEEJrXMX/+fHHkyBFx//59cevWLbF48WJRpEgRsW7dOqlKEEJoXse7dOVqL03rmDVrljh8+LC4f/++uHTpkujVq5ewtLQUN2/elKoEIYTmdURGRgo7OzsxZswYERoaKn7//Xfh5OQk5s6dK1UJSnn9bjVp0kT07NmzsONmS9M6ZsyYIezs7MT27dvFP//8I44cOSI8PT1Fjx49pCpBCKF5HX///bfYs2ePuH//vjhx4oT46KOPRLly5cTz588LPCubHy1ZtWqVKFOmjDA3Nxf16tUTf//9t3JZ8+bNxYABA1TW/+WXX0SlSpWEubm5+OCDD8TBgwcLObF6mtQRHh4uAGR5NW/evPCDv0OTOsqWLau2jhkzZhR+8HdoUseUKVNEhQoVhKWlpShatKho2LCh2LFjhwSps9L0z8fbdKX5EUKzOsaNG6dc19nZWXTo0KFQ7l+SG5r+Ps6cOSPq168vLCwsRPny5cW8efNEenp6IadWT9Na7ty5IwCII0eOFHLSnGlSR1pampg5c6bw9PQUlpaWwt3dXYwaNapQmob30aSO4OBg4eXlJSwsLETx4sVFv379xL///lsoOWVCSHSMjIiIiEgCHPNDRERERoXNDxERERkVNj9ERERkVNj8EBERkVFh80NERERGhc0PERERGRU2P0RERGRU2PwQkaSCg4Mhk8nw4sWLQv3cjRs3wtHRMV/7iIiIgEwmQ0hISLbrSFUfEWWPzQ8RFRiZTJbja+bMmVJHJCIjxKe6E1GBefz4sXJ6586dmD59OkJDQ5XzbG1tcfHiRY33K+XTxIlI//HIDxEVGBcXF+XLwcEBMplMZZ6tra1y3UuXLqFu3bqwtrZGo0aNVJqkmTNnombNmvjpp59Qrlw5WFpaAgBevHiBoUOHomTJkrC3t8dHH32Eq1evKre7evUqWrZsCTs7O9jb26NOnTpZmq3Dhw/Dy8sLtra2aNeunUrDJpfLMXv2bJQuXRoWFhaoWbMmAgMDc6z50KFDqFSpEqysrNCyZUtERESoLH/w4AE6deqEokWLwsbGBh988AEOHTqk8c+WiPKOzQ8R6YQpU6ZgyZIluHjxIooUKYLBgwerLA8LC8OePXuwd+9e5RibTz/9FDExMfjjjz9w6dIl1K5dG61atcKzZ88AAH369EHp0qVx4cIFXLp0CZMmTYKZmZlyny9fvsTixYuxZcsWnDhxApGRkRg/frxy+YoVK7BkyRIsXrwY165dg4+PDzp37ox79+6preHhw4fo1q0bOnXqhJCQEAwdOhSTJk1SWWf06NFISUnBiRMncP36dSxYsEClCSSiQlAoj08lIqMXEBAgHBwcssw/fvy4ACCOHTumnHfw4EEBQLx69UoIIcSMGTOEmZmZiImJUa5z8uRJYW9vL16/fq2yP09PT7F27VohhBB2dnZi48aN2eYBIMLCwpTzVq9eLZydnZXv3dzcxLx581S2+/DDD8WoUaOEEEKEh4cLAOLKlStCCCEmT54sqlatqrL+xIkTBQDlE7e9vb3FzJkz1WYiosLBIz9EpBOqV6+unHZ1dQUAxMTEKOeVLVsWJUuWVL6/evUqkpKSULx4cdja2ipf4eHhuH//PgDAz88PQ4cORevWrfHtt98q52eytraGp6enyudmfmZCQgIePXqExo0bq2zTuHFj3L59W20Nt2/fRv369VXmNWzYUOX9559/jrlz56Jx48aYMWMGrl27lvMPhoi0js0PEemEt09HyWQyAIoxN5lsbGxU1k9KSoKrqytCQkJUXqGhofj6668BKMYK3bx5Ex07dsSff/6JqlWrYt++fWo/M/NzhRBar+1tQ4cOxT///IN+/frh+vXrqFu3LlatWlWgn0lEqtj8EJFeql27NqKjo1GkSBFUqFBB5VWiRAnlepUqVcKXX36JI0eOoFu3bggICMjV/u3t7eHm5obTp0+rzD99+jSqVq2qdhsvLy+cP39eZd7ff/+dZT13d3eMGDECe/fuxVdffYV169blKhMRaQebHyLSS61bt0bDhg3RpUsXHDlyBBEREThz5gymTJmCixcv4tWrVxgzZgyCg4Px4MEDnD59GhcuXICXl1euP+Prr7/GggULsHPnToSGhmLSpEkICQnBF198oXb9ESNG4N69e/j6668RGhqKbdu2YePGjSrrjBs3DocPH0Z4eDguX76M48ePa5SJiPKP9/khIr0kk8lw6NAhTJkyBYMGDUJsbCxcXFzQrFkzODs7w9TUFHFxcejfvz+ePHmCEiVKoFu3bpg1a1auP+Pzzz9HfHw8vvrqK8TExKBq1ao4cOAAKlasqHb9MmXKYM+ePfjyyy+xatUq1KtXD/Pnz1e5ci0jIwOjR49GVFQU7O3t0a5dOyxbtizfPw8iyj2ZKOgT3EREREQ6hKe9iIiIyKiw+SEiIiKjwuaHiIiIjAqbHyIiIjIqbH6IiIjIqLD5ISIiIqPC5oeIiIiMCpsfIiIiMipsfoiIiMiosPkhIiIio8Lmh4iIiIwKmx8iIiIyKv8Hw88Gm+Ig+RAAAAAASUVORK5CYII=",
      "text/plain": [
       "<Figure size 640x480 with 1 Axes>"
      ]
     },
     "metadata": {},
     "output_type": "display_data"
    },
    {
     "data": {
      "image/png": "iVBORw0KGgoAAAANSUhEUgAAAkAAAAHECAYAAADRU5VlAAAAOXRFWHRTb2Z0d2FyZQBNYXRwbG90bGliIHZlcnNpb24zLjkuNCwgaHR0cHM6Ly9tYXRwbG90bGliLm9yZy8ekN5oAAAACXBIWXMAAA9hAAAPYQGoP6dpAABhWUlEQVR4nO3dd1gU1/s28HvpHWxUERRFMIqoqDE2VBRL7PlaYizYfsYuscZesUs0tihijRojJiYSG0pir2CLYoMYoiAq0lTanvcPXjZuKO7Cwi7s/bmuvcKeOTPzPAvIkzNn5kiEEAJEREREWkRH3QEQERERlTYWQERERKR1WAARERGR1mEBRERERFqHBRARERFpHRZAREREpHVYABEREZHWYQFEREREWocFEBEREWkdFkBEVGokEgl++ukndYehsPDwcEgkErx+/VrdoQBQ3+fn7e2NiRMnlvp5nZ2dERgYWKxjDBkyBD169Ci0j7ryI/ViAUTl2of+8SvsH9iYmBhIJBLo6urin3/+kdv27Nkz6OnpQSKRICYm5oNx7N27F7q6uhgzZowS0ZO6ffLJJ3j27BksLS3VHQqAnJ+7Tp06qex48+bNg0QiKfRFVF6xACL6AAcHB+zcuVOubceOHXBwcFD4GEFBQZg6dSr27t2Ld+/eqTpEpWRkZKj1/GWJgYEBbG1tNaYQsLW1haGhocqON3nyZDx79kz2qlq1KhYsWCDXVlSZmZkqi5OoJLAAIvqAwYMHIzg4WK4tODgYgwcPVmj/6OhonD9/HtOnT4erqytCQkLy9Nm2bRs++ugjGBoaws7ODmPHjpVte/36Nf7v//4PNjY2MDIyQt26dfHrr78CyPk/eE9PT7ljBQYGwtnZWfY+dxRs8eLFsLe3R+3atQEAu3btgpeXF8zNzWFra4vPP/8cz58/lzvWnTt38Omnn8LCwgLm5uZo2bIlHj16hD/++AP6+vqIi4uT6z9x4kS0bNmy0M8jdxTD2NgYNWrUwI8//ijb1rZtW7ncASAhIQEGBgYICwsr8Ji//PILGjduDCMjI1SuXBk9e/aUbUtMTMSgQYNQoUIFmJiYoFOnTnjw4IFs+19//YWuXbuiQoUKMDU1xUcffYTQ0FAAeS+Bbd++HVZWVjh27Bjc3d1hZmaGjh075ikUtm7dCnd3dxgZGcHNzQ0bNmwo9DPJlZGRgbFjx8LOzg5GRkZwcnJCQECAbPv7l8ByRyh/+OEHtGzZEsbGxmjcuDHu37+PK1euwMvLC2ZmZujUqRMSEhLyPZ+ZmRlsbW1lL11dXdnPQ+4rl1QqxdSpU1GxYkXY2tpi3rx5cseSSCTYuHEjunXrBlNTUyxevBgA8PPPP6Nhw4YwMjJCjRo1MH/+fGRlZQEAhBCYN28eqlWrBkNDQ9jb22P8+PFyx33z5g2GDh0Kc3NzVKtWDd99953c9lu3bqFt27YwNjZGpUqVMHLkSKSmphb4GaelpWHQoEEwMzODnZ0dVq1aVfg3hcotFkBEH9CtWzckJibi7NmzAICzZ88iMTERXbt2VWj/4OBgdOnSBZaWlvjiiy8QFBQkt33jxo0YM2YMRo4ciVu3buHw4cOoWbMmgJw/Op06dcK5c+ewe/du/Pnnn1i6dCl0dXWVyiEsLAxRUVE4ceKErHjKzMzEwoULcePGDfz000+IiYnBkCFDZPv8888/aNWqFQwNDXHq1Clcu3YNQ4cORVZWFlq1aoUaNWpg165dsv6ZmZnYs2cPhg4dWmgss2fPRu/evXHjxg0MGDAA/fr1w927dwEAw4cPx/fff4/09HRZ/927d8PBwQFt27bN93hHjhxBz5490blzZ0RERCAsLAxNmjSRbR8yZAiuXr2Kw4cP48KFCxBCoHPnzrIRijFjxiA9PR1//PEHbt26hWXLlsHMzKzA+N+8eYOVK1di165d+OOPP/DkyRNMnjxZtn3Pnj2YM2cOFi9ejLt372LJkiWYPXs2duzYUejnAgBr167F4cOH8cMPPyAqKgp79uyRK2bzM3fuXMyaNQvXr1+Hnp4ePv/8c0ydOhXffPMNzpw5g4cPH2LOnDkfPPeH7NixA6amprh06RKWL1+OBQsW4MSJE3J95s2bh549e+LWrVsYOnQozpw5g0GDBmHChAn4888/sXnzZmzfvl1WHB08eBBr1qzB5s2b8eDBA/z000+oV6+e3DFXrVoFLy8vREREYPTo0fjyyy8RFRUFIKeY8fX1RYUKFXDlyhUcOHAAJ0+ezFNEv2/KlCn4/fff8fPPP+P48eMIDw/H9evXi/35UBkkiMqxwYMHi+7duxe43cnJSaxZsybfbdHR0QKAiIiIEBMnThR+fn5CCCH8/PzEpEmTREREhAAgoqOjCzx+dna2cHR0FD/99JMQQoiEhARhYGAgHj9+LOtjb28vZs6cme/+x44dEzo6OiIqKirf7XPnzhX169eXa1uzZo1wcnKSvR88eLCwsbER6enpBcYphBBXrlwRAERKSooQQogZM2aI6tWri4yMjHz7L1u2TLi7u8veHzx4UJiZmYnU1NQCzwFAjBo1Sq6tadOm4ssvvxRCCPH27VtRoUIFsX//ftl2Dw8PMW/evAKP2axZMzFgwIB8t92/f18AEOfOnZO1vXjxQhgbG4sffvhBCCFEvXr1Cjz+6dOnBQCRmJgohBAiODhYABAPHz6U9Vm/fr2wsbGRvXdxcRHff/+93HEWLlwomjVrVmAOucaNGyfatm0rpFJpvtsBiEOHDgkh/v353Lp1q2z73r17BQARFhYmawsICBC1a9f+4LmFKPj3oXXr1qJFixZybY0bNxbTpk2Ti23ixIlyfdq1ayeWLFki17Zr1y5hZ2cnhBBi1apVwtXVtcCfMScnJ/HFF1/I3kulUmFtbS02btwohBDiu+++ExUqVJD7mTty5IjQ0dERcXFxQgj5fwNSUlKEgYGB7HsvhBAvX74UxsbGYsKECfnGQOUXR4CIFDB06FAcOHAAcXFxOHDgwAdHOXKdOHECaWlp6Ny5MwCgcuXKaN++PbZt2wYAeP78OZ4+fYp27drlu39kZCSqVq0KV1fXYsVfr149GBgYyLVdu3YNXbt2RbVq1WBubo7WrVsDAJ48eSI7d8uWLaGvr5/vMYcMGYKHDx/i4sWLAHIuD/Xp0wempqaFxtKsWbM873NHgIyMjDBw4EDZ53P9+nXcvn1bbmTqvyIjIwv8/O7evQs9PT00bdpU1lapUiXUrl1bds7x48dj0aJFaN68OebOnYubN28WGr+JiQlcXFxk7+3s7GSXDtPS0vDo0SMMGzYMZmZmsteiRYvw6NGjQo8L5HymkZGRqF27NsaPH4/jx49/cB8PDw/Z1zY2NgAgN4piY2OT59JmUbx/HkA+71xeXl5y72/cuIEFCxbIfRYjRozAs2fP8ObNG/zvf//D27dvUaNGDYwYMQKHDh2SXR7L77wSiQS2tray8969exf169eX+5lr3rw5pFKpbJTofY8ePUJGRobcz0PFihVll4VJu7AAIlJAvXr14Obmhv79+8Pd3R1169ZVaL+goCC8evUKxsbG0NPTg56eHkJDQ7Fjxw5IpVIYGxsXuv+Htuvo6EAIIdeW3+TT/xYluZcOLCwssGfPHly5cgWHDh0C8O8k6Q+d29raGl27dkVwcDDi4+Px22+/KVwYFmb48OE4ceIEYmNjERwcjLZt28LJyanA/h+KU5HzPX78GAMHDsStW7fg5eWFdevWFdj/vwWhRCKRfQ9y555s2bIFkZGRstft27dlhWJhGjZsiOjoaCxcuBBv375Fnz598NlnnxW6z/vx5E7W/m+bVCr94Lk/JL+8/3vc//6cpaamYv78+XKfxa1bt/DgwQMYGRnB0dERUVFR2LBhA4yNjTF69Gi0atVK7mdYkfMSFQULICIFDR06FOHh4Qr/kX/58iV+/vln7Nu3T+4PQEREBBITE3H8+HGYm5vD2dm5wAm+Hh4eiI2Nxf379/PdXqVKFcTFxckVQZGRkR+M7d69e3j58iWWLl2Kli1bws3NLc//zXt4eODMmTOF3s0zfPhw7N+/H9999x1cXFzQvHnzD577v4XAxYsX4e7uLntfr149eHl5YcuWLfj+++8/+Hl7eHgU+Pm5u7sjKysLly5dkrW9fPkSUVFRqFOnjqzN0dERo0aNQkhICL766its2bLlg3nkx8bGBvb29nj8+DFq1qwp96pevbpCx7CwsEDfvn2xZcsW7N+/HwcPHsSrV6+KFI+6NWzYEFFRUXk+i5o1a0JHJ+fPj7GxMbp27Yq1a9ciPDwcFy5cwK1btxQ6vru7O27cuIG0tDRZ27lz56Cjo5PvqI6Liwv09fXlfh4SExML/P2i8k1P3QEQlbSkpKQ8RUGlSpXg6OgIIGey73+35zfiMGLECPzvf/+DlZWVQufdtWsXKlWqhD59+uS5jbpz584ICgpCx44dMW/ePIwaNQrW1tbo1KkTUlJScO7cOYwbNw6tW7dGq1at0Lt3b6xevRo1a9bEvXv3IJFI0LFjR3h7eyMhIQHLly/HZ599hqNHj+K3336DhYVFobFVq1YNBgYGWLduHUaNGoXbt29j4cKFcn3Gjh2LdevWoV+/fpgxYwYsLS1x8eJFNGnSRPbHJXcUadGiRViwYIFCn8uBAwfg5eWFFi1aYM+ePbh8+XKeieHDhw/H2LFjYWpqKndHV37mzp2Ldu3awcXFBf369UNWVhZCQ0Mxbdo01KpVC927d8eIESOwefNmmJubY/r06XBwcED37t0B5Ny51qlTJ7i6uiIxMRGnT5+WK8iUNX/+fIwfPx6Wlpbo2LEj0tPTcfXqVSQmJsLf37/QfVevXg07Ozs0aNAAOjo6OHDgAGxtbRX+mdM0c+bMwaeffopq1arhs88+g46ODm7cuIHbt29j0aJF2L59O7Kzs9G0aVOYmJhg9+7dMDY2LnTE730DBgzA3LlzMXjwYMybNw8JCQkYN24cBg4cKLsc+D4zMzMMGzYMU6ZMQaVKlWBtbY2ZM2fKijHSLvyuU7kXHh6OBg0ayL3mz58v275y5co8248cOZLnOHp6eqhcuTL09BT7/4Zt27ahZ8+e+T5Dpnfv3jh8+DBevHiBwYMHIzAwEBs2bMBHH32ETz/9VO427YMHD6Jx48bo378/6tSpg6lTpyI7OxtAzv8Bb9iwAevXr0f9+vVx+fJluTuSClKlShVs374dBw4cQJ06dbB06VKsXLlSrk+lSpVw6tQppKamonXr1mjUqBG2bNkid0lCR0cHQ4YMQXZ2NgYNGqTQ5zJ//nzs27cPHh4e2LlzJ/bu3Ss3GgMA/fv3h56eHvr37w8jI6NCj+ft7Y0DBw7g8OHD8PT0RNu2bXH58mXZ9uDgYDRq1AiffvopmjVrBiEEQkNDZXlkZ2djzJgxcHd3R8eOHeHq6qrwbev5GT58OLZu3Yrg4GDUq1cPrVu3xvbt2xUaATI3N8fy5cvh5eWFxo0bIyYmBqGhoWX2D7Svry9+/fVXHD9+HI0bN8bHH3+MNWvWyAocKysrbNmyBc2bN4eHhwdOnjyJX375BZUqVVLo+CYmJjh27BhevXqFxo0b47PPPkO7du3w7bffFrjPihUr0LJlS3Tt2hU+Pj5o0aIFGjVqpJJ8qWyRiP9OICAiUsKwYcOQkJCAw4cPq+yYMTExcHFxwZUrV9CwYUOVHZeIKBcvgRFRkSQlJeHWrVv4/vvvVVb8ZGZm4uXLl5g1axY+/vhjFj9EVGLK5rgqEald9+7d0aFDB4waNQrt27dXyTHPnTsHOzs7XLlyBZs2bVLJMTXJkiVL5G4Jf/+lyjW+iOjDeAmMiKiUvHr1qsA7uoyNjZVaX46IiocFEBEREWkdXgIjIiIircMCiIiIiLQO7wLLh1QqxdOnT2Fubp7vM1yIiIhI8wghkJKSAnt7+w8+P4sFUD6ePn0qe0owERERlS1///03qlatWmgfFkD5MDc3B5DzAX5oSQEiIiLSDMnJyXB0dJT9HS8MC6B85F72srCwYAFERERUxigyfYWToImIiEjrsAAiIiIircMCiIiIiLQO5wAREZFGy87ORmZmprrDIA2gr68PXV1dlRxLIwqg9evXY8WKFYiLi0P9+vWxbt06NGnS5IP77du3D/3790f37t3x008/AchZTXrWrFkIDQ3F48ePYWlpCR8fHyxduhT29vYlnAkREamKEAJxcXF4/fq1ukMhDWJlZQVbW9tiP6dP7QXQ/v374e/vj02bNqFp06YIDAyEr68voqKiYG1tXeB+MTExmDx5Mlq2bCnX/ubNG1y/fh2zZ89G/fr1kZiYiAkTJqBbt264evVqSadDREQqklv8WFtbw8TEhA+m1XJCCLx58wbPnz8HANjZ2RXreGpfDLVp06Zo3Lgxvv32WwA5T2F2dHTEuHHjMH369Hz3yc7ORqtWrTB06FCcOXMGr1+/lo0A5efKlSto0qQJ/vrrL1SrVu2DMSUnJ8PS0hJJSUm8DZ6ISA2ys7Nx//59WFtbo1KlSuoOhzTIy5cv8fz5c7i6uua5HKbM32+1ToLOyMjAtWvX4OPjI2vT0dGBj48PLly4UOB+CxYsgLW1NYYNG6bQeZKSkiCRSGBlZVXckImIqBTkzvkxMTFRcySkaXJ/Joo7L0ytl8BevHiB7Oxs2NjYyLXb2Njg3r17+e5z9uxZBAUFITIyUqFzvHv3DtOmTUP//v0LrAbT09ORnp4ue5+cnKxYAkREVKJ42Yv+S1U/E2XqNviUlBQMHDgQW7ZsQeXKlT/YPzMzE3369IEQAhs3biywX0BAACwtLWUvrgNGRERUvql1BKhy5crQ1dVFfHy8XHt8fDxsbW3z9H/06BFiYmLQtWtXWZtUKgUA6OnpISoqCi4uLgD+LX7++usvnDp1qtBrgTNmzIC/v7/sfe5aIkRERFQ+qXUEyMDAAI0aNUJYWJisTSqVIiwsDM2aNcvT383NDbdu3UJkZKTs1a1bN7Rp0waRkZGyoiW3+Hnw4AFOnjz5wQl0hoaGsnW/uP4XERGpwoULF6Crq4suXbqoOxTKh9pvg/f398fgwYPh5eWFJk2aIDAwEGlpafDz8wMADBo0CA4ODggICICRkRHq1q0rt3/uxObc9szMTHz22We4fv06fv31V2RnZyMuLg4AULFiRRgYGJReckREpLWCgoIwbtw4BAUF4enTp2p7Fl1GRgb/9uVD7XOA+vbti5UrV2LOnDnw9PREZGQkjh49KpsY/eTJEzx79kzh4/3zzz84fPgwYmNj4enpCTs7O9nr/PnzJZUGERFpoAcPgOvX874ePCjZ86ampmL//v348ssv0aVLF2zfvl1u+y+//ILGjRvDyMgIlStXRs+ePWXb0tPTMW3aNDg6OsLQ0BA1a9ZEUFAQAGD79u157mj+6aef5CYGz5s3D56enti6dSuqV68OIyMjAMDRo0fRokULWFlZoVKlSvj000/x6NEjuWPFxsaif//+qFixIkxNTeHl5YVLly4hJiYGOjo6eZ6nFxgYCCcnJ9l0lLJE7SNAADB27FiMHTs2323h4eGF7vvfHypnZ2eo+dFGRESkAR48AFxdC95+/z5Qq1bJnPuHH36Am5sbateujS+++AITJ07EjBkzIJFIcOTIEfTs2RMzZ87Ezp07kZGRgdDQUNm+gwYNwoULF7B27VrUr18f0dHRePHihVLnf/jwIQ4ePIiQkBDZs3LS0tLg7+8PDw8PpKamYs6cOejZsyciIyOho6OD1NRUtG7dGg4ODjh8+DBsbW1x/fp1SKVSODs7w8fHB8HBwfDy8pKdJzg4GEOGDIGOjtrHU5SmEQUQERGRqqWkFG97cQQFBeGLL74AAHTs2BFJSUn4/fff4e3tjcWLF6Nfv36YP3++rH/9+vUBAPfv38cPP/yAEydOyJ6RV6NGDaXPn5GRgZ07d6JKlSqytt69e8v12bZtG6pUqYI///wTdevWxffff4+EhARcuXIFFStWBADUrFlT1n/48OEYNWoUVq9eDUNDQ1y/fh23bt3Czz//rHR8mqDslWxEREQaLCoqCpcvX0b//v0B5Nyl3LdvX9llrMjISLRr1y7ffSMjI6Grq4vWrVsXKwYnJye54gcAHjx4gP79+6NGjRqwsLCAs7MzgJypJrnnbtCggaz4+a8ePXpAV1cXhw4dApBzBaZNmzay45Q1HAEiIiJSoaCgIGRlZclNehZCwNDQEN9++y2MjY0L3LewbUDOagn/neaR3xORTU1N87R17doVTk5O2LJlC+zt7SGVSlG3bl1kZGQodG4DAwMMGjQIwcHB6NWrF77//nt88803he6jyTgCREREpCJZWVnYuXMnVq1aJffIlhs3bsDe3h579+6Fh4eH3ONf3levXj1IpVL8/vvv+W6vUqUKUlJSkJaWJmtTZGWEly9fIioqCrNmzUK7du3g7u6OxMREuT4eHh6IjIzEq1evCjzO8OHDcfLkSWzYsAFZWVno1avXB8+tqTgCREREpCK//vorEhMTMWzYMFhaWspt6927N4KCgrBixQq0a9cOLi4u6NevH7KyshAaGopp06bB2dkZgwcPxtChQ2WToP/66y88f/4cffr0QdOmTWFiYoKvv/4a48ePx6VLl/LcDJSfChUqoFKlSvjuu+9gZ2eHJ0+e5FlwvH///liyZAl69OiBgIAA2NnZISIiAvb29rJn87m7u+Pjjz/GtGnTMHTo0A+OGmkyjgAREVG5ZG5evO1FERQUBB8fnzzFD5BTAF29ehUVK1bEgQMHcPjwYXh6eqJt27a4fPmyrN/GjRvx2WefYfTo0XBzc8OIESNkIz4VK1bE7t27ERoainr16mHv3r2YN2/eB+PS0dHBvn37cO3aNdStWxeTJk3CihUr5PoYGBjg+PHjsLa2RufOnVGvXj0sXbo0z4rrw4YNQ0ZGBoYOHVqET0hzSATvGc8jOTkZlpaWSEpK4lOhiYjU4N27d4iOjpZ7jk1RPHiQ/91e5uYldwt8ebdw4UIcOHAAN2/eVMv5C/vZUObvNy+BERFRucUiR3VSU1MRExODb7/9FosWLVJ3OMXGS2BERET0QWPHjkWjRo3g7e1d5i9/ARwBIiIiIgVs375doQnXZQVHgIiIiEjrsAAiIiIircMCiIiIiLQOCyAiIiLSOiyAiIiISOuwACIiIiKtwwKIiIhIi0gkEvz0008leo558+bB09OzRM9RXHwOEBERlSm3YpNK7Vz1quZd0+tDEhISMGfOHBw5cgTx8fGoUKEC6tevjzlz5qB58+YlEGXpO3ToEJYtW4a7d+9CKpWiWrVqaN++PQIDAwEAkydPxrhx49Qb5AewACIiIlKh3r17IyMjAzt27ECNGjUQHx+PsLAwvHz5Ut2hqURYWBj69u2LxYsXo1u3bpBIJPjzzz9x4sQJWR8zMzOYmZmpMcoP4yUwIiIiFXn9+jXOnDmDZcuWoU2bNnByckKTJk0wY8YMdOvWTdZv9erVqFevHkxNTeHo6IjRo0cjNTVVtn379u2wsrLCr7/+itq1a8PExASfffYZ3rx5gx07dsDZ2RkVKlTA+PHjkZ2dLdvP2dkZCxcuRP/+/WFqagoHBwesX7++0Jj//vtv9OnTB1ZWVqhYsSK6d++OmJiYAvv/8ssvaN68OaZMmYLatWvD1dUVPXr0kDvPfy+BSSSSPC9nZ2fZ9tu3b6NTp04wMzODjY0NBg4ciBcvXijwiRcdCyAiIiIVyR35+Omnn5Cenl5gPx0dHaxduxZ37tzBjh07cOrUKUydOlWuz5s3b7B27Vrs27cPR48eRXh4OHr27InQ0FCEhoZi165d2Lx5M3788Ue5/VasWIH69esjIiIC06dPx4QJE+RGZ96XmZkJX19fmJub48yZMzh37hzMzMzQsWNHZGRk5LuPra0t7ty5g9u3byv8uTx79kz2evjwIWrWrIlWrVoByCka27ZtiwYNGuDq1as4evQo4uPj0adPH4WPXxS8BEZERKQienp62L59O0aMGIFNmzahYcOGaN26Nfr16wcPDw9Zv4kTJ8q+dnZ2xqJFizBq1Chs2LBB1p6ZmYmNGzfCxcUFAPDZZ59h165diI+Ph5mZGerUqYM2bdrg9OnT6Nu3r2y/5s2bY/r06QAAV1dXnDt3DmvWrEH79u3zxLt//35IpVJs3boVEokEABAcHAwrKyuEh4ejQ4cOefYZN24czpw5g3r16sHJyQkff/wxOnTogAEDBsDQ0DDfz8XW1hYAIIRA7969YWlpic2bNwMAvv32WzRo0ABLliyR9d+2bRscHR1x//59uLq6Fv6hFxFHgIiIiFSod+/eePr0KQ4fPoyOHTsiPDwcDRs2lFtI9OTJk2jXrh0cHBxgbm6OgQMH4uXLl3jz5o2sj4mJiaz4AQAbGxs4OzvLza2xsbHB8+fP5c7frFmzPO/v3r2bb6w3btzAw4cPYW5uLhu9qlixIt69e4dHjx7lu4+pqSmOHDmChw8fYtasWTAzM8NXX32FJk2ayMWfn6+//hoXLlzAzz//DGNjY1kMp0+flp3fzMwMbm5uAFBgDKrAESAiIiIVMzIyQvv27dG+fXvMnj0bw4cPx9y5czFkyBDExMTg008/xZdffonFixejYsWKOHv2LIYNG4aMjAyYmJgAAPT19eWOKZFI8m2TSqVFjjM1NRWNGjXCnj178myrUqVKofu6uLjAxcUFw4cPx8yZM+Hq6or9+/fDz88v3/67d+/GmjVrEB4eDgcHB7kYunbtimXLluXZx87OTsmMFMcCiIiIqITVqVNH9uyda9euQSqVYtWqVdDRybkQ88MPP6jsXBcvXszz3t3dPd++DRs2xP79+2FtbQ0LC4sin9PZ2RkmJiZIS0vLd/uFCxcwfPhwbN68GR9//HGeGA4ePAhnZ2fo6ZVeWcJLYERERCry8uVLtG3bFrt378bNmzcRHR2NAwcOYPny5ejevTsAoGbNmsjMzMS6devw+PFj7Nq1C5s2bVJZDOfOncPy5ctx//59rF+/HgcOHMCECRPy7TtgwABUrlwZ3bt3x5kzZxAdHY3w8HCMHz8esbGx+e4zb948TJ06FeHh4YiOjkZERASGDh2KzMzMfOcZxcXFoWfPnujXrx98fX0RFxeHuLg4JCQkAADGjBmDV69eoX///rhy5QoePXqEY8eOwc/PT+4ON1VjAURERKQiZmZmaNq0KdasWYNWrVqhbt26mD17NkaMGIFvv/0WAFC/fn2sXr0ay5YtQ926dbFnzx4EBASoLIavvvoKV69eRYMGDbBo0SKsXr0avr6++fY1MTHBH3/8gWrVqqFXr15wd3fHsGHD8O7duwJHhFq3bo3Hjx9j0KBBcHNzQ6dOnRAXF4fjx4+jdu3aefrfu3cP8fHx2LFjB+zs7GSvxo0bAwDs7e1x7tw5ZGdno0OHDqhXrx4mTpwIKysr2QhZSZAIIUSJHb2MSk5OhqWlJZKSkoo1JEhEREXz7t07REdHo3r16jAyMlJ3OGWGs7MzJk6cKHeXWXlT2M+GMn+/OQJEREREWocFEBEREWkd3gVGRERUThS2hAXJ4wgQERERaR0WQEREpLF4nw79l6p+JlgAERGRxsl94vGHllYg7ZP7M/Hfp2Iri3OAiIhI4+jq6sLKykq2zpWJiYlssU7STkIIvHnzBs+fP4eVlRV0dXWLdTwWQEREpJFyVxD/72KfpN2srKxkPxvFwQKIiIg0kkQigZ2dHaytrZGZmanucEgD6OvrF3vkJxcLICIi0mi6uroq+6NHlIuToImIiEjrsAAiIiIircMCiIiIiLQOCyAiIiLSOiyAiIiISOuwACIiIiKtwwKIiIiItA4LICIiItI6LICIiIhI67AAIiIiIq3DAoiIiIi0DgsgIiIi0josgIiIiEjrsAAiIiIircMCiIiIiLQOCyAiIiLSOiyAiIiISOuwACIiIiKtwwKIiIiItA4LICIiItI6LICIiIhI67AAIiIiIq3DAoiIiIi0DgsgIiIi0josgIiIiEjrsAAiIiIiraMRBdD69evh7OwMIyMjNG3aFJcvX1Zov3379kEikaBHjx5y7UIIzJkzB3Z2djA2NoaPjw8ePHhQApETERFRWaT2Amj//v3w9/fH3Llzcf36ddSvXx++vr54/vx5ofvFxMRg8uTJaNmyZZ5ty5cvx9q1a7Fp0yZcunQJpqam8PX1xbt370oqDSIiIipD1F4ArV69GiNGjICfnx/q1KmDTZs2wcTEBNu2bStwn+zsbAwYMADz589HjRo15LYJIRAYGIhZs2ahe/fu8PDwwM6dO/H06VP89NNPJZwNERERlQVqLYAyMjJw7do1+Pj4yNp0dHTg4+ODCxcuFLjfggULYG1tjWHDhuXZFh0djbi4OLljWlpaomnTpgUeMz09HcnJyXIvIiIiKr/UWgC9ePEC2dnZsLGxkWu3sbFBXFxcvvucPXsWQUFB2LJlS77bc/dT5pgBAQGwtLSUvRwdHZVNhYiIiMoQtV8CU0ZKSgoGDhyILVu2oHLlyio77owZM5CUlCR7/f333yo7NhEREWkePXWevHLlytDV1UV8fLxce3x8PGxtbfP0f/ToEWJiYtC1a1dZm1QqBQDo6ekhKipKtl98fDzs7Ozkjunp6ZlvHIaGhjA0NCxuOkRERFRGqHUEyMDAAI0aNUJYWJisTSqVIiwsDM2aNcvT383NDbdu3UJkZKTs1a1bN7Rp0waRkZFwdHRE9erVYWtrK3fM5ORkXLp0Kd9jEhERkfZR6wgQAPj7+2Pw4MHw8vJCkyZNEBgYiLS0NPj5+QEABg0aBAcHBwQEBMDIyAh169aV29/KygoA5NonTpyIRYsWoVatWqhevTpmz54Ne3v7PM8LIiIiIu2k9gKob9++SEhIwJw5cxAXFwdPT08cPXpUNon5yZMn0NFRbqBq6tSpSEtLw8iRI/H69Wu0aNECR48ehZGRUUmkQERERGWMRAgh1B2EpklOToalpSWSkpJgYWGh7nCIiIhIAcr8/S5Td4ERERERqQILICIiItI6LICIiIhI67AAIiIiIq3DAoiIiIi0DgsgIiIi0josgIiIiEjrsAAiIiIircMCiIiIiLQOCyAiIiLSOiyAiIiISOuwACIiIiKtU6wCKD09XVVxEBEREZUapQqg3377DYMHD0aNGjWgr68PExMTWFhYoHXr1li8eDGePn1aUnESERERqYxCBdChQ4fg6uqKoUOHQk9PD9OmTUNISAiOHTuGrVu3onXr1jh58iRq1KiBUaNGISEhoaTjJiIiIioyiRBCfKhTs2bNMGvWLHTq1Ak6OgXXTP/88w/WrVsHGxsbTJo0SaWBlqbk5GRYWloiKSkJFhYW6g6HiIiIFKDM32+FCiBtwwKIiIio7FHm7zfvAiMiIiKto6dIJ39/f4UPuHr16iIHQ0RERFQaFCqAIiIi5N5fv34dWVlZqF27NgDg/v370NXVRaNGjVQfIREREZGKKVQAnT59Wvb16tWrYW5ujh07dqBChQoAgMTERPj5+aFly5YlEyURERGRCik9CdrBwQHHjx/HRx99JNd++/ZtdOjQoVw8C4iToImIiMqeEp0EnZycnO9zfhISEpCSkqLs4YiIiIhKndIFUM+ePeHn54eQkBDExsYiNjYWBw8exLBhw9CrV6+SiJGIiIhIpRSaA/S+TZs2YfLkyfj888+RmZmZcxA9PQwbNgwrVqxQeYBEREREqlbkByGmpaXh0aNHAAAXFxeYmpqqNDB14hwgIiKisqdUHoT47NkzPHv2DLVq1YKpqSn4QGkiIiIqK5QugF6+fIl27drB1dUVnTt3xrNnzwAAw4YNw1dffaXyAImIiIhUTekCaNKkSdDX18eTJ09gYmIia+/bty+OHj2q0uCIiIiISoLSk6CPHz+OY8eOoWrVqnLttWrVwl9//aWywIiIiIhKitIjQGlpaXIjP7levXoFQ0NDlQRFREREVJKULoBatmyJnTt3yt5LJBJIpVIsX74cbdq0UWlwRERERCVB6Utgy5cvR7t27XD16lVkZGRg6tSpuHPnDl69eoVz586VRIxEREREKqX0CFDdunVx//59tGjRAt27d0daWhp69eqFiIgIuLi4lESMRERERCql1AhQZmYmOnbsiE2bNmHmzJklFRMRERFRiVJqBEhfXx83b94sqViIiIiISoXSl8C++OILBAUFlUQsRERERKVC6UnQWVlZ2LZtG06ePIlGjRrlWQNs9erVKguOiIiIqCQoXQDdvn0bDRs2BADcv39fbptEIlFNVEREREQlSOkC6PTp0yURBxEREVGpKfJq8A8fPsSxY8fw9u1bAOBq8ERERFRmcDV4IiIi0jpcDZ6IiIi0DleDJyIiIq3D1eCJiIhI63A1eCIiItI6XA2eiIiItI7SBVDuavDffvstzM3NkZqail69emHMmDGws7MriRiJiIiojHrwAEhJydtubg7UqlX68eSSCCUf4PPkyRM4Ojrm+9TnJ0+eoFq1aioLTl2Sk5NhaWmJpKQkWFhYqDscIiKiMunBA8DVteDt9++rtghS5u+30nOAqlevjoSEhDztL1++RPXq1ZU9HBEREZVT+Y38KLO9JCldAAkh8h39SU1NhZGRkUqCIiIiIipJCs8B8vf3B5Bz19fs2bPlboXPzs7GpUuX4OnpqfIANdWt2CSl+terallCkRQP89AszEOzKJsHoJm5MA+ivBQugCIiIgDkjADdunULBgYGsm0GBgaoX78+Jk+erPoIiYiIiFRM4QIodxV4Pz8/fPPNN5wcTERERIWKjlZ3BAVT+jb44ODgkoiDiIiIyhGpFFi6tPA+5ualE0t+FCqAevXqpfABQ0JCihwMERERlQ9btgBXrwLGxsAPPwD29vLb1f0cIIUKIEtLTiIjIiIixTx9CkydmvP1kiXAp5+qN578KFQA8bIXERERKWrsWCA5GWjcGBg3Tt3R5E/p5wARERERFSQkBDh0CNDTA7ZuBXR11R1R/hQaAWrYsCHCwsJQoUIFNGjQIN8HIea6fv26yoIjIiKisuP1a2DMmJyvp00DPDzUGk6hFCqAunfvDkNDQwBAjx49SjIeIiIiKqOmTgXi4nLW/5o1S93RFE6hAmju3LnYtm0bBgwYgLlz55Z0TEREROVWeX2idXh4zp1fQM5/NX11LIXnAI0YMQJJSf9+0+zt7RETE1MSMREREVEZ8vYtMHJkztcjRwKtWqk3HkUoXAAJIeTep6SkQCqVqjwgIiIiKlsWLgQePADs7IBly9QdjWLUfhfY+vXr4ezsDCMjIzRt2hSXL18usG9ISAi8vLxgZWUFU1NTeHp6YteuXXJ9UlNTMXbsWFStWhXGxsaoU6cONm3aVNJpEBERaaUbN4AVK3K+Xr8esLJSazgKU3gpDIlEInf313/fF8X+/fvh7++PTZs2oWnTpggMDISvry+ioqJgbW2dp3/FihUxc+ZMuLm5wcDAAL/++iv8/PxgbW0NX19fADmr1p86dQq7d++Gs7Mzjh8/jtGjR8Pe3h7dunUrVrxERET0r+xsYPhwICsL6NUL6NlT3REpTqlLYK6urqhYsSIqVqyI1NRUNGjQQPY+96WM1atXY8SIEfDz85ON1JiYmGDbtm359vf29kbPnj3h7u4OFxcXTJgwAR4eHjh79qysz/nz5zF48GB4e3vD2dkZI0eORP369QsdWSIiIiLlrV2bs9yFpSWwbp26o1GOwiNAqn4adEZGBq5du4YZM2bI2nR0dODj44MLFy58cH8hBE6dOoWoqCgse++C4yeffILDhw9j6NChsLe3R3h4OO7fv481a9YUeKz09HSkp6fL3icnJxcxKyIiIu0QHf3vre4rVuRd60vTKVwADR48WKUnfvHiBbKzs2FjYyPXbmNjg3v37hW4X1JSEhwcHJCeng5dXV1s2LAB7du3l21ft24dRo4ciapVq0JPTw86OjrYsmULWhUyJT0gIADz588vflJERERaQAhg1CjgzRugdWtg2DB1R6Q8hQogIUSx5/uoirm5OSIjI5GamoqwsDD4+/ujRo0a8Pb2BpBTAF28eBGHDx+Gk5MT/vjjD4wZMwb29vbw8fHJ95gzZsyAv7+/7H1ycjIcHR1LIx0iIqIyZ/du4PhxwNAQ+O47QEftt1QpT6EC6KOPPsKcOXPQq1cvGBgYFNjvwYMHWL16NZycnDB9+vRCj1m5cmXo6uoiPj5erj0+Ph62trYF7qejo4OaNWsCADw9PXH37l0EBATA29sbb9++xddff41Dhw6hS5cuAAAPDw9ERkZi5cqVBRZAhoaGsiddExERUcGePwcmTsz5eu7cnKc+l0UKFUDr1q3DtGnTMHr0aLRv3x5eXl6wt7eHkZEREhMT8eeff+Ls2bO4c+cOxo4diy+//PKDxzQwMECjRo0QFhYmW15DKpUiLCwMY8eOVTgBqVQqm7+TmZmJzMxM6PynFNXV1eUzi4iIiFRg0iTg1aucdb4mT1Z3NEWnUAHUrl07XL16FWfPnsX+/fuxZ88e/PXXX3j79i0qV66MBg0aYNCgQRgwYAAqVKig8Mn9/f0xePBgeHl5oUmTJggMDERaWhr8/PwAAIMGDYKDgwMCAgIA5MzV8fLygouLC9LT0xEaGopdu3Zh48aNAAALCwu0bt0aU6ZMgbGxMZycnPD7779j586dWL16tbKfDREREb3nt9+A77/PueS1ZQugr6/uiIpO4UnQANCiRQu0aNFCZSfv27cvEhISMGfOHMTFxcHT0xNHjx6VTYx+8uSJ3GhOWloaRo8ejdjYWBgbG8PNzQ27d+9G3759ZX327duHGTNmYMCAAXj16hWcnJywePFijBo1SmVxExERaZvU1JyJzwAwYQLQpIl64ykuifjvGheE5ORkWFpaIikpCRYWFvn2UXYxO01dyI55aBbmoVnKy6KVzEOzlNU8Jk4EvvkGcHYGbt8GTE3VHVFeivz9zlUG520TERFRabp0KeehhwCwaZNmFj/KYgFEREREBcrIyFnuQghg4EDg/688VeaxACIiIqICLV+ec8mrcmWgPN1PxAKIiIiI8nXvHrBwYc7X33yTUwSVF0oXQK1bt8bOnTvx9u3bkoiHiIiINIBUCowYkXMJrFMnoH9/dUekWkoXQA0aNMDkyZNha2uLESNG4OLFiyURFxEREanRd98BZ8/mTHjeuBHQkBWxVEbpAigwMBBPnz5FcHAwnj9/jlatWqFOnTpYuXJlnmUtiIiIqOz55x9g2rScrxcvBpyc1BtPSSjSHCA9PT306tULP//8M2JjY/H5559j9uzZcHR0RI8ePXDq1ClVx0lERESlQAhgzBggOTnnYYdKrE5VphRrEvTly5cxd+5crFq1CtbW1pgxYwYqV66MTz/9FJPL8gIhREREWiokBPj5Z0BPD9i6FdDVVXdEJUOppTAA4Pnz59i1axeCg4Px4MEDdO3aFXv37oWvry8k//8C4ZAhQ9CxY0esXLlS5QETERFRyUhM/HfEZ/p0oF499cZTkpQugKpWrQoXFxcMHToUQ4YMQZUqVfL08fDwQOPGjVUSIBEREZWOqVOBuDigdm1g5kx1R1OylC6AwsLC0LJly0L7WFhY4PTp00UOioiIiErX6dM5l7yAnJXejYzUG09JU3oOUNWqVfHgwYM87Q8ePEBMTIwqYiIiIqJS9PYtMHJkztejRgEfGOcoF5QugIYMGYLz58/nab906RKGDBmiipiIiIioFC1YADx8CNjbA0uXqjua0qF0ARQREYHmzZvnaf/4448RGRmpipiIiIiolERGAitW5Hy9YQNgaanWcEqN0nOAJBIJUlJS8rQnJSUhOztbJUGVJdnZ2bh68Szi/okFANg6VIXXxy2gW8buG2QemoV5aBbmoVnKSx6aICsrZ7mL7Gygd2+ge3d1R1R6lC6AWrVqhYCAAOzdu1f2w5adnY2AgAC0aNFC5QFqsmuXzmP6uBGwtrWDvYMjAOCf2CdIiI9DwNrv4PVx3pEyTcQ8NAvz0CzMQ7OUlzw0xdq1wNWrOaM+69apO5rSpXQBtGzZMrRq1Qq1a9eW3Q125swZJCcna90ToJfMmozALbvxUf0Gcu23I69jzuSxCDmZd66UJmIemoV5aBbmoVnKSx6a4PFjYNasnK9XrgTs7NQbT2lTeg5QnTp1cPPmTfTp0wfPnz9HSkoKBg0ahHv37qFu3bolEaPGykhPz/NLCAB1PRsiMyNdDREVDfPQLMxDszAPzVJe8lA3IXLu9nr7FvD2BoYNU3dEpa9IS2HY29tjyZIlOHLkCH788UfMmTMHFStWVHVsGq+qU3VsClyGly8SZG0vXyRg45qlcHAsOyvHMQ/Nwjw0C/PQLOUlD3XbtQs4cQIwNMxZ9b28rfSuCKUvgeV68+YNnjx5goyMDLl2Dw+PYgdVViwO3IRvAuahS4sGyM7KAgDo6umhQ5fuWPzNZjVHpzjmoVmYh2ZhHpqlvOShTs+fA5Mm5Xw9bx5Qq5Zaw1EbiRBCKLNDQkIC/Pz88Ntvv+W7vTzcCZacnAxLS0skJSXBwsIi3z63YpPk3iclJgIALCtUyLd/vaqaeV8h89AszEOzKJsHoJm5MA/N8t88FKHKPD7/HNi7F6hfH7hyBdDXV9mh1U6Rv9+5lB4BmjhxIl6/fo1Lly7B29sbhw4dQnx8PBYtWoRVq1YVOeiy6r+3Y9pVdUSjps3L3O2YzEOzMA/Nwjw0S3nJQx1CQ3OKHx2dnGUvylPxoyylC6BTp07h559/hpeXF3R0dODk5IT27dvDwsICAQEB6NKlS0nEqZFyb8esYmMLh6rVAJTN2zGZh2ZhHpqFeWiW8pKHOqSk5Ex8BnIugXl5qTcedVO6AEpLS4O1tTUAoEKFCkhISICrqyvq1auH69evqzxATVZebsdkHpqFeWgW5qFZykse6jBrFvD334CzMzB/vrqjUT+l7wKrXbs2oqKiAAD169fH5s2b8c8//2DTpk2w07KHCJSX2zGZh2ZhHpqFeWiW8pJHabt48d8HHW7eDJiaqjceTaB0ATRhwgQ8e/YMADB37lz89ttvqFatGtauXYslS5aoPEBNVl5ux2QemoV5aBbmoVnKSx65oh/el+US/fA+QvbtxM2Iqyo9R0YGMHx4zrN/Bg0COnRQ6eHLLlFMaWlp4tq1ayIhIaG4h9IYSUlJAoBISkoqsM/Nv1+L8MiHokefAcLE1EwYGhoJQ0MjYWJqJnr0GSBORzwQN/9+LXtpKuahWZiHZlE2D03NhXloltzYJs1cICpWriJs7auKJd9sFrb2VUWHT3sIO4eqYuq8AJXlsWCBEIAQVaoI8eKFipLQUIr8/c6l1G3wmZmZcHNzw6+//gp3d/eSq8rUjLfBMw91YR6apbzeds081Cs3j57tPsaOg0fx5k0qunk3QcjJ86hazRmJr15i6P8+xaGwC7J9iprH3buAp2fOKND33wP9+6siA82lzG3wSl0C09fXx7t374oVXHnyd0w0hvX5FJ2a18d3a1fAyNhYtu2L7u3VGJlymIdmYR6ahXlolvKSBwDoGxjAwsoKtvZVUaFiRVSt5gwAqFCxEvT1i/ycYhmpNGel94wMoHNnoF+/Yh+yXFF6DtCYMWOwbNkyZP3/J3Bqs8Uzv0L7zt2xauMOJCa+xIj+3ZGWmgIAyEgvO4Ui89AszEOzMA/NUl7yAAADA0P8EXYMv4bsh0QiwdHDIQCAy+f/gI5O8Z9ptHkzcO5czoTnjRu1c7mLwihdAF25cgUhISGoVq0afH190atXL7mXNnn1MgH9hoxAHQ9PLAncjJZtO2BEv+5ISU4qUz9pzEOzMA/Nwjw0S3nJAwCmz1+Gb1cswq6tG/BN0Pc4dewIvGraYPKoIZg0s3j3qcfGAtOm5XwdEABUq6aCgMsZpcfYrKys0Lt375KIpcz57+XAEeO+gr6+AUb06443qalqikp5zEOzMA/Nwjw0S3nJA8i5df+Ho2dk75evD8LrxFewsLSCjk6R1ioHkHO315gxOQ8+/PhjYPRoVURb/ihdAAUHB5dEHGVSjZquOHv6JFq08ZG1DRk1Djo6EqxaNFuNkSmHeWgW5qFZmIdmKS95vO/enZt4+vcT6OrpwcXVDVYVKhbreAcPAocP5yxzsWULwBVC8qf0YqjaQNG7wDLScx66ZWBomGd7/LOnsLGzl73XxDsRAOahaZiHZlE2D0Azc2EemiX3LrD7d29j+riRiHsaizdpqahRyw3P456iaYvWmL9iHczM//37o2geiYmAuzsQHw/Mng0sWFAiKWisEl0MtXr16pAUcp318ePHyh6yzMrvFzDXf38JNRnz0CzMQ7MwD81SXvIAgIUz/DFrySo0bNIMp4+H4tLZcHw1axE2BS5HwJypWLxmk9LHnDIlp/hxcwNmziyBoMuRIq0G/77MzExERETg6NGjmDJliqriIiIiKtfevX2Dhk2aAQDadOiM775ZAX0DA4ybOgtdWzVS+ninTgFBQTlfb9kCFFIrEopQAE2YMCHf9vXr1+PqVdU+vpuIiKi80tPTR/TD+6he0xU3rl+BsYmJbJuOkhN33r4FRo7M+frLL4EWLVQZaflU/Cct/X+dOnXCjBkzOEmaiIhIAWMmz8TgXh1hVbESkhJfYdWmHQCAF8/jZSNDipo/H3j0CHBwyLntnT5MZQXQjz/+iIoVizdznYiISFu0aOODX89cR+xfMahWvYZs0nNlaxvMXfaNwseJiABWrsz5esMGwFLz5n1rJKULoAYNGshNghZCIC4uDgkJCdiwYYNKgyMiIirPLCytUMfDM09711aN8Msf1z64f1ZWznIX2dnA//4HdOtWAkGWU0oXQD169JB7r6OjgypVqsDb2xtubm6qiouIiKhcu3/3doHb0tIUe6jjN98A164BVlbA2rUqCkxLKF0AzZ07tyTiICIi0ir/820Je8dqyO9xfK8TX31w/8ePc571AwCrVgG2tqqOsHxTugAKDQ2Frq4ufH195dqPHTsGqVSKTp06qSw4IiKi8squqiN2HDwKa1u7PNvaN/mo0H2FAP7v/3Lu/mrTBvDzK6koyy+lFxuZPn06srOz87QLITB9+nSVBEVERFTeebfvhNgnMflua9WuQ6H77twJnDwJGBnlrPpextaB1QhKjwA9ePAAderUydPu5uaGhw8fqiQoIiKi8m76/GUFbpsdsKbAbfHxwKRJOV/PmwfUqqXiwLSE0iNAlpaW+S538fDhQ5iamqokKCIiIsrfxIk5a355egL+/uqOpuxSugDq3r07Jk6ciEePHsnaHj58iK+++grdeP8dERFRiTlyBNi3D9DRAbZuzVnxnYpG6QJo+fLlMDU1hZubG6pXr47q1avD3d0dlSpVwsrcJzERERGRSqWk5CxzAeSM/DRSfrkweo/Sc4AsLS1x/vx5nDhxAjdu3ICxsTE8PDzQqlWrkoiPiIiIkLO6+99/AzVq5Cx9QcVTpKUwJBIJOnTogA4dCp+lTkREREXz5G/gTVrO19dOAt9+m/P17NnAe+umUhEpXQCNHz8eNWvWxPjx4+Xav/32Wzx8+BCBgYGqio2IiEgrPfkb6NUz52shgMzn/27z8wOaN+fdX8Wl9ByggwcPonnz5nnaP/nkE/z4448qCYqIiEib5Y78AIA0zTDP9pSUUgymnFJ6BOjly5ewzGepWQsLC7x48UIlQREREWmr1BTgynk9ZCXrQZqhB2TrqjukcknpAqhmzZo4evQoxo4dK9f+22+/oUaNGioLjIiISBtkZQF3buji/B96uHhGDzev6yI7+/1HOwsAfNSzqildAPn7+2Ps2LFISEhA27ZtAQBhYWFYtWoV5/8QERF9gBDA3zE6uHBGDxf+0MOVC3pISZYvcGzts/E8MQs6BlmQGGQhMyHvlRcqHqULoKFDhyI9PR2LFy/GwoULAQDOzs7YuHEjBg0apPIAiYiIyrpXr4BTp4ATJ4BffzPH07/lp+BaWErRtEU2mrXKRLOWWUhJE/jiCzUFqyWKdBv8l19+iS+//BIJCQkwNjaGmZkZAODVq1eoWLGiSgMkIiIqazIygAsXcgqe48eBq1dzRn5y6EBPX8CzUTY+bpmFT1plwb1eNnTfm+rz5O/Cj29uXlKRa48iFUC5qlSpAgA4fvw4tm7dil9++QVv375VSWBERERlhRDAvXs5xc6JE0B4OJCWJt+nTh2gfXugVoM0eH2cBZNCls+s5giEHPr3bjCX98YWzM15C7wqFLkA+uuvv7Bt2zbs2LEDiYmJ6NSpE3bu3KnK2IiIiDTW8+fAyZM5Bc+JE8A//8hvt7YGfHxyip727QEHh5z2W7FZCh2/muO/X9erqqKgSUapAigjIwMhISHYunUrzp07Bx8fH8TGxiIiIgL16tUrqRiJiIjU7t074OzZf0d5IiPltxsaAq1a/VvweHjkLFpKmknhAmjcuHHYu3cvatWqhS+++AL79+9HpUqVoK+vD11dPqOAiIjKF6kUuHXr33k8Z87kFEHvq18f6NAhp+Bp0QIwNlZPrKQ8hQugjRs3Ytq0aZg+fTrMOfuKiIjKoadP/72kdeJEzmWu99nb5xQ7HToA7doBNjbqiZOKT+ECaNeuXdi2bRvs7OzQpUsXDBw4EJ06dSp2AOvXr8eKFSsQFxeH+vXrY926dWjSpEm+fUNCQrBkyRI8fPgQmZmZqFWrFr766isMHDhQrt/du3cxbdo0/P7778jKykKdOnVw8OBBVKtWrdjxKuP9hezeX8elrE1gYx6ahXlonvKSizbmkZYG/P77vwXPnTvy201MAG/vf4sed3dAwmcSlgsKF0D9+/dH//79ER0dje3bt2PMmDF48+YNpFIp/vzzT9SpU0fpk+/fvx/+/v7YtGkTmjZtisDAQPj6+iIqKgrW1tZ5+lesWBEzZ86Em5sbDAwM8Ouvv8LPzw/W1tbw9fUFADx69AgtWrTAsGHDMH/+fFhYWODOnTswMjJSOr7ieH8hOwDIiJfffv9+2fgHhXloFuahecpLLtqSx927Oeto5RY8584BmZn/bpdIAC+vfwueZs0AA4PSiZ1Kl9J3gVWvXh3z58/HvHnzcPz4cQQFBeGLL77AxIkT0atXL6xdu1bhY61evRojRoyAn58fAGDTpk04cuQItm3bhunTp+fp7+3tLfd+woQJ2LFjB86ePSsrgGbOnInOnTtj+fLlsn4uLi7Kplls7y9kl5+yspAd89AszEPzlJdctCWPjz8GkpLk25yc/p3H07YtUKlSycVHmqPIt8FLJBL4+vrC19cXr169ws6dOxEcHKzw/hkZGbh27RpmzJgha9PR0YGPjw8uXLjwwf2FEDh16hSioqKwbNkyAIBUKsWRI0cwdepU+Pr6IiIiAtWrV8eMGTPQo0ePAo+Vnp6O9PR02fvk5GSF81BEVnLe0acFCzTjlywxrfAZe6+TgKykgrczD9ViHjnKSh5A2ciFefwrKQmwsMgpdHLv1qpZk5e1tJFEiH+fTVmanj59CgcHB5w/fx7NmjWTtU+dOhW///47Ll26lO9+SUlJcHBwQHp6OnR1dbFhwwYMHToUABAXFwc7OzuYmJhg0aJFaNOmDY4ePYqvv/4ap0+fRuvWrfM95rx58zB//vx8z2VhYZHvPrdiC/kNQ84DsXIfY54RbwEuZEdEpH7btgEDBwJ6xXoMcPF86O9HfupV1by1wDQxj+TkZFhaWhb69zuXGn8Eisbc3ByRkZFITU1FWFgY/P39UaNGDXh7e0MqlQIAunfvjkmTJgEAPD09cf78eWzatKnAAmjGjBnw9/eXvU9OToajo2O+fYtC1+wdslPl/89l7Nh/H4qlTnFJ7wrdnpAA7N//7/vsVPnRLOahWswjR1nJAygbuTCPf9Wvr97ihzSH2n4MKleuDF1dXcTHy89Qi4+Ph62tbYH76ejooGbNmgByipu7d+8iICAA3t7eqFy5MvT09PJMyHZ3d8fZs2cLPKahoSEMDQ2LkU3hdE0z8hRAfn5Aw4YldkqF3YpNL3T7vXvAj7/++/6//5gwD9ViHjnKSh5A2ciFeRDlpbZnVBoYGKBRo0YICwuTtUmlUoSFhcldEvsQqVQqm79jYGCAxo0bIyoqSq7P/fv34eTkpJrAFVTYGi9A2VnIjnloFuahecpLLsyDtI1aBwL9/f0xePBgeHl5oUmTJggMDERaWprsrrBBgwbBwcEBAQEBAICAgAB4eXnBxcUF6enpCA0Nxa5du7Bx40bZMadMmYK+ffuiVatWsjlAv/zyC8LDw0s1t/KykB3z0CzMQ/OUl1yYB2kbhQugJ0+eKNRPmYcN9u3bFwkJCZgzZw7i4uLg6emJo0ePwub/P1rzyZMn0HlvIZW0tDSMHj0asbGxMDY2hpubG3bv3o2+ffvK+vTs2RObNm1CQEAAxo8fj9q1a+PgwYNo0aKFwnGpSnlZyI55aBbmoXnKSy7Mg7SJwneBvb/eV+4ukvfuGxRCQCKRIDs7W8Uhlj5FZpErO/tdE2fwA8xD0zAPzaKJd7kUBfPQLMyj5JTIXWASiQRVq1bFkCFD0LVrV+hxGj0RERGVUQpXMbGxsdixYweCg4OxadMmfPHFFxg2bBjc3d1LMj4iIiIilVP4LjBbW1tMmzYN9+7dw48//ojExEQ0bdoUH3/8MbZs2SJ7Bg8RERGRpivSbfAtWrRAUFAQHjx4ABMTE4waNQqvX79WcWhEREREJaNIBdD58+cxfPhwuLq6IjU1FevXr4eVlZWKQyMiIiIqGQrPAXr27JlswdPExEQMGDAA586dQ926dUsyPiIiIiKVU7gAqlatGhwcHDB48GB069YN+vr6kEqluHnzplw/Dw8PlQdJREREpEoKF0DZ2dl48uQJFi5ciEWLFgH493lAucrLc4CIiIiofFO4AIqOji7JOIiIiIhKjcIF0IcWE339+jVCQ0NLfdFRIiIiImWpbDX4v/76CwMHDlTV4YiIiIhKjMoKICIiIqKyggUQERERaR0WQERERKR1FJ4EvXbt2kK3//PPP8UOhoiIiKg0KFwArVmz5oN9qlWrVqxgiIiIiEoDnwNEREREWkdlc4BiY2MxcuRIVR2OiIiIqMSorAB6+fIlgoKCVHU4IiIiohLDu8CIiIhI67AAIiIiIq3DAoiIiIi0jsJ3gfXq1avQ7a9fvy5uLERERESlQuECyNLS8oPbBw0aVOyAiIiIiEqawgVQcHBwScZBREREVGo4B4iIiIi0DgsgIiIi0josgIiIiEjrsAAiIiIircMCiIiIiLQOCyAiIiLSOiyAiIiISOuwACIiIiKtwwKIiIiItA4LICIiIio2qVSapy1Zg9cJZQFERERERXbnRgQ6fuKBxrVsMXH4ALx6+UK2bXj/bmqMrHAsgIiIiKjIls//Gl8vXIGwq/dQs7Y7/D7rjPhnT3M2CqHe4Aqh8GKoRERERP/19k0qWrXzBQCMnTILzi61MLxfN2zZ+xMgkag3uEKwACIiIqIie/v2LaRSKXR0ci4qfdqrL/T09DGiX3dkZKSrObqC8RIYERERFVkDr6Y4c+q4XFvHbr0wdsosJDyPV1NUH8YRICIiIiqyBavW59vu27UnfLv2LOVoFMcRICIiIiqWN2/SkJWVBQBISkzExbO/I+7ZP2qOqnAsgIiIiKjIDv+4F609XNDpk/q4dO539PJphrVL56OPb0scPRyi7vAKxEtgREREVGQ7Nq/Dz+GXkZqSDL/POuO773/GR/Ub4En0Y/j/30B07NZL3SHmiwUQERERFZmuri7sq1YDAJhbWOKj+g0AANWq15DdGaaJNDcyIiIi0ngSHR08jLqL65cv4O2bN4i4chEAEP3wPrKzs9UcXcE4AkRERERFNnbyTPh91hk6OjpYtn4bvl2xCAnP4/HieTxmB6xRd3gFYgFERERERdaybQecuRUte9+4WQtE3bkFG3sHVKpcRY2RFY6XwIiIiEhldHV1UcfDE5UqV0HXVo3UHU6BOAJERERERXb/7u0Ct6WlpZZiJMphAURERERF9j/flrB3rAaRz8rvrxNfqSEixbAAIiIioiKzq+qIHQePwtrWLs+29k0+UkNEiuEcICIiIioy7/adEPskJt9trdp1KN1glMARICIiIiqy6fOXFbhNk2+D5wgQERERaR0WQERERKR1WAARERGR1mEBRERERFqHBRARERFpHRZAREREpHVYABEREZHWYQFEREREWocFEBEREWkdFkBERESkdTSiAFq/fj2cnZ1hZGSEpk2b4vLlywX2DQkJgZeXF6ysrGBqagpPT0/s2rWrwP6jRo2CRCJBYGBgCUROREREZZHaC6D9+/fD398fc+fOxfXr11G/fn34+vri+fPn+favWLEiZs6ciQsXLuDmzZvw8/ODn58fjh07lqfvoUOHcPHiRdjb25d0GkRERFSGqL0AWr16NUaMGAE/Pz/UqVMHmzZtgomJCbZt25Zvf29vb/Ts2RPu7u5wcXHBhAkT4OHhgbNnz8r1++effzBu3Djs2bMH+vr6pZEKERERlRFqLYAyMjJw7do1+Pj4yNp0dHTg4+ODCxcufHB/IQTCwsIQFRWFVq1aydqlUikGDhyIKVOm4KOPPvrgcdLT05GcnCz3IiIiovJLrQXQixcvkJ2dDRsbG7l2GxsbxMXFFbhfUlISzMzMYGBggC5dumDdunVo3769bPuyZcugp6eH8ePHKxRHQEAALC0tZS9HR8eiJURERERlgp66AygKc3NzREZGIjU1FWFhYfD390eNGjXg7e2Na9eu4ZtvvsH169chkUgUOt6MGTPg7+8ve5+cnMwiiIiIqBxTawFUuXJl6OrqIj4+Xq49Pj4etra2Be6no6ODmjVrAgA8PT1x9+5dBAQEwNvbG2fOnMHz589RrVo1Wf/s7Gx89dVXCAwMRExMTJ7jGRoawtDQUDVJERERkcZT6yUwAwMDNGrUCGFhYbI2qVSKsLAwNGvWTOHjSKVSpKenAwAGDhyImzdvIjIyUvayt7fHlClT8r1TjIiIiLSP2i+B+fv7Y/DgwfDy8kKTJk0QGBiItLQ0+Pn5AQAGDRoEBwcHBAQEAMiZr+Pl5QUXFxekp6cjNDQUu3btwsaNGwEAlSpVQqVKleTOoa+vD1tbW9SuXbt0kyMiIiKNpPYCqG/fvkhISMCcOXMQFxcHT09PHD16VDYx+smTJ9DR+XegKi0tDaNHj0ZsbCyMjY3h5uaG3bt3o2/fvupKgYiIiMoYtRdAADB27FiMHTs2323h4eFy7xctWoRFixYpdfz85v0QERGR9lL7gxCJiIiIShsLICIiItI6LICIiIhI67AAIiIiIq3DAoiIiIi0DgsgIiIi0josgIiIiEjrsAAiIiIircMCiIiIiLQOCyAiIiLSOiyAiIiISOuwACIiIiKtwwKIiIiItA4LICIiItI6LICIiIhI67AAIiIiIq3DAoiIiIi0DgsgIiIi0josgIiIiEjrsAAiIiIircMCiIiIiLQOCyAiIiLSOiyAiIiISOuwACIiIiKtwwKIiIiItA4LICIiItI6LICIiIhI67AAIiIiIq3DAoiIiIi0DgsgIiIi0josgIiIiEjrsAAiIiIircMCiIiIiLQOCyAiIiLSOiyAiIiISOuwACIiIiKtwwKIiIiItA4LICIiItI6LICIiIhI67AAIiIiIq3DAoiIiIi0DgsgIiIi0josgIiIiEjrsAAiIiIircMCiIiIiLQOCyAiIiLSOiyAiIiISOuwACIiIiKtwwKIiIiItA4LICIiItI6LICIiIhI67AAIiIiIq2jp+4ANJEQAgCQnJxcYJ/UlIK35Sc5WVKsmEoK89AszEOzKJsHoJm5MA/NwjxKTu7f7dy/44VhAZSPlJQUAICjo6OaIyEiIiJlpaSkwNLSstA+EqFImaRlpFIpnj59CnNzc0gkxa9Wk5OT4ejoiL///hsWFhYqiFA9mIdmYR6ap7zkwjw0C/NQnBACKSkpsLe3h45O4bN8OAKUDx0dHVStWlXlx7WwsCjTP7y5mIdmYR6ap7zkwjw0C/NQzIdGfnJxEjQRERFpHRZAREREpHVYAJUCQ0NDzJ07F4aGhuoOpViYh2ZhHpqnvOTCPDQL8ygZnARNREREWocjQERERKR1WAARERGR1mEBRERERFqHBRARERFpHRZAKrJ+/Xo4OzvDyMgITZs2xeXLlwvtf+DAAbi5ucHIyAj16tVDaGhoKUVaOGXyuHPnDnr37g1nZ2dIJBIEBgaWXqAfoEweW7ZsQcuWLVGhQgVUqFABPj4+H/z+lRZl8ggJCYGXlxesrKxgamoKT09P7Nq1qxSjLZiyvx+59u3bB4lEgh49epRsgEpQJpft27dDIpHIvYyMjEox2oIp+z15/fo1xowZAzs7OxgaGsLV1VUj/t1SJg9vb+883w+JRIIuXbqUYsT5U/b7ERgYiNq1a8PY2BiOjo6YNGkS3r17V0rRFkyZPDIzM7FgwQK4uLjAyMgI9evXx9GjR0svWEHFtm/fPmFgYCC2bdsm7ty5I0aMGCGsrKxEfHx8vv3PnTsndHV1xfLly8Wff/4pZs2aJfT19cWtW7dKOXJ5yuZx+fJlMXnyZLF3715ha2sr1qxZU7oBF0DZPD7//HOxfv16ERERIe7evSuGDBkiLC0tRWxsbClHLk/ZPE6fPi1CQkLEn3/+KR4+fCgCAwOFrq6uOHr0aClHLk/ZPHJFR0cLBwcH0bJlS9G9e/fSCfYDlM0lODhYWFhYiGfPnslecXFxpRx1XsrmkZ6eLry8vETnzp3F2bNnRXR0tAgPDxeRkZGlHLk8ZfN4+fKl3Pfi9u3bQldXVwQHB5du4P+hbB579uwRhoaGYs+ePSI6OlocO3ZM2NnZiUmTJpVy5PKUzWPq1KnC3t5eHDlyRDx69Ehs2LBBGBkZievXr5dKvCyAVKBJkyZizJgxsvfZ2dnC3t5eBAQE5Nu/T58+okuXLnJtTZs2Ff/3f/9XonF+iLJ5vM/JyUljCqDi5CGEEFlZWcLc3Fzs2LGjpEJUSHHzEEKIBg0aiFmzZpVEeAorSh5ZWVnik08+EVu3bhWDBw/WmAJI2VyCg4OFpaVlKUWnOGXz2Lhxo6hRo4bIyMgorRAVUtzfkTVr1ghzc3ORmppaUiEqRNk8xowZI9q2bSvX5u/vL5o3b16icX6IsnnY2dmJb7/9Vq6tV69eYsCAASUaZy5eAiumjIwMXLt2DT4+PrI2HR0d+Pj44MKFC/nuc+HCBbn+AODr61tg/9JQlDw0kSryePPmDTIzM1GxYsWSCvODipuHEAJhYWGIiopCq1atSjLUQhU1jwULFsDa2hrDhg0rjTAVUtRcUlNT4eTkBEdHR3Tv3h137twpjXALVJQ8Dh8+jGbNmmHMmDGwsbFB3bp1sWTJEmRnZ5dW2Hmo4nc9KCgI/fr1g6mpaUmF+UFFyeOTTz7BtWvXZJeXHj9+jNDQUHTu3LlUYs5PUfJIT0/Pc0nY2NgYZ8+eLdFYc7EAKqYXL14gOzsbNjY2cu02NjaIi4vLd5+4uDil+peGouShiVSRx7Rp02Bvb5+nSC1NRc0jKSkJZmZmMDAwQJcuXbBu3Tq0b9++pMMtUFHyOHv2LIKCgrBly5bSCFFhRcmldu3a2LZtG37++Wfs3r0bUqkUn3zyCWJjY0sj5HwVJY/Hjx/jxx9/RHZ2NkJDQzF79mysWrUKixYtKo2Q81Xc3/XLly/j9u3bGD58eEmFqJCi5PH5559jwYIFaNGiBfT19eHi4gJvb298/fXXpRFyvoqSh6+vL1avXo0HDx5AKpXixIkTCAkJwbNnz0ojZBZARO9bunQp9u3bh0OHDmnMZFVlmJubIzIyEleuXMHixYvh7++P8PBwdYelsJSUFAwcOBBbtmxB5cqV1R1OsTVr1gyDBg2Cp6cnWrdujZCQEFSpUgWbN29Wd2hKkUqlsLa2xnfffYdGjRqhb9++mDlzJjZt2qTu0IosKCgI9erVQ5MmTdQditLCw8OxZMkSbNiwAdevX0dISAiOHDmChQsXqjs0pXzzzTeoVasW3NzcYGBggLFjx8LPzw86OqVTmuiVylnKscqVK0NXVxfx8fFy7fHx8bC1tc13H1tbW6X6l4ai5KGJipPHypUrsXTpUpw8eRIeHh4lGeYHFTUPHR0d1KxZEwDg6emJu3fvIiAgAN7e3iUZboGUzePRo0eIiYlB165dZW1SqRQAoKenh6ioKLi4uJRs0AVQxe+Ivr4+GjRogIcPH5ZEiAopSh52dnbQ19eHrq6urM3d3R1xcXHIyMiAgYFBicacn+J8P9LS0rBv3z4sWLCgJENUSFHymD17NgYOHCgbvapXrx7S0tIwcuRIzJw5s9QKiPcVJY8qVargp59+wrt37/Dy5UvY29tj+vTpqFGjRmmEzBGg4jIwMECjRo0QFhYma5NKpQgLC0OzZs3y3adZs2Zy/QHgxIkTBfYvDUXJQxMVNY/ly5dj4cKFOHr0KLy8vEoj1EKp6vshlUqRnp5eEiEqRNk83NzccOvWLURGRspe3bp1Q5s2bRAZGQlHR8fSDF+OKr4n2dnZuHXrFuzs7EoqzA8qSh7NmzfHw4cPZcUoANy/fx92dnZqKX6A4n0/Dhw4gPT0dHzxxRclHeYHFSWPN2/e5ClycotToablPYvz/TAyMoKDgwOysrJw8OBBdO/evaTDzVEqU63LuX379glDQ0Oxfft28eeff4qRI0cKKysr2e2uAwcOFNOnT5f1P3funNDT0xMrV64Ud+/eFXPnztWY2+CVySM9PV1ERESIiIgIYWdnJyZPniwiIiLEgwcP1JWCEEL5PJYuXSoMDAzEjz/+KHeLbEpKirpSEEIon8eSJUvE8ePHxaNHj8Sff/4pVq5cKfT09MSWLVvUlYIQQvk8/kuT7gJTNpf58+eLY8eOiUePHolr166Jfv36CSMjI3Hnzh11pSCEUD6PJ0+eCHNzczF27FgRFRUlfv31V2FtbS0WLVqkrhSEEEX/2WrRooXo27dvaYdbIGXzmDt3rjA3Nxd79+4Vjx8/FsePHxcuLi6iT58+6kpBCKF8HhcvXhQHDx4Ujx49En/88Ydo27atqF69ukhMTCyVeFkAqci6detEtWrVhIGBgWjSpIm4ePGibFvr1q3F4MGD5fr/8MMPwtXVVRgYGIiPPvpIHDlypJQjzp8yeURHRwsAeV6tW7cu/cD/Q5k8nJyc8s1j7ty5pR/4fyiTx8yZM0XNmjWFkZGRqFChgmjWrJnYt2+fGqLOS9nfj/dpUgEkhHK5TJw4UdbXxsZGdO7cudSecfIhyn5Pzp8/L5o2bSoMDQ1FjRo1xOLFi0VWVlYpR52Xsnncu3dPABDHjx8v5UgLp0wemZmZYt68ecLFxUUYGRkJR0dHMXr06FIrHAqjTB7h4eHC3d1dGBoaikqVKomBAweKf/75p9RilQihpvEyIiIiIjXhHCAiIiLSOiyAiIiISOuwACIiIiKtwwKIiIiItA4LICIiItI6LICIiIhI67AAIiIiIq3DAoiI1Co8PBwSiQSvX78u1fNu374dVlZWxTpGTEwMJBIJIiMjC+yjrvyIqHAsgIioxEgkkkJf8+bNU3eIRKSluBo8EZWYZ8+eyb7ev38/5syZg6ioKFmbmZkZrl69qvRx1bUCORGVHxwBIqISY2trK3tZWlpCIpHItZmZmcn6Xrt2DV5eXjAxMcEnn3wiVyjNmzcPnp6e2Lp1K6pXrw4jIyMAwOvXrzF8+HBUqVIFFhYWaNu2LW7cuCHb78aNG2jTpg3Mzc1hYWGBRo0a5Sm4jh07Bnd3d5iZmaFjx45yRZtUKsWCBQtQtWpVGBoawtPTE0ePHi0059DQULi6usLY2Bht2rRBTEyM3Pa//voLXbt2RYUKFWBqaoqPPvoIoaGhSn+2RFQ8LICISCPMnDkTq1atwtWrV6Gnp4ehQ4fKbX/48CEOHjyIkJAQ2Zyb//3vf3j+/Dl+++03XLt2DQ0bNkS7du3w6tUrAMCAAQNQtWpVXLlyBdeuXcP06dOhr68vO+abN2+wcuVK7Nq1C3/88QeePHmCyZMny7Z/8803WLVqFVauXImbN2/C19cX3bp1w4MHD/LN4e+//0avXr3QtWtXREZGYvjw4Zg+fbpcnzFjxiA9PR1//PEHbt26hWXLlskVgkRUSkpt2VUi0mrBwcHC0tIyT/vp06cFAHHy5ElZ25EjRwQA8fbtWyGEEHPnzhX6+vri+fPnsj5nzpwRFhYW4t27d3LHc3FxEZs3bxZCCGFubi62b99eYDwAxMOHD2Vt69evFzY2NrL39vb2YvHixXL7NW7cWIwePVoIIUR0dLQAICIiIoQQQsyYMUPUqVNHrv+0adMEANlK3fXq1RPz5s3LNyYiKj0cASIijeDh4SH72s7ODgDw/PlzWZuTkxOqVKkie3/jxg2kpqaiUqVKMDMzk72io6Px6NEjAIC/vz+GDx8OHx8fLF26VNaey8TEBC4uLnLnzT1ncnIynj59iubNm8vt07x5c9y9ezffHO7evYumTZvKtTVr1kzu/fjx47Fo0SI0b94cc+fOxc2bNwv/YIioRLAAIiKN8P6lKYlEAiBnDk4uU1NTuf6pqamws7NDZGSk3CsqKgpTpkwBkDN36M6dO+jSpQtOnTqFOnXq4NChQ/meM/e8QgiV5/a+4cOH4/Hjxxg4cCBu3boFLy8vrFu3rkTPSUR5sQAiojKpYcOGiIuLg56eHmrWrCn3qly5sqyfq6srJk2ahOPHj6NXr14IDg5W6PgWFhawt7fHuXPn5NrPnTuHOnXq5LuPu7s7Ll++LNd28eLFPP0cHR0xatQohISE4KuvvsKWLVsUiomIVIcFEBGVST4+PmjWrBl69OiB48ePIyYmBufPn8fMmTNx9epVvH37FmPHjkV4eDj++usvnDt3DleuXIG7u7vC55gyZQqWLVuG/fv3IyoqCtOnT0dkZCQmTJiQb/9Ro0bhwYMHmDJlCqKiovD9999j+/btcn0mTpyIY8eOITo6GtevX8fp06eViomIVIPPASKiMkkikSA0NBQzZ86En58fEhISYGtri1atWsHGxga6urp4+fIlBg0ahPj4eFSuXBm9evXC/PnzFT7H+PHjkZSUhK+++grPnz9HnTp1cPjwYdSqVSvf/tWqVcPBgwcxadIkrFu3Dk2aNMGSJUvk7mjLzs7GmDFjEBsbCwsLC3Ts2BFr1qwp9udBRMqRiJK+4E1ERESkYXgJjIiIiLQOCyAiIiLSOiyAiIiISOuwACIiIiKtwwKIiIiItA4LICIiItI6LICIiIhI67AAIiIiIq3DAoiIiIi0DgsgIiIi0josgIiIiEjrsAAiIiIirfP/APIWnwAfr9psAAAAAElFTkSuQmCC",
      "text/plain": [
       "<Figure size 640x480 with 1 Axes>"
      ]
     },
     "metadata": {},
     "output_type": "display_data"
    }
   ],
   "source": [
    "for confidence_score in [\"semantic_negentropy\", \"exact_match\", \"cosine_sim\"]:\n",
    "    plot_model_accuracies(scores=result_df[confidence_score], correct_indicators=result_df.response_correct, title=f\"LLM Accuracy by {confidence_score} Threshold\")"
   ]
  },
  {
   "cell_type": "markdown",
   "metadata": {},
   "source": [
    "#### 3.2 Precision, Recall, F1-Score of Hallucination Detection"
   ]
  },
  {
   "cell_type": "markdown",
   "metadata": {},
   "source": [
    "Lastly, we compute the optimal threshold for binarizing confidence scores, using F1-score as the objective. Using this threshold, we compute precision, recall, and F1-score for black box scorer predictions of whether responses are correct."
   ]
  },
  {
   "cell_type": "code",
   "execution_count": 22,
   "metadata": {
    "tags": []
   },
   "outputs": [
    {
     "data": {
      "application/vnd.jupyter.widget-view+json": {
       "model_id": "39d2737118804858b7f770a733f1f187",
       "version_major": 2,
       "version_minor": 0
      },
      "text/plain": [
       "Output()"
      ]
     },
     "metadata": {},
     "output_type": "display_data"
    },
    {
     "data": {
      "text/html": [
       "<pre style=\"white-space:pre;overflow-x:auto;line-height:normal;font-family:Menlo,'DejaVu Sans Mono',consolas,'Courier New',monospace\"></pre>\n"
      ],
      "text/plain": []
     },
     "metadata": {},
     "output_type": "display_data"
    },
    {
     "data": {
      "application/vnd.jupyter.widget-view+json": {
       "model_id": "db0bcd7d9349464184403350b092319e",
       "version_major": 2,
       "version_minor": 0
      },
      "text/plain": [
       "Output()"
      ]
     },
     "metadata": {},
     "output_type": "display_data"
    },
    {
     "data": {
      "text/html": [
       "<pre style=\"white-space:pre;overflow-x:auto;line-height:normal;font-family:Menlo,'DejaVu Sans Mono',consolas,'Courier New',monospace\"></pre>\n"
      ],
      "text/plain": []
     },
     "metadata": {},
     "output_type": "display_data"
    },
    {
     "data": {
      "application/vnd.jupyter.widget-view+json": {
       "model_id": "a4bed948eae748329ed6d1aca87e2f07",
       "version_major": 2,
       "version_minor": 0
      },
      "text/plain": [
       "Output()"
      ]
     },
     "metadata": {},
     "output_type": "display_data"
    },
    {
     "data": {
      "text/html": [
       "<pre style=\"white-space:pre;overflow-x:auto;line-height:normal;font-family:Menlo,'DejaVu Sans Mono',consolas,'Courier New',monospace\"></pre>\n"
      ],
      "text/plain": []
     },
     "metadata": {},
     "output_type": "display_data"
    },
    {
     "name": "stdout",
     "output_type": "stream",
     "text": [
      "====================================================================================================\n",
      "Metrics                  semantic_negentropy      exact_match              cosine_sim               \n",
      "----------------------------------------------------------------------------------------------------\n",
      "Precision                0.593                    0.5                      0.525                    \n",
      "Recall                   0.897                    0.949                    0.821                    \n",
      "F1-score                 0.714                    0.655                    0.64                     \n",
      "----------------------------------------------------------------------------------------------------\n",
      "F-1 optimal threshold    0.75                     0.6                      0.98                     \n",
      "====================================================================================================\n"
     ]
    }
   ],
   "source": [
    "# instantiate UQLM tuner object for threshold selection\n",
    "split = len(result_df) // 2\n",
    "t = Tuner()\n",
    "\n",
    "correct_indicators = (result_df.response_correct) * 1  # Whether responses is actually correct\n",
<<<<<<< HEAD
    "for confidence_score in [\"semantic_negentropy\", \"exact_match\", \"cosine_sim\"]:\n",
    "    y_scores = result_df[confidence_score]  # confidence score\n",
    "\n",
    "    # Solve for threshold that maximizes F1-score\n",
    "    best_threshold = t.tune_threshold(y_scores=y_scores, correct_indicators=correct_indicators, thresh_objective=\"fbeta_score\")\n",
    "    y_pred = [(s > best_threshold) * 1 for s in y_scores]  # predicts whether response is correct based on confidence score\n",
    "    print(f\"{confidence_score} F1-optimal threshold: {best_threshold}\")\n",
    "    print(\" \")\n",
    "\n",
    "    # evaluate precision, recall, and f1-score of predictions of correctness\n",
    "    print(f\"{confidence_score} precision: {precision_score(y_true=correct_indicators, y_pred=y_pred)}\")\n",
    "    print(f\"{confidence_score} recall: {recall_score(y_true=correct_indicators, y_pred=y_pred)}\")\n",
    "    print(f\"{confidence_score} f1-score: {f1_score(y_true=correct_indicators, y_pred=y_pred)}\")\n",
    "    print(\" \")\n",
    "    print(\" \")"
=======
    "metric_values = {\"Precision\": [], \"Recall\": [], \"F1-score\": []}\n",
    "optimal_thresholds = []\n",
    "for confidence_score in bbuq.scorers:\n",
    "    # tune threshold on first half\n",
    "    y_scores = result_df[confidence_score]\n",
    "    y_scores_tune = y_scores[0:split]\n",
    "    y_true_tune = correct_indicators[0:split]\n",
    "    best_threshold = t.tune_threshold(y_scores=y_scores_tune, correct_indicators=y_true_tune, thresh_objective=\"fbeta_score\")\n",
    "\n",
    "    y_pred = [(s > best_threshold) * 1 for s in y_scores]  # predicts whether response is correct based on confidence score\n",
    "    optimal_thresholds.append(best_threshold)\n",
    "\n",
    "    # evaluate on last half\n",
    "    y_true_eval = correct_indicators[split:]\n",
    "    y_pred_eval = y_pred[split:]\n",
    "    metric_values[\"Precision\"].append(precision_score(y_true=y_true_eval, y_pred=y_pred_eval))\n",
    "    metric_values[\"Recall\"].append(recall_score(y_true=y_true_eval, y_pred=y_pred_eval))\n",
    "    metric_values[\"F1-score\"].append(f1_score(y_true=y_true_eval, y_pred=y_pred_eval))\n",
    "\n",
    "# print results\n",
    "header = f\"{'Metrics':<25}\" + \"\".join([f\"{scorer_name:<25}\" for scorer_name in bbuq.scorers])\n",
    "print(\"=\" * len(header) + \"\\n\" + header + \"\\n\" + \"-\" * len(header))\n",
    "for metric in metric_values.keys():\n",
    "    print(f\"{metric:<25}\" + \"\".join([f\"{round(x_, 3):<25}\" for x_ in metric_values[metric]]))\n",
    "print(\"-\" * len(header))\n",
    "print(f\"{'F-1 optimal threshold':<25}\" + \"\".join([f\"{round(x_, 3):<25}\" for x_ in optimal_thresholds]))\n",
    "print(\"=\" * len(header))"
>>>>>>> 3aa40ebf
   ]
  },
  {
   "cell_type": "markdown",
   "metadata": {},
   "source": [
    "## 4. Scorer Definitions\n",
    "Below we define the scorers offered by the `BlackBoxUQ` class. These scorers exploit variation in LLM responses to the same prompt to measure semantic consistency. All scorers have outputs ranging from 0 to 1, with higher values indicating higher confidence. \n",
    "\n",
    "For a given prompt $x_i$, these approaches involves generating $m$ responses $\\tilde{\\mathbf{y}}_i = \\{ \\tilde{y}_{i1},...,\\tilde{y}_{im}\\}$, using a non-zero temperature, from the same prompt and comparing these responses to the original response $y_{i}$. We provide detailed descriptions of each below.\n",
    "\n",
    "### Exact Match Rate (`exact_match`)\n",
    "Exact Match Rate (EMR) computes the proportion of candidate responses that are identical to the original response.\n",
    "$$     EMR(y_i; \\tilde{\\mathbf{y}}_i) = \\frac{1}{m} \\sum_{j=1}^m \\mathbb{I}(y_i=\\tilde{y}_{ij}). $$\n",
    "\n",
    "For more on this scorer, refer to [Cole et al., 2023](https://arxiv.org/abs/2305.14613).\n",
    "\n",
    "### Non-Contradiction Probability (`noncontradiction`)\n",
    "Non-contradiction probability (NCP) computes the mean non-contradiction probability estimated by a natural language inference (NLI) model. This score is formally defined as follows:\n",
    "\n",
    "\\begin{equation}\n",
    "    NCP(y_i; \\tilde{\\mathbf{y}}_i) = \\frac{1}{m} \\sum_{j=1}^m(1 - p_j)\n",
    "\\end{equation}\n",
    "where\n",
    "\n",
    "\\begin{equation}\n",
    "    p_j = \\frac{\\eta(y_{i}, \\tilde{y}_{ij}) + \\eta(\\tilde{y}_{ij},y_i)}{2}.\n",
    "\\end{equation}\n",
    "\n",
    "Above, $\\eta(\\tilde{y}_{ij},y_i)$ denotes the contradiction probability estimated by the NLI model for response $y_i$ and candidate $\\tilde{y}_{ij}$. For more on this scorer, refer to [Chen & Mueller, 2023](https://arxiv.org/abs/2308.16175), [Lin et al., 2025](https://arxiv.org/abs/2305.19187), or [Manakul et al., 2023](https://arxiv.org/abs/2303.08896).\n",
    "\n",
    "### Normalized Semantic Negentropy (`semantic_negentropy`)\n",
    "Normalized Semantic Negentropy (NSN) normalizes the standard computation of discrete semantic entropy to be increasing with higher confidence and have [0,1] support. In contrast to the EMR and NCP, semantic entropy does not distinguish between an original response and candidate responses. Instead, this approach computes a single metric value on a list of responses generated from the same prompt. Under this approach, responses are clustered using an NLI model based on mutual entailment. We consider the discrete version of SE, where the final set of clusters is defined  as follows:\n",
    "\n",
    "\\begin{equation}\n",
    "    SE(y_i; \\tilde{\\mathbf{y}}_i) = - \\sum_{C \\in \\mathcal{C}} P(C|y_i, \\tilde{\\mathbf{y}}_i)\\log P(C|y_i, \\tilde{\\mathbf{y}}_i),\n",
    "\\end{equation}\n",
    "where $P(C|y_i, \\tilde{\\mathbf{y}}_i)$ denotes the probability a randomly selected response $y \\in \\{y_i\\} \\cup \\tilde{\\mathbf{y}}_i $ belongs to cluster $C$, and $\\mathcal{C}$ denotes the full set of clusters of $\\{y_i\\} \\cup \\tilde{\\mathbf{y}}_i$.\n",
    "\n",
    "To ensure that we have a normalized confidence score with $[0,1]$ support and with higher values corresponding to higher confidence, we implement the following normalization to arrive at *ormalized Semantic Negentropy* (NSN):\n",
    "\\begin{equation}\n",
    "    NSN(y_i; \\tilde{\\mathbf{y}}_i) = 1 - \\frac{SE(y_i; \\tilde{\\mathbf{y}}_i)}{\\log m},\n",
    "\\end{equation}\n",
    "where $\\log m$ is included to normalize the support.\n",
    "\n",
    "### BERTScore (`bert_score`)\n",
    "Let a tokenized text sequence be denoted as $\\textbf{t} = \\{t_1,...t_L\\}$ and the corresponding contextualized word embeddings as $\\textbf{E} = \\{\\textbf{e}_1,...,\\textbf{e}_L\\}$, where $L$ is the number of tokens in the text. The BERTScore precision, recall, and F1-scores between two tokenized texts  $\\textbf{t}, \\textbf{t}'$ are respectively defined as follows:\n",
    "\n",
    "\\begin{equation}\n",
    "    BertP(\\textbf{t}, \\textbf{t}') = \\frac{1}{| \\textbf{t}|} \\sum_{t \\in \\textbf{t}} \\max_{t' \\in \\textbf{t}'} \\textbf{e} \\cdot \\textbf{e}'\n",
    "\\end{equation}\n",
    "\n",
    "\\begin{equation}\n",
    "    BertR(\\textbf{t}, \\textbf{t}') = \\frac{1}{| \\textbf{t}'|} \\sum_{t' \\in \\textbf{t}'} \\max_{t \\in \\textbf{t}} \\textbf{e} \\cdot \\textbf{e}'\n",
    "\\end{equation}\n",
    "\n",
    "\\begin{equation}\n",
    "    BertF(\\textbf{t}, \\textbf{t}') = 2\\frac{ BertP(\\textbf{t}, \\textbf{t}')  BertR(\\textbf{t}, \\textbf{t}')}{BertP(\\textbf{t}, \\textbf{t}')  + BertRec(\\textbf{t}, \\textbf{t}')},\n",
    "\\end{equation}\n",
    "where $e, e'$ respectively correspond to $t, t'$. We compute our BERTScore-based confidence scores as follows:\n",
    "\\begin{equation}\n",
    "    BertConf(y_i; \\tilde{\\mathbf{y}}_i) = \\frac{1}{m} \\sum_{j=1}^m BertF(y_i, \\tilde{y}_{ij}),\n",
    "\\end{equation}\n",
    "i.e. the average BERTScore F1 across pairings of the original response with all candidate responses. For more on BERTScore, refer to [Zheng et al., 2020](https://arxiv.org/abs/1904.09675).\n",
    "\n",
    "\n",
    "### Normalized Cosine Similarity (`cosine_sim`)\n",
    "This scorer leverages a sentence transformer to map LLM outputs to an embedding space and measure similarity using those sentence embeddings. Let $V: \\mathcal{Y} \\xrightarrow{} \\mathbb{R}^d$ denote the sentence transformer, where $d$ is the dimension of the embedding space. The average cosine similarity across pairings of the original response with all candidate responses is given as follows:\n",
    "\n",
    "\\begin{equation}\n",
    "    CS(y_i; \\tilde{\\mathbf{y}}_i) = \\frac{1}{m} \\sum_{i=1}^m   \\frac{\\mathbf{V}(y_i) \\cdot \\mathbf{V}(\\tilde{y}_{ij}) }{ \\lVert \\mathbf{V}(y_i) \\rVert \\lVert \\mathbf{V}(\\tilde{y}_{ij}) \\rVert}.\n",
    "\\end{equation}\n",
    "\n",
    "To ensure a standardized support of $[0, 1]$, we normalize cosine similarity to obtain confidence scores as follows:\n",
    "\n",
    "\\begin{equation}\n",
    "    NCS(y_i; \\tilde{\\mathbf{y}}_i) = \\frac{CS(y_i; \\tilde{\\mathbf{y}}_i) + 1}{2}.\n",
    "\\end{equation}\n",
    "\n",
    "### BLEURT (`bleurt`) *Deprecated as of `v0.2.0`*\n",
    "In contrast to the aforementioned scorers, BLEURT is specifically pre-trained and fine-tuned to learn human judgments of text similarity. Our BLEURT confidence score is the average BLEURT value across pairings of the original response with all candidate responses:\n",
    "\n",
    "\\begin{equation}\n",
    "    BLEURTConf(y_i; \\tilde{\\mathbf{y}}_i) = \\frac{1}{m} \\sum_{j=1}^m BLEURT(y_i, \\tilde{y}_{ij}).\n",
    "\\end{equation}\n",
    "\n",
    "For more on this scorer, refer to [Sellam et al., 2020](https://arxiv.org/abs/2004.04696)."
   ]
  },
  {
   "cell_type": "markdown",
   "metadata": {},
   "source": [
    "© 2025 CVS Health and/or one of its affiliates. All rights reserved."
   ]
  }
 ],
 "metadata": {
  "environment": {
<<<<<<< HEAD
   "kernel": "uqlm",
   "name": "workbench-notebooks.m125",
=======
   "kernel": "uqlm_my_test",
   "name": "workbench-notebooks.m126",
>>>>>>> 3aa40ebf
   "type": "gcloud",
   "uri": "us-docker.pkg.dev/deeplearning-platform-release/gcr.io/workbench-notebooks:m125"
  },
  "kernelspec": {
   "display_name": "uqlm_my_test",
   "language": "python",
   "name": "uqlm_my_test"
  },
  "language_info": {
   "codemirror_mode": {
    "name": "ipython",
    "version": 3
   },
   "file_extension": ".py",
   "mimetype": "text/x-python",
   "name": "python",
   "nbconvert_exporter": "python",
   "pygments_lexer": "ipython3",
   "version": "3.11.12"
  }
 },
 "nbformat": 4,
 "nbformat_minor": 4
}<|MERGE_RESOLUTION|>--- conflicted
+++ resolved
@@ -201,11 +201,7 @@
    "source": [
     "# Define prompts\n",
     "MATH_INSTRUCTION = \"When you solve this math problem only return the answer with no additional text.\\n\"\n",
-<<<<<<< HEAD
-    "prompts = [MATH_INSTRUCTION + prompt for prompt in svamp.question]"
-=======
     "prompts = [MATH_INSTRUCTION + prompt for prompt in gsm8k.question]"
->>>>>>> 3aa40ebf
    ]
   },
   {
@@ -493,11 +489,7 @@
    "source": [
     "results = await bbuq.generate_and_score(\n",
     "    prompts=prompts,\n",
-<<<<<<< HEAD
-    "    num_responses=10,  # for lower cost and latency, use smaller value of num_responses\n",
-=======
     "    num_responses=5,  # for lower cost and latency, use smaller value of num_responses\n",
->>>>>>> 3aa40ebf
     ")\n",
     "\n",
     "# # alternative approach: directly score if responses already generated\n",
@@ -766,17 +758,10 @@
    ],
    "source": [
     "# Populate correct answers\n",
-<<<<<<< HEAD
-    "result_df[\"answer\"] = svamp.answer\n",
-    "\n",
-    "# Grade responses against correct answers\n",
-    "result_df[\"response_correct\"] = [math_postprocessor(r) == a for r, a in zip(result_df[\"response\"], svamp[\"answer\"])]\n",
-=======
     "result_df[\"answer\"] = gsm8k.answer\n",
     "\n",
     "# Grade responses against correct answers\n",
     "result_df[\"response_correct\"] = [math_postprocessor(r) == a for r, a in zip(result_df[\"response\"], gsm8k[\"answer\"])]\n",
->>>>>>> 3aa40ebf
     "result_df.head(5)"
    ]
   },
@@ -973,23 +958,6 @@
     "t = Tuner()\n",
     "\n",
     "correct_indicators = (result_df.response_correct) * 1  # Whether responses is actually correct\n",
-<<<<<<< HEAD
-    "for confidence_score in [\"semantic_negentropy\", \"exact_match\", \"cosine_sim\"]:\n",
-    "    y_scores = result_df[confidence_score]  # confidence score\n",
-    "\n",
-    "    # Solve for threshold that maximizes F1-score\n",
-    "    best_threshold = t.tune_threshold(y_scores=y_scores, correct_indicators=correct_indicators, thresh_objective=\"fbeta_score\")\n",
-    "    y_pred = [(s > best_threshold) * 1 for s in y_scores]  # predicts whether response is correct based on confidence score\n",
-    "    print(f\"{confidence_score} F1-optimal threshold: {best_threshold}\")\n",
-    "    print(\" \")\n",
-    "\n",
-    "    # evaluate precision, recall, and f1-score of predictions of correctness\n",
-    "    print(f\"{confidence_score} precision: {precision_score(y_true=correct_indicators, y_pred=y_pred)}\")\n",
-    "    print(f\"{confidence_score} recall: {recall_score(y_true=correct_indicators, y_pred=y_pred)}\")\n",
-    "    print(f\"{confidence_score} f1-score: {f1_score(y_true=correct_indicators, y_pred=y_pred)}\")\n",
-    "    print(\" \")\n",
-    "    print(\" \")"
-=======
     "metric_values = {\"Precision\": [], \"Recall\": [], \"F1-score\": []}\n",
     "optimal_thresholds = []\n",
     "for confidence_score in bbuq.scorers:\n",
@@ -1017,7 +985,6 @@
     "print(\"-\" * len(header))\n",
     "print(f\"{'F-1 optimal threshold':<25}\" + \"\".join([f\"{round(x_, 3):<25}\" for x_ in optimal_thresholds]))\n",
     "print(\"=\" * len(header))"
->>>>>>> 3aa40ebf
    ]
   },
   {
@@ -1117,13 +1084,8 @@
  ],
  "metadata": {
   "environment": {
-<<<<<<< HEAD
-   "kernel": "uqlm",
-   "name": "workbench-notebooks.m125",
-=======
    "kernel": "uqlm_my_test",
    "name": "workbench-notebooks.m126",
->>>>>>> 3aa40ebf
    "type": "gcloud",
    "uri": "us-docker.pkg.dev/deeplearning-platform-release/gcr.io/workbench-notebooks:m125"
   },
