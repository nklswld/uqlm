{
 "cells": [
  {
   "cell_type": "markdown",
   "metadata": {},
   "source": [
    "# 🎯 White-Box Uncertainty Quantification\n",
    "\n",
    "<div style=\"background-color: rgba(200, 200, 200, 0.1); padding: 20px; border-radius: 8px; margin-bottom: 20px; border: 1px solid rgba(127, 127, 127, 0.2); max-width: 97.5%; overflow-wrap: break-word;\">\n",
    "  <p style=\"font-size: 16px; line-height: 1.6\">\n",
    "     White-box Uncertainty Quantification (UQ) methods leverage token probabilities to estimate uncertainty. They are significantly faster and cheaper than black-box methods, but require access to the LLM's internal probabilities, meaning they are not necessarily compatible with all LLMs/APIs. This demo provides an illustration of how to use state-of-the-art white-box UQ methods with <code>uqlm</code>. The following scorers are available:\n",
    "  </p>\n",
    "      \n",
    "*   Minimum token probability ([Manakul et al., 2023](https://arxiv.org/abs/2303.08896))\n",
    "*   Length-Normalized Joint Token Probability ([Malinin & Gales, 2021](https://arxiv.org/pdf/2002.07650))\n",
    "</div>\n",
    "\n",
    "## 📊 What You'll Do in This Demo\n",
    "\n",
    "<div style=\"display: flex; margin-bottom: 15px; align-items: center\">\n",
    "  <div style=\"background-color: #34a853; color: white; border-radius: 50%; width: 30px; height: 30px; display: flex; justify-content: center; align-items: center; margin-right: 15px; flex-shrink: 0\"><strong>1</strong></div>\n",
    "  <div>\n",
    "    <p style=\"margin: 0; font-weight: bold\"><a href=#section1>Set up LLM and prompts.</a></p>\n",
    "    <p style=\"margin: 0; color: rgba(95, 99, 104, 0.8)\">Set up LLM instance and load example data prompts.</p>\n",
    "  </div>\n",
    "</div>\n",
    "\n",
    "<div style=\"display: flex; margin-bottom: 15px; align-items: center\">\n",
    "  <div style=\"background-color: #34a853; color: white; border-radius: 50%; width: 30px; height: 30px; display: flex; justify-content: center; align-items: center; margin-right: 15px; flex-shrink: 0\"><strong>2</strong></div>\n",
    "  <div>\n",
    "    <p style=\"margin: 0; font-weight: bold\"><a href=#section2>Generate LLM Responses and Confidence Scores</a></p>\n",
    "    <p style=\"margin: 0; color: rgba(95, 99, 104, 0.8)\">Generate and score LLM responses to the example questions using the <code>WhiteBoxUQ()</code> class.</p>\n",
    "  </div>\n",
    "</div>\n",
    "\n",
    "<div style=\"display: flex; margin-bottom: 25px; align-items: center\">\n",
    "  <div style=\"background-color: #34a853; color: white; border-radius: 50%; width: 30px; height: 30px; display: flex; justify-content: center; align-items: center; margin-right: 15px; flex-shrink: 0\"><strong>3</strong></div>\n",
    "  <div>\n",
    "    <p style=\"margin: 0; font-weight: bold\"><a href=#section3>Evaluate Hallucination Detection Performance</a></p>\n",
    "    <p style=\"margin: 0; color: rgba(95, 99, 104, 0.8)\">Visualize model accuracy at different thresholds of the various white-box UQ confidence scores. Compute precision, recall, and F1-score of hallucination detection.</p>\n",
    "  </div>\n",
    "</div>\n",
    "\n",
    "## ⚖️ Advantages & Limitations\n",
    "\n",
    "<div style=\"display: flex; gap: 20px\">\n",
    "  <div style=\"flex: 1; background-color: rgba(0, 200, 0, 0.1); padding: 15px; border-radius: 8px; border: 1px solid rgba(0, 200, 0, 0.2)\">\n",
    "    <h3 style=\"color: #2e8b57; margin-top: 0\">Pros</h3>\n",
    "    <ul style=\"margin-bottom: 0\">\n",
    "      <li><strong>Minimal Latency Impact:</strong> Token probabilities are already returned by the LLM.</li>\n",
    "      <li><strong>No Added Cost:</strong> Doesn't require additional LLM calls.</li>\n",
    "    </ul>\n",
    "  </div>\n",
    "  \n",
    "  <div style=\"flex: 1; background-color: rgba(200, 0, 0, 0.1); padding: 15px; border-radius: 8px; border: 1px solid rgba(200, 0, 0, 0.2)\">\n",
    "    <h3 style=\"color: #b22222; margin-top: 0\">Cons</h3>\n",
    "    <ul style=\"margin-bottom: 0\">\n",
    "      <li><strong>Limited Compatibility:</strong> Requires access to token probabilities, not available for all LLMs/APIs.</li>\n",
    "    </ul>\n",
    "  </div>\n",
    "</div>"
   ]
  },
  {
   "cell_type": "code",
   "execution_count": 1,
   "metadata": {
    "tags": []
   },
   "outputs": [],
   "source": [
    "import numpy as np\n",
    "from sklearn.metrics import precision_score, recall_score, f1_score\n",
    "\n",
    "from uqlm import WhiteBoxUQ\n",
    "from uqlm.utils import load_example_dataset, math_postprocessor, plot_model_accuracies, Tuner"
   ]
  },
  {
   "cell_type": "markdown",
   "metadata": {},
   "source": [
    "<a id='section1'></a>\n",
    "## 1. Set up LLM and Prompts"
   ]
  },
  {
   "cell_type": "markdown",
   "metadata": {},
   "source": [
    "In this demo, we will illustrate this approach using a set of math questions from the [GSM8K benchmark](https://github.com/openai/grade-school-math). To implement with your use case, simply **replace the example prompts with your data**.  "
   ]
  },
  {
   "cell_type": "code",
   "execution_count": 2,
   "metadata": {
    "tags": []
   },
   "outputs": [
    {
     "name": "stdout",
     "output_type": "stream",
     "text": [
      "Loading dataset - gsm8k...\n",
      "Processing dataset...\n",
      "Dataset ready!\n"
     ]
    },
    {
     "data": {
      "text/html": [
       "<div>\n",
       "<style scoped>\n",
       "    .dataframe tbody tr th:only-of-type {\n",
       "        vertical-align: middle;\n",
       "    }\n",
       "\n",
       "    .dataframe tbody tr th {\n",
       "        vertical-align: top;\n",
       "    }\n",
       "\n",
       "    .dataframe thead th {\n",
       "        text-align: right;\n",
       "    }\n",
       "</style>\n",
       "<table border=\"1\" class=\"dataframe\">\n",
       "  <thead>\n",
       "    <tr style=\"text-align: right;\">\n",
       "      <th></th>\n",
       "      <th>question</th>\n",
       "      <th>answer</th>\n",
       "    </tr>\n",
       "  </thead>\n",
       "  <tbody>\n",
       "    <tr>\n",
       "      <th>0</th>\n",
       "      <td>Natalia sold clips to 48 of her friends in Apr...</td>\n",
       "      <td>72</td>\n",
       "    </tr>\n",
       "    <tr>\n",
       "      <th>1</th>\n",
       "      <td>Weng earns $12 an hour for babysitting. Yester...</td>\n",
       "      <td>10</td>\n",
       "    </tr>\n",
       "    <tr>\n",
       "      <th>2</th>\n",
       "      <td>Betty is saving money for a new wallet which c...</td>\n",
       "      <td>5</td>\n",
       "    </tr>\n",
       "    <tr>\n",
       "      <th>3</th>\n",
       "      <td>Julie is reading a 120-page book. Yesterday, s...</td>\n",
       "      <td>42</td>\n",
       "    </tr>\n",
       "    <tr>\n",
       "      <th>4</th>\n",
       "      <td>James writes a 3-page letter to 2 different fr...</td>\n",
       "      <td>624</td>\n",
       "    </tr>\n",
       "  </tbody>\n",
       "</table>\n",
       "</div>"
      ],
      "text/plain": [
       "                                            question answer\n",
       "0  Natalia sold clips to 48 of her friends in Apr...     72\n",
       "1  Weng earns $12 an hour for babysitting. Yester...     10\n",
       "2  Betty is saving money for a new wallet which c...      5\n",
       "3  Julie is reading a 120-page book. Yesterday, s...     42\n",
       "4  James writes a 3-page letter to 2 different fr...    624"
      ]
     },
     "execution_count": 2,
     "metadata": {},
     "output_type": "execute_result"
    }
   ],
   "source": [
    "# Load example dataset (gsm8k)\n",
    "gsm8k = load_example_dataset(\"gsm8k\", n=200)\n",
    "gsm8k.head()"
   ]
  },
  {
   "cell_type": "code",
   "execution_count": 3,
   "metadata": {
    "tags": []
   },
   "outputs": [],
   "source": [
    "# Define prompts\n",
    "MATH_INSTRUCTION = \"When you solve this math problem only return the answer with no additional text.\\n\"\n",
    "prompts = [MATH_INSTRUCTION + prompt for prompt in gsm8k.question]"
   ]
  },
  {
   "cell_type": "markdown",
   "metadata": {},
   "source": [
    "In this example, we use `AzureChatOpenAI` to instantiate our LLM, but any [LangChain Chat Model](https://js.langchain.com/docs/integrations/chat/) may be used. Be sure to **replace with your LLM of choice.**"
   ]
  },
  {
   "cell_type": "code",
   "execution_count": 4,
   "metadata": {
    "tags": []
   },
   "outputs": [],
   "source": [
    "# import sys\n",
    "# !{sys.executable} -m pip install langchain-openai\n",
    "\n",
    "# # User to populate .env file with API credentials\n",
    "from dotenv import load_dotenv, find_dotenv\n",
    "from langchain_openai import AzureChatOpenAI\n",
    "\n",
    "load_dotenv(find_dotenv())\n",
    "llm = AzureChatOpenAI(\n",
    "    deployment_name=\"gpt-4o\",\n",
    "    openai_api_type=\"azure\",\n",
    "    openai_api_version=\"2024-02-15-preview\",\n",
    "    temperature=1,  # User to set temperature\n",
    ")"
   ]
  },
  {
   "cell_type": "markdown",
   "metadata": {},
   "source": [
    "<a id='section2'></a>\n",
    "## 2. Generate responses and confidence scores"
   ]
  },
  {
   "cell_type": "markdown",
   "metadata": {},
   "source": [
    "### `WhiteBoxUQ()` - Generate LLM responses and compute token-probability-based confidence scores for each response.\n",
    "\n",
    "![Sample Image](https://raw.githubusercontent.com/cvs-health/uqlm/develop/assets/images/white_box_graphic.png)\n",
    "\n",
    "#### 📋 Class Attributes\n",
    "\n",
    "<table style=\"border-collapse: collapse; width: 100%; border: 1px solid rgba(127, 127, 127, 0.2);\">\n",
    "  <tr>\n",
    "    <th style=\"background-color: rgba(200, 200, 200, 0.2); width: 20%; padding: 8px; text-align: left; border: 1px solid rgba(127, 127, 127, 0.2);\">Parameter</th>\n",
    "    <th style=\"background-color: rgba(200, 200, 200, 0.2); width: 25%; padding: 8px; text-align: left; border: 1px solid rgba(127, 127, 127, 0.2);\">Type & Default</th>\n",
    "    <th style=\"background-color: rgba(200, 200, 200, 0.2); width: 55%; padding: 8px; text-align: left; border: 1px solid rgba(127, 127, 127, 0.2);\">Description</th>\n",
    "  </tr>\n",
    "  <tr>\n",
    "    <td style=\"font-weight: bold; padding: 8px; border: 1px solid rgba(127, 127, 127, 0.2);\">llm</td>\n",
    "    <td style=\"padding: 8px; border: 1px solid rgba(127, 127, 127, 0.2);\">BaseChatModel<br><code>default=None</code></td>\n",
    "    <td style=\"padding: 8px; border: 1px solid rgba(127, 127, 127, 0.2);\">A langchain llm `BaseChatModel`. User is responsible for specifying temperature and other relevant parameters to the constructor of their `llm` object.</td>\n",
    "  </tr>\n",
    "  <tr>\n",
    "    <td style=\"font-weight: bold; padding: 8px; border: 1px solid rgba(127, 127, 127, 0.2);\">scorers</td>\n",
    "    <td style=\"padding: 8px; border: 1px solid rgba(127, 127, 127, 0.2);\">List[str]<br><code>default=None</code></td>\n",
    "    <td style=\"padding: 8px; border: 1px solid rgba(127, 127, 127, 0.2);\">Specifies which white-box (token-probability-based) scorers to include. Must be subset of {\"normalized_probability\", \"min_probability\"}. If None, defaults to all.</td>\n",
    "  </tr>    \n",
    "  <tr>\n",
    "    <td style=\"font-weight: bold; padding: 8px; border: 1px solid rgba(127, 127, 127, 0.2);\">system_prompt</td>\n",
    "    <td style=\"padding: 8px; border: 1px solid rgba(127, 127, 127, 0.2);\">str or None<br><code>default=\"You are a helpful assistant.\"</code></td>\n",
    "    <td style=\"padding: 8px; border: 1px solid rgba(127, 127, 127, 0.2);\">Optional argument for user to provide custom system prompt for the LLM.</td>\n",
    "  </tr>\n",
    "  <tr>\n",
    "    <td style=\"font-weight: bold; padding: 8px; border: 1px solid rgba(127, 127, 127, 0.2);\">max_calls_per_min</td>\n",
    "    <td style=\"padding: 8px; border: 1px solid rgba(127, 127, 127, 0.2);\">int<br><code>default=None</code></td>\n",
    "    <td style=\"padding: 8px; border: 1px solid rgba(127, 127, 127, 0.2);\">Specifies how many API calls to make per minute to avoid rate limit errors. By default, no limit is specified.</td>\n",
    "  </tr>\n",
    "</table>\n",
    "\n",
    "#### 🔍 Parameter Groups\n",
    "\n",
    "<div style=\"display: flex; gap: 20px; margin-bottom: 20px\">\n",
    "  <div style=\"flex: 1; padding: 10px; background-color: rgba(0, 100, 200, 0.1); border-radius: 5px; border: 1px solid rgba(0, 100, 200, 0.2);\">\n",
    "    <p style=\"font-weight: bold\">🧠 Model-Specific</p>\n",
    "    <ul>\n",
    "      <li><code>llm</code></li>\n",
    "      <li><code>system_prompt</code></li>\n",
    "    </ul>\n",
    "  </div>\n",
    "  <div style=\"flex: 1; padding: 10px; background-color: rgba(0, 200, 0, 0.1); border-radius: 5px; border: 1px solid rgba(0, 200, 0, 0.2);\">\n",
    "    <p style=\"font-weight: bold\">📊 Confidence Scores</p>\n",
    "    <ul>\n",
    "      <li><code>scorers</code></li>\n",
    "    </ul>\n",
    "  </div>\n",
    "  <div style=\"flex: 1; padding: 10px; background-color: rgba(200, 0, 200, 0.1); border-radius: 5px; border: 1px solid rgba(200, 0, 200, 0.2);\">\n",
    "    <p style=\"font-weight: bold\">⚡ Performance</p>\n",
    "    <ul>\n",
    "      <li><code>max_calls_per_min</code></li>\n",
    "    </ul>\n",
    "  </div>\n",
    "</div>"
   ]
  },
  {
   "cell_type": "code",
   "execution_count": 5,
   "metadata": {
    "tags": []
   },
   "outputs": [],
   "source": [
    "wbuq = WhiteBoxUQ(llm=llm)"
   ]
  },
  {
   "cell_type": "markdown",
   "metadata": {},
   "source": [
    "### 🔄 Class Methods\n",
    "\n",
    "<table style=\"border-collapse: collapse; width: 100%; border: 1px solid rgba(127, 127, 127, 0.2);\">\n",
    "  <tr>\n",
    "    <th style=\"background-color: rgba(200, 200, 200, 0.2); width: 25%; padding: 8px; text-align: left; border: 1px solid rgba(127, 127, 127, 0.2);\">Method</th>\n",
    "    <th style=\"background-color: rgba(200, 200, 200, 0.2); width: 75%; padding: 8px; text-align: left; border: 1px solid rgba(127, 127, 127, 0.2);\">Description & Parameters</th>\n",
    "  </tr>\n",
    "  <tr>\n",
    "    <td style=\"font-weight: bold; vertical-align: top; padding: 8px; border: 1px solid rgba(127, 127, 127, 0.2);\">WhiteBoxUQ.generate_and_score</td>\n",
    "    <td style=\"padding: 8px; border: 1px solid rgba(127, 127, 127, 0.2);\">\n",
    "      <p>Generate LLM responses and compute confidence scores for the provided prompts.</p>\n",
    "      <p><strong>Parameters:</strong></p>\n",
    "      <ul>\n",
    "        <li><code>prompts</code> - (<strong>list of str</strong>) A list of input prompts for the model.</li>\n",
    "        <li><code>show_progress_bars</code> - (<strong>bool, default=True</strong>) If True, displays a progress bar while generating and scoring responses.</li>  \n",
    "      </ul>\n",
    "      <p><strong>Returns:</strong> <code>UQResult</code> containing data (prompts, responses, log probabilities, and confidence scores) and metadata</p>\n",
    "      <div style=\"background-color: rgba(0, 200, 0, 0.1); padding: 8px; border-radius: 3px; margin-top: 10px; border: 1px solid rgba(0, 200, 0, 0.2); margin-right: 5px; box-sizing: border-box; width: 100%;\">\n",
    "        <strong>💡 Best For:</strong> Complete end-to-end uncertainty quantification when starting with prompts.\n",
    "      </div>\n",
    "    </td>\n",
    "  </tr>\n",
    "</table>"
   ]
  },
  {
   "cell_type": "code",
   "execution_count": 6,
   "metadata": {
    "tags": []
   },
   "outputs": [
    {
     "data": {
      "application/vnd.jupyter.widget-view+json": {
       "model_id": "b7c740c45b2e4c3eb22b4a4c1d1d1615",
       "version_major": 2,
       "version_minor": 0
      },
      "text/plain": [
       "Output()"
      ]
     },
     "metadata": {},
     "output_type": "display_data"
    },
    {
     "data": {
      "text/html": [
       "<pre style=\"white-space:pre;overflow-x:auto;line-height:normal;font-family:Menlo,'DejaVu Sans Mono',consolas,'Courier New',monospace\"></pre>\n"
      ],
      "text/plain": []
     },
     "metadata": {},
     "output_type": "display_data"
    }
   ],
   "source": [
    "results = await wbuq.generate_and_score(prompts=prompts)"
   ]
  },
  {
   "cell_type": "code",
   "execution_count": 7,
   "metadata": {
    "tags": []
   },
   "outputs": [
    {
     "data": {
      "text/html": [
       "<div>\n",
       "<style scoped>\n",
       "    .dataframe tbody tr th:only-of-type {\n",
       "        vertical-align: middle;\n",
       "    }\n",
       "\n",
       "    .dataframe tbody tr th {\n",
       "        vertical-align: top;\n",
       "    }\n",
       "\n",
       "    .dataframe thead th {\n",
       "        text-align: right;\n",
       "    }\n",
       "</style>\n",
       "<table border=\"1\" class=\"dataframe\">\n",
       "  <thead>\n",
       "    <tr style=\"text-align: right;\">\n",
       "      <th></th>\n",
       "      <th>prompt</th>\n",
       "      <th>response</th>\n",
       "      <th>logprob</th>\n",
       "      <th>normalized_probability</th>\n",
       "      <th>min_probability</th>\n",
       "    </tr>\n",
       "  </thead>\n",
       "  <tbody>\n",
       "    <tr>\n",
       "      <th>0</th>\n",
       "      <td>When you solve this math problem only return t...</td>\n",
       "      <td>72</td>\n",
       "      <td>[{'token': '72', 'bytes': [55, 50], 'logprob':...</td>\n",
       "      <td>0.998923</td>\n",
       "      <td>0.998923</td>\n",
       "    </tr>\n",
       "    <tr>\n",
       "      <th>1</th>\n",
       "      <td>When you solve this math problem only return t...</td>\n",
       "      <td>$10</td>\n",
       "      <td>[{'token': '$', 'bytes': [36], 'logprob': -0.0...</td>\n",
       "      <td>0.999632</td>\n",
       "      <td>0.999265</td>\n",
       "    </tr>\n",
       "    <tr>\n",
       "      <th>2</th>\n",
       "      <td>When you solve this math problem only return t...</td>\n",
       "      <td>$20</td>\n",
       "      <td>[{'token': '$', 'bytes': [36], 'logprob': -0.0...</td>\n",
       "      <td>0.957054</td>\n",
       "      <td>0.922616</td>\n",
       "    </tr>\n",
       "    <tr>\n",
       "      <th>3</th>\n",
       "      <td>When you solve this math problem only return t...</td>\n",
       "      <td>48</td>\n",
       "      <td>[{'token': '48', 'bytes': [52, 56], 'logprob':...</td>\n",
       "      <td>0.996643</td>\n",
       "      <td>0.996643</td>\n",
       "    </tr>\n",
       "    <tr>\n",
       "      <th>4</th>\n",
       "      <td>When you solve this math problem only return t...</td>\n",
       "      <td>624</td>\n",
       "      <td>[{'token': '624', 'bytes': [54, 50, 52], 'logp...</td>\n",
       "      <td>0.999924</td>\n",
       "      <td>0.999924</td>\n",
       "    </tr>\n",
       "  </tbody>\n",
       "</table>\n",
       "</div>"
      ],
      "text/plain": [
       "                                              prompt response  \\\n",
       "0  When you solve this math problem only return t...       72   \n",
       "1  When you solve this math problem only return t...      $10   \n",
       "2  When you solve this math problem only return t...      $20   \n",
       "3  When you solve this math problem only return t...       48   \n",
       "4  When you solve this math problem only return t...      624   \n",
       "\n",
       "                                             logprob  normalized_probability  \\\n",
       "0  [{'token': '72', 'bytes': [55, 50], 'logprob':...                0.998923   \n",
       "1  [{'token': '$', 'bytes': [36], 'logprob': -0.0...                0.999632   \n",
       "2  [{'token': '$', 'bytes': [36], 'logprob': -0.0...                0.957054   \n",
       "3  [{'token': '48', 'bytes': [52, 56], 'logprob':...                0.996643   \n",
       "4  [{'token': '624', 'bytes': [54, 50, 52], 'logp...                0.999924   \n",
       "\n",
       "   min_probability  \n",
       "0         0.998923  \n",
       "1         0.999265  \n",
       "2         0.922616  \n",
       "3         0.996643  \n",
       "4         0.999924  "
      ]
     },
     "execution_count": 7,
     "metadata": {},
     "output_type": "execute_result"
    }
   ],
   "source": [
    "result_df = results.to_df()\n",
    "result_df.head()"
   ]
  },
  {
   "cell_type": "markdown",
   "metadata": {},
   "source": [
    "<a id='section3'></a>\n",
    "## 3. Evaluate Hallucination Detection Performance"
   ]
  },
  {
   "cell_type": "markdown",
   "metadata": {},
   "source": [
    "To evaluate hallucination detection performance, we 'grade' the responses against an answer key. Note the `math_postprocessor` is specific to our use case (math questions). **If you are using your own prompts/questions, update the grading method accordingly**."
   ]
  },
  {
   "cell_type": "code",
   "execution_count": 8,
   "metadata": {
    "tags": []
   },
   "outputs": [
    {
     "data": {
      "text/html": [
       "<div>\n",
       "<style scoped>\n",
       "    .dataframe tbody tr th:only-of-type {\n",
       "        vertical-align: middle;\n",
       "    }\n",
       "\n",
       "    .dataframe tbody tr th {\n",
       "        vertical-align: top;\n",
       "    }\n",
       "\n",
       "    .dataframe thead th {\n",
       "        text-align: right;\n",
       "    }\n",
       "</style>\n",
       "<table border=\"1\" class=\"dataframe\">\n",
       "  <thead>\n",
       "    <tr style=\"text-align: right;\">\n",
       "      <th></th>\n",
       "      <th>prompt</th>\n",
       "      <th>response</th>\n",
       "      <th>logprob</th>\n",
       "      <th>normalized_probability</th>\n",
       "      <th>min_probability</th>\n",
       "      <th>answer</th>\n",
       "      <th>response_correct</th>\n",
       "    </tr>\n",
       "  </thead>\n",
       "  <tbody>\n",
       "    <tr>\n",
       "      <th>0</th>\n",
       "      <td>When you solve this math problem only return t...</td>\n",
       "      <td>72</td>\n",
       "      <td>[{'token': '72', 'bytes': [55, 50], 'logprob':...</td>\n",
       "      <td>0.998923</td>\n",
       "      <td>0.998923</td>\n",
       "      <td>72</td>\n",
       "      <td>True</td>\n",
       "    </tr>\n",
       "    <tr>\n",
       "      <th>1</th>\n",
       "      <td>When you solve this math problem only return t...</td>\n",
       "      <td>$10</td>\n",
       "      <td>[{'token': '$', 'bytes': [36], 'logprob': -0.0...</td>\n",
       "      <td>0.999632</td>\n",
       "      <td>0.999265</td>\n",
       "      <td>10</td>\n",
       "      <td>True</td>\n",
       "    </tr>\n",
       "    <tr>\n",
       "      <th>2</th>\n",
       "      <td>When you solve this math problem only return t...</td>\n",
       "      <td>$20</td>\n",
       "      <td>[{'token': '$', 'bytes': [36], 'logprob': -0.0...</td>\n",
       "      <td>0.957054</td>\n",
       "      <td>0.922616</td>\n",
       "      <td>5</td>\n",
       "      <td>False</td>\n",
       "    </tr>\n",
       "    <tr>\n",
       "      <th>3</th>\n",
       "      <td>When you solve this math problem only return t...</td>\n",
       "      <td>48</td>\n",
       "      <td>[{'token': '48', 'bytes': [52, 56], 'logprob':...</td>\n",
       "      <td>0.996643</td>\n",
       "      <td>0.996643</td>\n",
       "      <td>42</td>\n",
       "      <td>False</td>\n",
       "    </tr>\n",
       "    <tr>\n",
       "      <th>4</th>\n",
       "      <td>When you solve this math problem only return t...</td>\n",
       "      <td>624</td>\n",
       "      <td>[{'token': '624', 'bytes': [54, 50, 52], 'logp...</td>\n",
       "      <td>0.999924</td>\n",
       "      <td>0.999924</td>\n",
       "      <td>624</td>\n",
       "      <td>True</td>\n",
       "    </tr>\n",
       "  </tbody>\n",
       "</table>\n",
       "</div>"
      ],
      "text/plain": [
       "                                              prompt response  \\\n",
       "0  When you solve this math problem only return t...       72   \n",
       "1  When you solve this math problem only return t...      $10   \n",
       "2  When you solve this math problem only return t...      $20   \n",
       "3  When you solve this math problem only return t...       48   \n",
       "4  When you solve this math problem only return t...      624   \n",
       "\n",
       "                                             logprob  normalized_probability  \\\n",
       "0  [{'token': '72', 'bytes': [55, 50], 'logprob':...                0.998923   \n",
       "1  [{'token': '$', 'bytes': [36], 'logprob': -0.0...                0.999632   \n",
       "2  [{'token': '$', 'bytes': [36], 'logprob': -0.0...                0.957054   \n",
       "3  [{'token': '48', 'bytes': [52, 56], 'logprob':...                0.996643   \n",
       "4  [{'token': '624', 'bytes': [54, 50, 52], 'logp...                0.999924   \n",
       "\n",
       "   min_probability answer  response_correct  \n",
       "0         0.998923     72              True  \n",
       "1         0.999265     10              True  \n",
       "2         0.922616      5             False  \n",
       "3         0.996643     42             False  \n",
       "4         0.999924    624              True  "
      ]
     },
     "execution_count": 8,
     "metadata": {},
     "output_type": "execute_result"
    }
   ],
   "source": [
    "# Populate correct answers\n",
    "result_df[\"answer\"] = gsm8k.answer\n",
    "\n",
    "# Grade responses against correct answers\n",
    "result_df[\"response_correct\"] = [math_postprocessor(r) == a for r, a in zip(result_df[\"response\"], gsm8k[\"answer\"])]\n",
    "result_df.head(5)"
   ]
  },
  {
   "cell_type": "code",
   "execution_count": 9,
   "metadata": {
    "tags": []
   },
   "outputs": [
    {
     "name": "stdout",
     "output_type": "stream",
     "text": [
      "Baseline LLM accuracy: 0.515\n"
     ]
    }
   ],
   "source": [
    "print(f\"\"\"Baseline LLM accuracy: {np.mean(result_df[\"response_correct\"])}\"\"\")"
   ]
  },
  {
   "cell_type": "markdown",
   "metadata": {},
   "source": [
    "#### 3.1 Filtered LLM Accuracy Evaluation"
   ]
  },
  {
   "cell_type": "markdown",
   "metadata": {},
   "source": [
    "Here, we explore ‘filtered accuracy’ as a metric for evaluating the performance of our confidence scores. Filtered accuracy measures the change in LLM performance when responses with confidence scores below a specified threshold are excluded. By adjusting the confidence score threshold, we can observe how the accuracy of the LLM improves as less certain responses are filtered out.\n",
    "\n",
    "We will plot the filtered accuracy across various confidence score thresholds to visualize the relationship between confidence and LLM accuracy. This analysis helps in understanding the trade-off between response coverage (measured by sample size below) and LLM accuracy, providing insights into the reliability of the LLM’s outputs. We conduct this analysis separately for each of our scorers. "
   ]
  },
  {
   "cell_type": "code",
   "execution_count": 10,
   "metadata": {
    "tags": []
   },
   "outputs": [
    {
     "data": {
      "image/png": "iVBORw0KGgoAAAANSUhEUgAAAjcAAAHECAYAAADFxguEAAAAOXRFWHRTb2Z0d2FyZQBNYXRwbG90bGliIHZlcnNpb24zLjkuNCwgaHR0cHM6Ly9tYXRwbG90bGliLm9yZy8ekN5oAAAACXBIWXMAAA9hAAAPYQGoP6dpAAB7c0lEQVR4nO3dd1RURxsG8GfpHUEUAUEUxRKxR2PvYgmxxR67JhbsPfbeFaNGjCL2ErtRgxojsUaNir1gRVQUEUFAaTvfH/djdWVBlrILy/M7Z4/cue2ddYGXuVNkQggBIiIiIh2hp+0AiIiIiLITkxsiIiLSKUxuiIiISKcwuSEiIiKdwuSGiIiIdAqTGyIiItIpTG6IiIhIpzC5ISIiIp3C5IaIiIh0CpMbomwkk8mwb98+bYehdb169UKbNm0U2w0aNMDw4cNz9J654b0PDAyETCbD27dvs3SdjLxfrq6u8PHxUWx/Wv/Hjx9DJpMhKCgoS3HouvXr16NAgQIav++0adNQqVKlLF0jI581bdUvN2Byk8d9/kvkc5//APxUyg9AfX19PHv2TGnfixcvYGBgAJlMhsePH38xjm3btkFfXx+DBw9WI3rKL/bs2YOZM2dqOwydcvHiRfz4448q9zk7O+PFixcoX748gOxLugDgn3/+QaNGjWBrawszMzOUKlUKPXv2REJCQpavnV1Sfral91q/fr22w6QcxOSG4OTkhI0bNyqVbdiwAU5OThm+hp+fH8aOHYtt27bhw4cP2R2iWnLTD9ncSgiBpKQkjd3P1tYWlpaWGrtfdtP0+5URhQoVgpmZmcp9+vr6KFKkCAwMDLL1nrdu3ULz5s1RrVo1nDx5EtevX8fy5cthZGSE5OTkbL1Xisy89ynJXcpr1KhR+Oqrr5TKOnXqlKl4+PMlb2ByQ+jZsyf8/f2Vyvz9/dGzZ88Mnf/o0SOcPXsW48ePh7u7O/bs2ZPqmHXr1uGrr76CsbExHBwc4O3trdj39u1b/PTTT7C3t4eJiQnKly+PgwcPAlDdfOvj4wNXV1fFdkrr1ezZs+Ho6IjSpUsDADZt2oRq1arB0tISRYoUQdeuXfHq1Sula928eRPffvstrKysYGlpibp16+LBgwc4efIkDA0NERYWpnT88OHDUbdu3XTfjxcvXqBFixYwNTVFiRIlsGvXLsW+Ro0aKdUdAMLDw2FkZITjx4+rvF7Ke7Bp0ya4urrC2toanTt3xrt37xTHxMfHY+jQoShcuDBMTExQp04dXLx4UbE/5S/3P//8E1WrVoWxsTFOnz6NBg0aYMiQIRg+fDhsbGxgb2+PNWvWIDY2Fr1794alpSVKliyJP//8U3Gt5ORk9O3bF8WLF4epqSlKly6NZcuWpfuefPqYJSWWz1+9evVSHL9//35UqVIFJiYmKFGiBKZPn670Cy44OBj16tWDiYkJypUrh2PHjqV7/0+l/FW/fft21KpVS/GZ++eff774fn3pfU5x5swZVKhQASYmJvjmm29w48YNxb6IiAh06dIFTk5OMDMzg4eHB7Zt25bqGklJSfD29oa1tTXs7OwwefJkfLrOcUZaZYOCgvD48WM0bNgQAGBjY6N4rzdu3IiCBQsiPj5e6dw2bdqge/fuKq979OhRFClSBAsWLED58uXh5uaG5s2bY82aNTA1NVWqf4MGDWBmZgYbGxt4enoiMjISQOY/q3K5HHPnzlV87ipWrKj0vfWplOQu5WVhYQEDAwOlsk/jPXLkCMqWLQsLCws0b94cL168UOxL6+fL06dP0bFjRxQoUAC2trZo3bq1Uit3YGAgqlevDnNzcxQoUAC1a9fGkydPlOLMyve0KuvXr4eLiwvMzMzQtm1bREREpHu8LmNyQ/juu+8QGRmJ06dPAwBOnz6NyMhIeHl5Zeh8f39/tGrVCtbW1vjhhx/g5+entH/VqlUYPHgwfvzxR1y/fh0HDhxAyZIlAQByuRwtWrTAmTNnsHnzZty6dQvz5s2Dvr6+WnU4fvw47t69i2PHjikSo8TERMycORNXr17Fvn378PjxY6VfoM+ePUO9evVgbGyMv//+G5cuXUKfPn2QlJSEevXqoUSJEti0aZPi+MTERGzZsgV9+vRJN5bJkyejffv2uHr1Krp164bOnTvj9u3bAIB+/fph69atSr9QNm/eDCcnJzRq1CjNaz548AD79u3DwYMHcfDgQfzzzz+YN2+eYv/YsWOxe/dubNiwAZcvX0bJkiXh6emJN2/eKF1n/PjxmDdvHm7fvo0KFSoAkFrp7OzscOHCBQwZMgQDBw5Ehw4dUKtWLVy+fBnNmjVD9+7dERcXB0D6PytatCh27tyJW7duYcqUKfj555/x+++/p/u+pKhVq5bSX9B///03TExMUK9ePQDAqVOn0KNHDwwbNgy3bt3C6tWrsX79esyePVtx/3bt2sHIyAjnz5+Hr68vxo0bl6F7f2rMmDEYNWoUrly5gpo1a8LLyyvVL4PP36+Mvs9jxozB4sWLcfHiRRQqVAheXl5ITEwEAHz48AFVq1bFoUOHcOPGDfz444/o3r07Lly4oHSNDRs2wMDAABcuXMCyZcuwZMkSrF27Vu16Ojs7Y/fu3QCAu3fv4sWLF1i2bBk6dOiA5ORkHDhwQHHsq1evcOjQoTQ/40WKFMGLFy9w8uTJNO8XFBSExo0bo1y5cjh37hxOnz4NLy8vRctOZj+rc+fOxcaNG+Hr64ubN29ixIgR+OGHH5SS0syIi4vDokWLsGnTJpw8eRIhISEYPXq00jGf/3xJTEyEp6cnLC0tcerUKZw5c0aRGCUkJCApKQlt2rRB/fr1ce3aNZw7dw4//vgjZDKZ4prZ9T2d4vz58+jbty+8vb0RFBSEhg0bYtasWVl6b/I0QXlaz549RevWrdPcX6xYMbF06VKV+x49eiQAiCtXrojhw4eL3r17CyGE6N27txgxYoS4cuWKACAePXqU5vWTk5OFs7Oz2LdvnxBCiPDwcGFkZCQePnyoOMbR0VFMnDhR5flHjhwRenp64u7duyr3T506VVSsWFGpbOnSpaJYsWKK7Z49ewp7e3sRHx+fZpxCCHHx4kUBQLx7904IIcSECRNE8eLFRUJCgsrj58+fL8qWLavY3r17t7CwsBAxMTFp3gOAGDBggFJZjRo1xMCBA4UQQrx//17Y2NiIHTt2KPZXqFBBTJs2Lc1rTp06VZiZmYno6GhF2ZgxY0SNGjWEEELExMQIQ0NDsWXLFsX+hIQE4ejoKBYsWCCEEOLEiRMCgOL/KUX9+vVFnTp1FNtJSUnC3NxcdO/eXVH24sULAUCcO3cuzRgHDx4s2rdvr9j+/HNZv359MWzYsFTnvX79WpQoUUIMGjRIUda4cWMxZ84cpeM2bdokHBwchBDSZ8bAwEA8e/ZMsf/PP/8UAMTevXvTjDFFyud+3rx5irLExERRtGhRMX/+fCGE6vdLnfd5+/btimMiIiKEqamp0v/551q1aiVGjRql2K5fv74oW7askMvlirJx48YpfR4//97+tP6ffm9/GldkZKTSfQcOHChatGih2F68eLEoUaKE0n0/lZSUJHr16iUAiCJFiog2bdqI5cuXi6ioKMUxXbp0EbVr11Z5fmY/qx8+fBBmZmbi7NmzStfr27ev6NKli8p7fUrVzxEhhPD39xcAxP379xVlK1euFPb29optVT9fNm3aJEqXLq30PsXHxwtTU1Nx5MgRERERIQCIwMDANOPJru/plP/TLl26iJYtWyrdp1OnTsLa2voL745uYssNAQD69OmDnTt3IiwsDDt37vxi60SKY8eOITY2Fi1btgQA2NnZoWnTpli3bh0A6S/B58+fo3HjxirPDwoKQtGiReHu7p6l+D08PGBkZKRUdunSJXh5ecHFxQWWlpaoX78+ACAkJERx77p168LQ0FDlNXv16oX79+/j33//BSA1+Xbs2BHm5ubpxlKzZs1U2yktNyYmJujevbvi/bl8+TJu3Lih1KKkiqurq1KfFQcHB8UjtgcPHiAxMRG1a9dW7Dc0NET16tUV901RrVq1VNdOacEBpOb8ggULwsPDQ1Fmb28PAEqP9FauXImqVauiUKFCsLCwwG+//aZ4XzMqMTER7du3R7FixZQea129ehUzZsyAhYWF4tW/f3+8ePECcXFxuH37NpydneHo6Kg45/P3PCM+PcfAwADVqlVL9/1S533+9Nq2trYoXbq04pjk5GTMnDkTHh4esLW1hYWFBY4cOZLq/fvmm2+U/tKvWbMmgoODs7VvS//+/XH06FHFgIL169ejV69eSvf9lL6+Pvz9/REaGooFCxbAyckJc+bMUfRnAT623KiS2c/q/fv3ERcXh6ZNmyp9LjZu3IgHDx5k6T0wMzODm5ubYvvT760Un/98uXr1Ku7fvw9LS0tFLLa2tvjw4QMePHgAW1tb9OrVC56envDy8sKyZcuUHnUB2fc9neL27duoUaOGUllmvi90Rfb2NqM8y8PDA2XKlEGXLl1QtmxZlC9fPkPDSP38/PDmzRul59dyuRzXrl3D9OnTlcpV+dJ+PT09pX4GABTN+5/6POGIjY2Fp6cnPD09sWXLFhQqVAghISHw9PRUdAj80r0LFy4MLy8v+Pv7o3jx4vjzzz8RGBiY7jkZ0a9fP1SqVAmhoaHw9/dHo0aNUKxYsXTP+TwBk8lkkMvlat9bVWKm6tqflqX8oku53/bt2zF69GgsXrwYNWvWhKWlJRYuXIjz58+rFcvAgQPx9OlTXLhwQanja0xMDKZPn4527dqlOsfExESte2TVlxLZzFi4cCGWLVsGHx8feHh4wNzcHMOHD9dKR9XKlSujYsWK2LhxI5o1a4abN2/i0KFDXzzPyckJ3bt3R/fu3TFz5ky4u7vD19c3Q9/zGfXpex8TEwMAOHToUKqBDsbGxlm6j6rP/+c/cz7/HMTExKBq1arYsmVLqusVKlQIgPS4fujQoQgICMCOHTswadIkHDt2DN98802a983M9zSpxpYbUujTpw8CAwMz3GoTERGB/fv3Y/v27QgKClK8rly5gsjISBw9ehSWlpZwdXVNs7NshQoVEBoainv37qncX6hQIYSFhSn9sMlI0nXnzh1ERERg3rx5qFu3LsqUKZPqr7EKFSrg1KlTKpOlFP369cOOHTvw22+/wc3NTekvqbSktPR8ul22bFnFtoeHB6pVq4Y1a9Zg69atGX6/0+Lm5gYjIyOcOXNGUZaYmIiLFy+iXLlyWbq2KmfOnEGtWrUwaNAgVK5cGSVLllT7r+clS5bg999/x/79+1GwYEGlfVWqVMHdu3dRsmTJVC89PT2ULVsWT58+VfpL+PP3PCM+PScpKQmXLl1S+n/6nDrv86fXjoyMxL179xTXPnPmDFq3bo0ffvgBFStWRIkSJVR+/j9PFv/991+UKlVK7f5oABStDqpaffr164f169fD398fTZo0gbOzs1rXtrGxgYODA2JjYwFI31dpfb9n9rNarlw5GBsbIyQkJNVnQt14s0OVKlUQHByMwoULp4rH2tpacVzlypUxYcIEnD17FuXLl8fWrVszdP3MvE9ly5ZV+ZnJr9hyowOioqJS/cIvWLCg4pv+2bNnqfaraino378/OnTokOFJnzZt2oSCBQuiY8eOqZqxW7ZsCT8/PzRv3hzTpk3DgAEDULhwYbRo0QLv3r3DmTNnMGTIENSvXx/16tVD+/btsWTJEpQsWRJ37tyBTCZD8+bN0aBBA4SHh2PBggX4/vvvERAQgD///BNWVlbpxubi4gIjIyMsX74cAwYMwI0bN1LNs+Lt7Y3ly5ejc+fOmDBhAqytrfHvv/+ievXqihERnp6esLKywqxZszBjxowMvS87d+5EtWrVUKdOHWzZsgUXLlxI1cm6X79+8Pb2hrm5Odq2bZuh66bF3NwcAwcOxJgxY2BrawsXFxcsWLAAcXFx6Nu3b5aurUqpUqWwceNGHDlyBMWLF8emTZtw8eJFFC9ePEPn//XXXxg7dixWrlwJOzs7xYg0U1NTWFtbY8qUKfj222/h4uKC77//Hnp6erh69Spu3LiBWbNmoUmTJnB3d0fPnj2xcOFCREdHY+LEiWrXY+XKlShVqhTKli2LpUuXIjIyMt1EU533ecaMGShYsCDs7e0xceJE2NnZKeajKlWqFHbt2oWzZ8/CxsYGS5YswcuXL1P90goJCcHIkSPx008/4fLly1i+fDkWL16sdj0B6ftdJpPh4MGDaNmyJUxNTWFhYQEA6Nq1K0aPHo01a9akmhLic6tXr0ZQUBDatm0LNzc3fPjwARs3bsTNmzexfPlyAMCECRPg4eGBQYMGYcCAATAyMsKJEyfQoUMH2NnZZeqzamlpidGjR2PEiBGQy+WoU6cOoqKicObMGVhZWWV4ZGd26datGxYuXIjWrVtjxowZKFq0KJ48eYI9e/Zg7NixSExMxG+//YbvvvsOjo6OuHv3LoKDg9GjR48MXT8z39NDhw5F7dq1sWjRIrRu3RpHjhxBQEBAdlY7b9Fynx/Kop49ewoAqV59+/YVQkidDlXt37RpU6pOh5/7UodiDw8PpY6gn9qxY4cwMjIS4eHhQgghfH19RenSpYWhoaFwcHAQQ4YMURwbEREhevfuLQoWLChMTExE+fLlxcGDBxX7V61aJZydnYW5ubno0aOHmD17dqoOxao6VW/dulW4uroKY2NjUbNmTXHgwIFU9b169apo1qyZMDMzE5aWlqJu3briwYMHSteZPHmy0NfXF8+fP1dZ108BECtXrhRNmzYVxsbGwtXVVWVH0nfv3gkzM7M0379PZaRT9fv378WQIUOEnZ2dMDY2FrVr1xYXLlxQ7E+rQ6mqjr6qOqHjk86qHz58EL169RLW1taiQIECYuDAgWL8+PFKMabXoXjq1KkqP5M9e/ZUHB8QECBq1aolTE1NhZWVlahevbr47bffFPvv3r0r6tSpI4yMjIS7u7sICAhQu0Px1q1bRfXq1YWRkZEoV66c+Pvvv7/4fmX0ff7jjz/EV199JYyMjET16tXF1atXFcdERESI1q1bCwsLC1G4cGExadIk0aNHj1Tv16BBg8SAAQOElZWVsLGxET///LNSB1Z1OhQLIcSMGTNEkSJFhEwmU3qvhRCie/fuwtbWVnz48CHd9+7y5cvihx9+EMWLFxfGxsaiYMGCol69euLAgQNKxwUGBopatWoJY2NjUaBAAeHp6al4LzP7WZXL5cLHx0fxc6RQoULC09NT/PPPP+nGLET6HYo/73C7d+9e8emvxrR+vrx48UL06NFDUY8SJUqI/v37i6ioKBEWFibatGkjHBwchJGRkShWrJiYMmWKSE5OTjOe7Pie9vPzE0WLFhWmpqbCy8tLLFq0KN92KJYJ8dnDRSJS0rdvX4SHhysNmc2qx48fw83NDRcvXkSVKlWy7br0ZY8fP0bx4sVx5cqVLE+BrysaN26Mr776Cr/88ou2QyHKFnwsRZSGqKgoXL9+HVu3bs22xCYxMRERERGYNGkSvvnmGyY2pFWRkZEIDAxEYGAgfv31V22HQ5Rt2KGYKA2tW7dGs2bNMGDAADRt2jRbrnnmzBk4ODjg4sWL8PX1zZZrkrI5c+YoDRf+9NWiRQtth5erVK5cGb169cL8+fMV/cyIdAEfSxGRTnnz5k2as7iampqqtWYaEeVNTG6IiIhIp/CxFBEREekUJjdERESkU/LdaCm5XI7nz5/D0tIyzfVTiIiIKHcRQuDdu3dwdHSEnl76bTP5Lrl5/vy5VqbrJiIioqx7+vQpihYtmu4x+S65SVmF9enTp1+cwp+IiIhyh+joaDg7Oyutpp6WfJfcpDyKsrKyYnJDRESUx2SkSwk7FBMREZFOYXJDREREOoXJDREREemUfNfnhoiIco/k5GQkJiZqOwzKJYyMjL44zDsjmNwQEZHGCSEQFhaGt2/fajsUykX09PRQvHhxGBkZZek6TG6IiEjjUhKbwoULw8zMjJOqkmKS3RcvXsDFxSVLnwkmN0REpFHJycmKxKZgwYLaDodykUKFCuH58+dISkqCoaFhpq/DDsVERKRRKX1szMzMtBwJ5TYpj6OSk5OzdB0mN0REpBV8FEWfy67PBJMbIiIi0ilMboiIiEinMLkhIiJS07lz56Cvr49WrVppOxRSgckNERGRmvz8/DBkyBCcPHkSz58/11ocCQkJWrt3bsbkhoiI8qTgYODy5dSv4OCcvW9MTAx27NiBgQMHolWrVli/fr3S/j/++ANff/01TExMYGdnh7Zt2yr2xcfHY9y4cXB2doaxsTFKliwJPz8/AMD69etRoEABpWvt27dPqZPttGnTUKlSJaxduxbFixeHiYkJACAgIAB16tRBgQIFULBgQXz77bd48OCB0rVCQ0PRpUsX2NrawtzcHNWqVcP58+fx+PFj6Onp4b///lM63sfHB8WKFYNcLs/qW6ZxnOeGiIjynOBgwN097f337gGlSuXMvX///XeUKVMGpUuXxg8//IDhw4djwoQJkMlkOHToENq2bYuJEydi48aNSEhIwOHDhxXn9ujRA+fOncMvv/yCihUr4tGjR3j9+rVa979//z52796NPXv2QF9fHwAQGxuLkSNHokKFCoiJicGUKVPQtm1bBAUFQU9PDzExMahfvz6cnJxw4MABFClSBJcvX4ZcLoerqyuaNGkCf39/VKtWTXEff39/9OrVK1uWQ9A4kc9ERUUJACIqKkrboRAR5Uvv378Xt27dEu/fv8/0NS5dEgJI+3XpUjYG/JlatWoJHx8fIYQQiYmJws7OTpw4cUIIIUTNmjVFt27dVJ539+5dAUAcO3ZM5X5/f39hbW2tVLZ3717x6a/qqVOnCkNDQ/Hq1at0YwwPDxcAxPXr14UQQqxevVpYWlqKiIgIlcfv2LFD2NjYiA8fPgghhLh06ZKQyWTi0aNH6d4nu6X32VDn93ceTMeIiIi04+7du7hw4QK6dOkCADAwMECnTp0Uj5aCgoLQuHFjlecGBQVBX18f9evXz1IMxYoVQ6FChZTKgoOD0aVLF5QoUQJWVlZwdXUFAISEhCjuXblyZdja2qq8Zps2baCvr4+9e/cCkB6RNWzYUHGdvIaPpYiIiDLIz88PSUlJcHR0VJQJIWBsbIwVK1bA1NQ0zXPT2wdIi0YKIZTKVK2Ybm5unqrMy8sLxYoVw5o1a+Do6Ai5XI7y5csrOhx/6d5GRkbo0aMH/P390a5dO2zduhXLli1L95zcjC03REREGZCUlISNGzdi8eLFCAoKUryuXr0KR0dHbNu2DRUqVMDx48dVnu/h4QG5XI5//vlH5f5ChQrh3bt3iI2NVZQFBQV9Ma6IiAjcvXsXkyZNQuPGjVG2bFlERkYqHVOhQgUEBQXhzZs3aV6nX79++Ouvv/Drr78iKSkJ7dq1++K9cyu23BAREWXAwYMHERkZib59+8La2lppX/v27eHn54eFCxeicePGcHNzQ+fOnZGUlITDhw9j3LhxcHV1Rc+ePdGnTx9Fh+InT57g1atX6NixI2rUqAEzMzP8/PPPGDp0KM6fP59qJJYqNjY2KFiwIH777Tc4ODggJCQE48ePVzqmS5cumDNnDtq0aYO5c+fCwcEBV65cgaOjI2rWrAkAKFu2LL755huMGzcOffr0+WJrT27GlhsiIspzLC2ztj8z/Pz80KRJk1SJDSAlN//99x9sbW2xc+dOHDhwAJUqVUKjRo1w4cIFxXGrVq3C999/j0GDBqFMmTLo37+/oqXG1tYWmzdvxuHDh+Hh4YFt27Zh2rRpX4xLT08P27dvx6VLl1C+fHmMGDECCxcuVDrGyMgIR48eReHChdGyZUt4eHhg3rx5itFWKfr27YuEhAT06dMnE+9Q7iETnz/g03HR0dGwtrZGVFQUrKystB0OEVG+8+HDBzx69EhpnpbMCA4G3r1LXW5pmXPDwHXdzJkzsXPnTly7dk0r90/vs6HO728+liIiojyJCUz2iYmJwePHj7FixQrMmjVL2+FkGR9LERER5XPe3t6oWrUqGjRokOcfSQFsuSEiIsr31q9fn6HOy3kFW26IiIhIpzC5ISIiIp3C5IaIiIh0itaTm5UrV8LV1RUmJiaoUaOG0nwAn0tMTMSMGTPg5uYGExMTVKxYEQEBARqMloiIiHI7rSY3O3bswMiRIzF16lRcvnwZFStWhKenJ169eqXy+EmTJmH16tVYvnw5bt26hQEDBqBt27a4cuWKhiMnIiKi3Eqryc2SJUvQv39/9O7dG+XKlYOvry/MzMywbt06lcdv2rQJP//8M1q2bIkSJUpg4MCBaNmyJRYvXqzhyImIiCi30lpyk5CQgEuXLqFJkyYfg9HTQ5MmTXDu3DmV58THx6easdDU1BSnT5/O0ViJiIjyAplMhn379uXoPaZNm4ZKlSrl6D2ySmvz3Lx+/RrJycmwt7dXKre3t8edO3dUnuPp6YklS5agXr16cHNzw/Hjx7Fnzx4kJyeneZ/4+HjEx8crtqOjo7OnAkRElO2uh0Zp9H4eRVOvE5We8PBwTJkyBYcOHcLLly9hY2ODihUrYsqUKahdu3YORalZe/fuxfz583H79m3I5XK4uLigadOm8PHxAQCMHj0aQ4YM0W6QX6D1DsXqWLZsGUqVKoUyZcrAyMgI3t7e6N27N/T00q7G3LlzYW1trXg5OztrMGIiItIl7du3x5UrV7Bhwwbcu3cPBw4cQIMGDRAREaHt0LLF8ePH0alTJ7Rv3x4XLlzApUuXMHv2bCQmJiqOsbCwQMGCBbUY5ZdpLbmxs7ODvr4+Xr58qVT+8uVLFClSROU5hQoVwr59+xAbG4snT57gzp07sLCwQIkSJdK8z4QJExAVFaV4PX36NFvrQURE+cPbt29x6tQpzJ8/Hw0bNkSxYsVQvXp1TJgwAd99953iuCVLlsDDwwPm5uZwdnbGoEGDEBMTo9i/fv16FChQAAcPHkTp0qVhZmaG77//HnFxcdiwYQNcXV1hY2ODoUOHKj2ZcHV1xcyZM9GlSxeYm5vDyckJK1euTDfmp0+fomPHjihQoABsbW3RunVrPH78OM3j//jjD9SuXRtjxoxB6dKl4e7ujjZt2ijd5/PHUjKZLNXL1dVVsf/GjRto0aIFLCwsYG9vj+7du+P169cZeMczT2vJjZGREapWrYrjx48ryuRyOY4fP46aNWume66JiQmcnJyQlJSE3bt3o3Xr1mkea2xsDCsrK6UXERGRuiwsLGBhYYF9+/YpdXf4nJ6eHn755RfcvHkTGzZswN9//42xY8cqHRMXF4dffvkF27dvR0BAAAIDA9G2bVscPnwYhw8fxqZNm7B69Wrs2rVL6byFCxeiYsWKuHLlCsaPH49hw4bh2LFjKuNITEyEp6cnLC0tcerUKZw5cwYWFhZo3rw5EhISVJ5TpEgR3Lx5Ezdu3Mjw+/LixQvF6/79+yhZsiTq1asHQEoIGzVqhMqVK+O///5DQEAAXr58iY4dO2b4+pmh1bWlRo4ciZ49e6JatWqoXr06fHx8EBsbi969ewMAevToAScnJ8ydOxcAcP78eTx79gyVKlXCs2fPMG3aNMjl8lQfGiIiouxmYGCA9evXo3///vD19UWVKlVQv359dO7cGRUqVFAcN3z4cMXXrq6umDVrFgYMGIBff/1VUZ6YmIhVq1bBzc0NAPD9999j06ZNePnyJSwsLFCuXDk0bNgQJ06cQKdOnRTn1a5dG+PHjwcAuLu748yZM1i6dCmaNm2aKt4dO3ZALpdj7dq1kMlkAAB/f38UKFAAgYGBaNasWapzhgwZglOnTsHDwwPFihXDN998g2bNmqFbt24wNjZW+b6kPG0RQqB9+/awtrbG6tWrAQArVqxA5cqVMWfOHMXx69atg7OzM+7duwd3d/f03/RM0mqfm06dOmHRokWYMmUKKlWqhKCgIAQEBCg6GYeEhODFixeK4z98+IBJkyahXLlyaNu2LZycnHD69GkUKFBASzUgIqL8pH379nj+/DkOHDiA5s2bIzAwEFWqVFFadPKvv/5C48aN4eTkBEtLS3Tv3h0RERGIi4tTHGNmZqZIbABpMI2rqyssLCyUyj6f9+3zJxs1a9bE7du3VcZ69epV3L9/H5aWlopWJ1tbW3z48AEPHjxQeY65uTkOHTqE+/fvY9KkSbCwsMCoUaNQvXp1pfhV+fnnn3Hu3Dns378fpqamihhOnDihuL+FhQXKlCkDAGnGkB20viq4t7c3vL29Ve4LDAxU2q5fvz5u3bqlgaiIiIhUMzExQdOmTdG0aVNMnjwZ/fr1w9SpU9GrVy88fvwY3377LQYOHIjZs2fD1tYWp0+fRt++fZGQkAAzMzMAgKGhodI1ZTKZyjK5XJ7pOGNiYlC1alVs2bIl1b5ChQqle66bmxvc3NzQr18/TJw4Ee7u7tixY4fiycrnNm/ejKVLlyIwMBBOTk5KMXh5eWH+/PmpznFwcFCzRhmn9eSGiIgoLytXrpxibplLly5BLpdj8eLFipG8v//+e7bd699//021XbZsWZXHVqlSBTt27EDhwoWz1N/U1dUVZmZmiI2NVbn/3Llz6NevH1avXo1vvvkmVQy7d++Gq6srDAw0l3LkqaHgRERE2hIREYFGjRph8+bNuHbtGh49eoSdO3diwYIFioEtJUuWRGJiIpYvX46HDx9i06ZN8PX1zbYYzpw5gwULFuDevXtYuXIldu7ciWHDhqk8tlu3brCzs0Pr1q1x6tQpPHr0CIGBgRg6dChCQ0NVnjNt2jSMHTsWgYGBePToEa5cuYI+ffogMTFRZb+esLAwtG3bFp07d4anpyfCwsIQFhaG8PBwAMDgwYPx5s0bdOnSBRcvXsSDBw9w5MgR9O7dO9056rKKyQ0REVEGWFhYoEaNGli6dCnq1auH8uXLY/Lkyejfvz9WrFgBAKhYsSKWLFmC+fPno3z58tiyZYtiUEx2GDVqFP777z9UrlwZs2bNwpIlS+Dp6anyWDMzM5w8eRIuLi5o164dypYti759++LDhw9ptuTUr18fDx8+RI8ePVCmTBm0aNECYWFhOHr0KEqXLp3q+Dt37uDly5fYsGEDHBwcFK+vv/4aAODo6IgzZ84gOTkZzZo1g4eHB4YPH44CBQqkO0ddVsmEECLHrp4LRUdHw9raGlFRURwWTkSkBR8+fMCjR49QvHjxVEvqUNpcXV0xfPhwpdFYuia9z4Y6v7/ZckNEREQ6hckNERER6RSOliIiIsoD0ls2gZSx5YaIiIh0CpMbIiLSinw2noUyILs+E0xuiIhIo1Jm4v3SdP6U/6Qs6Kmvr5+l67DPDRERaZS+vj4KFCigWDfJzMxMsbAj5V9yuRzh4eEwMzPL8mzGTG6IiEjjUlaS/nxhSMrf9PT04OLikuVkl8kNERFpnEwmg4ODAwoXLozExERth0O5hJGRUbbMXMzkhoiItEZfXz/L/SuIPscOxURERKRTmNwQERGRTmFyQ0RERDqFyQ0RERHpFCY3REREpFM4WiodycnJ+OeffxASEgIAcHFxQf369dmzn4iIKBdjcpOGU6dOoWvXrnByckKxYsUASCuyPn/+HFu2bEG9evW0HCEREZF2BQcD796lLre0BEqV0nw8KZjcpGHw4MHYu3cvqlWrplR+8eJF9OnTB9evX9dSZERERNoXHAy4u6e9/9497SU47HOThg8fPqRKbADg66+/Rnx8vBYiIiIiyj1Utdiosz8nMblJg5ubG2bMmKG07smrV68wffp0FC9eXIuRERERUXqY3KhwPTQK4+etQNCtYBQv4QYTE1OYmJiieAk3BN0KxoT5K3E9NErxIiIiyk+ePgWWLdN2FGmTCSGEtoPQpOjoaFhbWyMqKgpWVlYqj/k8YYmKjAQAWNvYqDzeo6h19gZJRESUC/37L+DjA+zaBSQnp3/spUtAlSrZd++M/P5OwQ7F6UhOTsZ//55G2LNQAIBDUWdUrVGbQ8GJiCjfSEoCdu+Wkpp///1Y/vXXwMWLWgsrXUxu0nDp/FmMH9IfheyLwKmoCwDgWWgIwl+GYe4vv6HaN7W1HCEREVHOiYwE1qwBVqyQHkMBgJER0LUrMHw4YGaW/mgpS0uNhKkSk5s0zJk0Gj5rNuOripWVym8EXcaU0d7Y89dZLUVGRESUc+7dk/rTrF8PxMVJZYUKAYMGAQMHAvb2ysdynps8JCE+PlViAwDlK1VBYgKHghMRke4QAvj7b2DpUuDQoY/lFSpIrTRdugAmJqnP02YCkx6OlkpD0WLF4eszHxGvwxVlEa/DsWrpPDg5F9NiZERERNnjwwdg3TqgYkWgSRMpsZHJAC8v4PhxICgI6N1bdWKTm7HlJg2zfXzhM2cqWtWpjOSkJACAvoEBmrVqjdnLVms5OiIioswLCwNWrZJe4f//G97cXEpkhg7NvS0yGcWh4CpwKDgREemioCBp1NO2bUBCglTm4gIMGQL07Quk8WsuV1BnKDgfS6Xh6eNH6NvxW7SoXRG//bIQJqamin0/tG6qxciIiIgyLjkZ2L8faNgQqFwZ2LBBSmxq1gR27AAePABGj87diY26mNykYfbEUWjasjUWr9qAyMgI9O/SGrExUpfwhPgPWo6OiIgofe/eAcuXA6VLA23aAIGBgL4+0LmzNF/N2bNAx46AgQ52UNHBKmWPNxHh6NyrPwBgjs9qrFm+GP07t8bqrXul3lZERES50OPH0tw0a9cCUf/vZWFjA/z4IzB4MODsrNXwNILJTRo+fFBunek/ZBQMDY3Qv3NrxMXEaCkqIiKi1ISQWmJ8fIA9ewC5XCp3d5eGcvfoIXUYzi/4WCoNJUq64/SJv5TKeg0YgpZtvsfTJ4+0FBUREdFHiYnA1q1AjRpAnTrSmk9y+cdh3bdvSxPv5afEBuBoKZXHXA+NQkK8NFGfkbFxqv0vXzyHvYOjYpujpYiISJMiIoDffpMePz1/LpUZGwM//CC11JQvr9XwcgQXzswGqpKaFJ8mNkRERJpy+7a0NMLGjcD791KZvb3Ul2bAAGmZBGJyQ0RElKsJARw7Ji2NEBDwsbxSJWDECKBTJ6nVhj5ickNERJQLvX8PbN4sdRK+dUsqk8mA1q2lR0/16nHwblqY3BAREWlYcHDaq2mbmwO//gr4+kp9awDAwgLo00daGsHNTbOx5kVMboiIiDQoOFgaop0WQ0NpFBQAFCsmJTR9+wLWHLuSYUxuiIiINEhVi82nEhOlYd3Dh0uPoHRxBuGcxreMiIgoF9m0SRrSTZnHSfyIiIg06L//0t9frpxm4tBlTG6IiIg04OpVoGVL4KeftB2J7mNyQ0RElIMePwa6dwcqVwb+/FNamZtyFpMbIiKiHPD6tTTJXunS0nw1QgAdO0oJTnosLTUTny5jh2IiIqJsFBsrzSa8YMHHkVGNGgHz5wPVqknb9+6lPc9NqVKai1VXMbkhIiLKBomJgJ8fMH06EBYmlVWuDMybBzRtqjybMBOYnMXkhoiIKAuEAHbtAiZOlCboA4DixYHZs6V1n/TYAUTjmNwQERFl0okTwLhxwMWL0nahQsCUKcCPPwJGRtqNLT9jckNERKSmoCBg/HjgyBFp29wcGD0aGDWKHYJzAyY3REREGfToETB5MrBli7RtYCDNWzN5MmBvr93Y6CMmN0RERF8QHg7MmgWsWvVxUcvOnYGZM4GSJbUbG6XG5IaIiCgNMTHSsO6FCz8O3W7aFJg7F6haVbuxUdqY3BAREX0mMRFYswaYMQN4+VIqq1Ll47Buyt2Y3BAREf2fXP5xWPf9+1KZm5s0rLtDBw7rziuY3BAREQE4flwaAZWyanfhwtKw7v79Oaw7r2FyQ0RE+dqVK1JSc/SotG1hIQ3rHjmSw7rzKiY3RESULz18CEyaBGzbJm0bGgIDBkhlhQtrNzbKmiwlN/Hx8TA2Ns6uWIiIiHLcq1fSsG5f34/Durt2lYZ1lyih3dgoe6jVNerPP/9Ez549UaJECRgaGsLMzAxWVlaoX78+Zs+ejefPn+dUnERERFny7p20qKWbG7B8uZTYNGsGXL4sTcrHxEZ3ZCi52bt3L9zd3dGnTx8YGBhg3Lhx2LNnD44cOYK1a9eifv36+Ouvv1CiRAkMGDAA4eHhOR03ERFRhiQkACtXSpPtTZsmzV1TtSrw11/S8gmVK2s7QspuGUpuFixYgKVLl+LZs2fw8/PDTz/9BC8vLzRp0gQdO3bEjBkzcOLECTx48AAFChTA5s2bMxzAypUr4erqChMTE9SoUQMXLlxI93gfHx+ULl0apqamcHZ2xogRI/Dhw4cM34+IiPIHuRzYvh0oVw7w9pYeR7m5ATt2ABcuAI0baztCyikZ6nNz7ty5DF3MyckJ8+bNy/DNd+zYgZEjR8LX1xc1atSAj48PPD09cffuXRRW0Ztr69atGD9+PNatW4datWrh3r176NWrF2QyGZYsWZLh+xIRkW776y9pte7Ll6Vte/uPw7oNDbUbG+U8rU5HtGTJEvTv3x+9e/dGuXLl4OvrCzMzM6xbt07l8WfPnkXt2rXRtWtXuLq6olmzZujSpcsXW3uIiCh/uHRJmkG4aVMpsbGwkGYZvn8fGDSIiU1+kaGWm5EjR2b4ghltQUlISMClS5cwYcIERZmenh6aNGmSZktRrVq1sHnzZly4cAHVq1fHw4cPcfjwYXTv3j3N+8THxyM+Pl6xHR0dncGaEBFRbhMc/HGNp09FRgJr10qPoQApiRk0SJppuFAhzcZI2peh5ObKlStK25cvX0ZSUhJKly4NALh37x709fVRVY1VxF6/fo3k5GTYf7ZGvL29Pe7cuaPynK5du+L169eoU6cOhBBISkrCgAED8PPPP6d5n7lz52L69OkZjouIiHKn4GDA3T39Y2Syj8O6ixfXTFyU+2TosdSJEycULy8vL9SvXx+hoaG4fPkyLl++jKdPn6Jhw4Zo1apVjgYbGBiIOXPm4Ndff8Xly5exZ88eHDp0CDNnzkzznAkTJiAqKkrxevr0aY7GmBvduXMHr169Unzt5+eH8+fPazkqIiL1qGqx+VStWtKjqM2bmdjkd2r3uVm8eDHmzp0LGxsbRZmNjQ1mzZqFxYsXZ/g6dnZ20NfXx8uU5Vb/7+XLlyhSpIjKcyZPnozu3bujX79+8PDwQNu2bTFnzhzMnTsXcrlc5TnGxsawsrJSeuUnCxcuRP369VGtWjVs3rwZzZo1w5EjR9CxY0csW7ZM2+EREWWb5cuBSpW0HQXlBmrPUBwdHa1yHpvw8HC8+1Ja/QkjIyNUrVoVx48fR5s2bQAAcrkcx48fh7e3t8pz4uLioPfZkqz6+voAACFEhu+dn6xfvx537txBTEwMypQpgxs3bqB48eJ4/fo1GjRogGHDhmk7RCKiDLlxQ9sRUF6hdnLTtm1b9O7dG4sXL0b16tUBAOfPn8eYMWPQrl07ta41cuRI9OzZE9WqVUP16tXh4+OD2NhY9O7dGwDQo0cPODk5Ye7cuQAALy8vLFmyBJUrV0aNGjVw//59TJ48GV5eXookh5QZGxvDxsYGNjY2sLOzQ/H/t9Xa2dnBkMMGiCgPePkSmDAB8PfXdiSUV6id3Pj6+mL06NHo2rUrEv+/KIeBgQH69u2LhQsXqnWtTp06ITw8HFOmTEFYWBgqVaqEgIAARSfjkJAQpZaaSZMmQSaTYdKkSXj27BkKFSoELy8vzJ49W91q5AvXQ6OQLDPAyg2/IzrqLZLkAgt/9Ufz79rhwtmTSEiWjknhUdRai9ESESlLTJQeNU2fDnCgK6lDJjL5PCc2NhYPHjwAALi5ucHc3DxbA8sp0dHRsLa2RlRUVJr9bz79hZ8RuTUpuB4ahRtBlzFj/DDI9PQwY9EK+K30wd9HDsLMzBwLV/mjRu36iuNzaz2IKP85ehQYNgxIGTxbtSowdizQqVPa59y7B5QqpZn4SPMy8vs7RaZXBX/x4gVevHiBevXqwdTUFEIIyGSyzF6Ockj5SlXwe8ApxfaClX54G/kGVtYFUvVfIiLStocPgZEjgf37pe1ChYC5c4HevQE9PWkdKFXdOy0tmdjQR2onNxEREejYsSNOnDgBmUyG4OBglChRAn379oWNjY1aI6Yo50VHvYWVdQGlsgI2ttoJhogoDbGxwLx5wMKFQHw8oK8vrQc1bRpQoMDH45jAUEao/af7iBEjYGhoiJCQEJiZmSnKO3XqhICAgGwNjrKuQeVSGNqnC04cPZzmcHkiIm0RQlrIskwZYNYsKbFp3Bi4ehXw8VFObIgySu3k5ujRo5g/fz6KFi2qVF6qVCk8efIk2wKj7OHkXAxVa9TCsnnT0fTrcvCZOw2PH97XdlhERLh6FWjQAOjcGQgNBYoVA3bvBo4dA776StvRUV6mdnITGxur1GKT4s2bNzA2Ns6WoCj7mJqZoedPQ7Dv7/NYvHoDIt9EoEurhujVvgUO7Nqm7fCIKB968wYYPBioUgU4eRIwMZFGRN2+DbRrJy2hQJQVaic3devWxcaNGxXbMpkMcrkcCxYsQMOGDbM1OMpelarVwPSFy3H80h1816ELdm/doO2QiCgfSU4GfH2lfjO//grI5cD330sjoqZMAUxNtR0h6Qq1OxQvWLAAjRs3xn///YeEhASMHTsWN2/exJs3b3DmzJmciJGyQsVIfzMzc7Tr3APtOvfQQkBElB+dOgUMGSI9igKkx06//AI0aqTduEg3qd1yU758edy7dw916tRB69atERsbi3bt2uHKlStwc3PLiRgpC9ZsO6DtEIgoHwsNlVbprldPSmwKFJAm5gsKYmJDOUetlpvExEQ0b94cvr6+mDhxYk7FRNnI+pMFTj/nVa8q/jh5SYPREFF+8eEDsGQJMHs2EBcn9aPp318aEVWokLajI12nVnJjaGiIa9eu5VQslAPu3U57pbnY2BgNRkJE+YEQwB9/ACNGSBPyAUCtWlJrTZUq2o2N8g+1+9z88MMP8PPzw7x583IiHspmHTzrwtHZReWq6W8j32ghIiLSVXfvAsOHAylTnjk4SJPyde3KEVCkWWonN0lJSVi3bh3++usvVK1aNdWaUkuWLMm24CjrHIo6Y8PuABQu4pBqX9PqnEiCiLIuOhqYOVOadC8pCTA0BEaNAn7+WVoWgUjT1E5ubty4gSr/b1u8d++e0j6uLZX7NGjaAqEhj1UmN/UaN9NCRESkK+RyYNMmYNw44OVLqezbb6W+NlwmgbQp06uC51X5bVVwdeTWehBR7nPxojS0+/x5abtUKanlpmVLrYZFOkydVcEzvSz0/fv3ceTIEbx//x4AVPbpICIi3fLqFdCvH1CjhpTYWFgA8+cD168zsaHcQ+3kJiIiAo0bN4a7uztatmyJFy9eAAD69u2LUaNGZXuARESkfYmJUstMqVKAn580Kqp7d6kT8dixAFffodyEq4ITEVG6/voLqFhRGt4dHS0N6T5zBti4EXB01HZ0RKmp3aH46NGjOHLkCFcFJyLScY8eSaOe9u6Vtu3sgDlzgD59AH197cZGlB61kxuuCk5EpNvi4oB584AFC4D4eCmRGTwYmDYNSGfSc6Jcg6uCExERAKkfzc6dQJky0rw18fHS+k9BQcCyZUxsKO/gquBERITr14GhQ4HAQGnbxUWar6ZdO84uTHmP2slNyqrgK1asgKWlJWJiYtCuXTsMHjwYDg6pJ4ojIiLtCw4G3r1LXZ6cLHUM/vVXaVI+ExNg/HhgzBhARQ8EojxB7eQmJCQEzs7OKlcFDwkJgYuLS7YERkRE2SM4GHB3//Jx7dsDixcDxYrlfExEOUntPjfFixdHeHh4qvKIiAgUL148W4IiIqLso6rF5lNubtJw7127mNiQblC75UYIoXINqZiYGJiYmGRLUEREpDlbtkgzDhPpigwnNyNHjgQgjY6aPHmy0nDw5ORknD9/HpUqVcr2AImIKPOSk4G//07/GENDzcRCpCkZTm6uXLkCQGq5uX79OoyMjBT7jIyMULFiRYwePTr7IyQiIrVFR0vLJPzyC/D4sbajIdKsDCc3J06cAAD07t0by5Yt++KKnEREpHkPH0oJzbp1H/vaWFsDUVHajYtIk9Tuc+Pv758TcRARUSYJAZw8KS1suX+/tA1Ik/ENHw7UrCmtDZUWS0tNREmkORlKbtq1a5fhC+7ZsyfTwRARUcbFxwM7dkhJzf97DgAAPD2lpKZZM0Dv/2Ni791TPWrK0lJa6ZtIl2QoubG2ts7pOIiIKINevQJWr5Ym3gsLk8pMTIAePYBhw4By5VKfwwSG8pMMJTd8FEVEpH3Xr0utNFu2SK02AODoCHh7Az/+CBQsqNXwiHINtfvcEBGR5sjlwJ9/AkuXAsePfyyvVg0YMQL4/nvgk8GrRIQMJjdVqlTB8ePHYWNjg8qVK6ucxC/F5cuXsy04IqL8KiYG2LBBWo07OFgq09OTFrIcPhyoVYsLWhKlJUPJTevWrWFsbAwAaNOmTU7GQ0SUr4WEACtWAGvWAG/fSmVWVkD//sCQIVwegSgjZEKkDBpM37p169CtWzdFkpNXRUdHw9raGlFRUWnO1XM9VL0JITyK5s4O17pSD6L84N9/pUdPu3dLswoD0ppPw4YBvXpxuDZRRn5/p8jwwpn9+/dH1CezQDk6OuIxp70kIsq0xERg+3bgm2+kuWh+/11KbBo2BA4cAO7elVprmNgQqSfDHYo/b+B59+4d5HJ5tgdERKTr3ryRHjutWAGEhkplRkZAt25SS016E+4R0ZdxtBTlKUFBQXj8+DEMDAxQrlw5lChRQtshEWXYnTvS0ggbNgBxcVJZ4cLAoEHAgAGAvb124yPSFRlObmQymdIoqc+3iXLStWvX0K1bN4SEhCAmJgblypXDs2fP0LhxY/j5+XGtM8q1hAD++kvqT/Pnnx/LK1SQhnJ36QLk8a6MRLlOhvvcCCHg7u4OW1tb2NraIiYmBpUrV1Zsp7yIcsKAAQOwatUqREVFYe/evWjYsCHCwsJQunRpDBkyRNvhEaXy/j2wdi3g4SEtg/Dnn9LQ7e++A/7+GwgKkjoKM7Ehyn4ZbrnhLMWkTXFxcahTpw4A4LvvvsPMmTNhZGSEWbNmwd3dXcvREX304gWwciXg6wtEREhl5uZAnz7A0KFAyZLajY8oP8hwctOzZ8+cjIMoTddDo5Ak9HAg8CKKl3TH1csXAQNjxVD3JCFLNeydw9pJ0y5flh497dghjYICpDlphg6VEpsCBbQaHlG+kqHkRgjB/jWkVYNHT0TPds1RwLYgoiLfYLHvBgDA61cvUaV6TS1HR7osODjt1bRLlAD275fWezp16uO+2rWl/jStWwMGHLZBpHEZ+rb76quvMGXKFLRr1w5G6SxiEhwcjCVLlqBYsWIYP358tgVJVKdhExw8dRmhTx7DpXgJWFhKHYjtCttj6vxlWo6OdFVwMJDeU8+iRT8O5TYwADp1koZyf/21ZuIjItUylNwsX74c48aNw6BBg9C0aVNUq1YNjo6OMDExQWRkJG7duoXTp0/j5s2b8Pb2xsCBA3M6bsqHrKwLoFyFStoOg/IRVS02nwoNBWxtpWHcgwYBTk6aiYuI0peh5KZx48b477//cPr0aezYsQNbtmzBkydP8P79e9jZ2aFy5cro0aMHunXrBhsbm5yOmfKhowf3odm3bQAAkW8iMGnEQFy5+C/KfOWB2T6+cHBy1m6AlC9NnAj8/DNgZqbtSIjoU2o9Da5Tp45ixAqRJq1duUSR3CybNx2lypTD9IXLcXjfTsyfOh4+a7doN0DSSe/fp7+/XTsmNkS5UYbnuSHSqk+W/7gRdAlDxk6GXWF79PjRG6Ehj7UXF+kkIYB9+4AOHbQdCRFlBvvxU54QHx+Pe7dvApBG7unr6yv2cSQfZafgYGn4dkCAtiMhosxickN5QvyH9xjWr6tiAdewF89QxMEJ76KjINNjAyRlXWwsMGcOsGgRkJAgLWTZty+walXa53C1bqLcickN5QkB566rLDcwNMTS3zZpOBrSJUIAe/ZI89I8fSqVtWgBLFsGlCollac1z02pUpqNlYgyhskN5WmmpmYY0K0d/jh5SduhZElkZCRHGmrB3bvAkCHAsWPSdrFiUlLz3XfSOlAAExiivEjt9vz69etj48aNeP+lYQRE2eje7RtpvmJjY7QdnlqCgoJQqVIlVKlSBTdv3kSrVq3g5OQEFxcXXLt2Tdvh5QsxMcD48dKilseOSYtXTp4M3LolzSrMblxEeZvaLTeVK1fG6NGjMWTIEHTs2BF9+/bFN998kxOxESl08KwLR2cXRZ+bT72NfKOFiDJv2LBhmDZtGt6+fYuWLVti1qxZOHToEPbt24fRo0fj6NGj2g5RZwkB7NoFjBz5cWbhli2l1houaEmkO9RuufHx8cHz58/h7++PV69eoV69eihXrhwWLVqEly9f5kSMRHAo6owNuwMQcPZaqldBu8LaDk8t0dHRaNOmDXr16gUhBLp37w4AaNOmDV69eqXl6HTXnTtAs2ZAx45SYuPqKq0LdfAgExsiXZOpYSYGBgZo164d9u/fj9DQUHTt2hWTJ0+Gs7Mz2rRpg7///ju746R8rkHTFmnOZ1OvcTPNBpNJ10OjcD00Cu8TkhRfV6pRW/H15/s+X+mcMicmBhg3DqhQAfjrL+kR1NSp0iOoT/vWEJHuyFKH4gsXLsDf3x/bt29H4cKF0atXLzx79gzffvstBg0ahEWLFmVXnJTPjZ8+P819k+cu1WAkWVfQrjBi3kXDwtIKs5f6KsrDX4bByNhEi5HpFiGA338HRo0Cnj2Tyry8pBW8S5TQamhElMPUTm5evXqFTZs2wd/fH8HBwfDy8sK2bdvg6empmEytV69eaN68OZMbIhV8t+xRWW5iaorFvus1G4yOunVLGgWV0ohcooTUr+bbb7UbFxFphtrJTdGiReHm5oY+ffqgV69eKFSoUKpjKlSogK+//jpbAiTKLyytrGFpZa3tMPK0d++AGTOk1pmkJMDEBJgwARg7VvqaiPIHtfvcHD9+HLdv38aYMWNUJjYAYGVlhRMnTmQ5OCJddPTgPsXXkW8iMLhnR9Qq54I+HVrhxbOn2gssDxMC2LYNKFNGmmE4KUka0n3rFjBlChMbovxG7eSmaNGiCA4OTlUeHByMx48fZ0dMRDpt7coliq9TVjg/EHgRDZq2wPyp47UYWd508ybQqBHQtSvw/Dng5gYcOiQtfFm8uLajIyJtUDu56dWrF86ePZuq/Pz58+jVq1d2xESk27jCebaIjpY6C1esCAQGAqamwMyZwI0b0tw1RJR/qd3n5sqVK6hdu3aq8m+++Qbe3t7ZEhSRLuMK51kjBLB1KzB6NBAWJpW1aQMsXSrNXUNEpHZyI5PJ8E7FKnJRUVFITk7OlqCIdBlXOM+869cBb2/g5Elpu2RJYPlyoHlz7cZFRLmL2j9J69Wrh7lz5yolMsnJyZg7dy7q1KmTqSBWrlwJV1dXmJiYoEaNGrhw4UKaxzZo0AAymSzVq1WrVpm6N5GmBZy7jj/PXFXMsFzEwQkAVzhPT1SUtDp35cpSYmNqCsyeLT2CYmJDRJ9Tu+Vm/vz5qFevHkqXLo26desCAE6dOoXo6OhMzUy8Y8cOjBw5Er6+vqhRowZ8fHzg6emJu3fvonDh1NPq79mzBwkJCYrtiIgIVKxYER06dFD73kS5ia6scJ6dhAA2bwbGjAFSVndp3x5YsgRwcdFubESUe6md3JQrVw7Xrl3DihUrcPXqVZiamqJHjx7w9vaGra2t2gEsWbIE/fv3R+/evQEAvr6+OHToENatW4fx41OPHPn8Htu3b4eZmRmTG8oz7t2+kea+vLbCeU66elV6BHX6tLTt7i49gmqWN1bbICItytTyC46OjpgzZ06Wb56QkIBLly5hwoQJijI9PT00adIE586dy9A1/Pz80LlzZ5ibm2c5HiJN0KUVznPC27fS3DQrVwJyOWBmBkyeLD2WMjbWdnRElBdkem2puLg4hISEKD0iAqTZiTPq9evXSE5Ohr29vVK5vb097ty588XzL1y4gBs3bsDPzy/NY+Lj4xEfH6/Yjo6OznB8RDkhZYXzwkUcUu1rWv0rLUSUO8jlwKZN0mzCKYujd+gALF4MODtrNzYiylvUTm7Cw8PRu3dv/Pnnnyr3a3LElJ+fHzw8PFC9evU0j5k7dy6mT5+usZiIviRlhXNVyU1eWeE8uwUFAYMHAylTaJUuDaxYATRpotWwiCiPUnu01PDhw/H27VucP38epqamCAgIwIYNG1CqVCkcOHBArWvZ2dlBX18fL1N6Cv7fy5cvUaRIkXTPjY2Nxfbt29G3b990j5swYQKioqIUr6dPOb09adf46fNRpXpNlfvy2grnWfX2rbTAZdWqUmJjbg7Mnw9cu8bEhogyT+2Wm7///hv79+9HtWrVoKenh2LFiqFp06awsrLC3Llz1RqSbWRkhKpVq+L48eNo06YNAEAul+P48eNfnBBw586diI+Pxw8//JDuccbGxjDmg3qiXEUuBzZsAMaNA8LDpbKOHaVHUEWLajc2Isr71E5uYmNjFUO0bWxsEB4eDnd3d3h4eODy5ctqBzBy5Ej07NkT1apVQ/Xq1eHj44PY2FjF6KkePXrAyckJc+fOVTrPz88Pbdq0QcGCBdW+JxHlvOBgaZXuz4WESK0z//4rbZctK42CatxYs/ERke5SO7kpXbo07t69C1dXV1SsWBGrV6+Gq6srfH194eCQug/Bl3Tq1Anh4eGYMmUKwsLCUKlSJQQEBCg6GYeEhEDvs1lb7969i9OnT+Po0aNq34+Icl5wsDR0Oz3m5sC0acDQoYCRkUbCIqJ8Qu3kZtiwYXjx4gUAYOrUqWjevDm2bNkCIyMjrF+/PlNBeHt7p/kYKjAwMFVZ6dKlVQ6jJaLcQVWLzac8PQE/P8DJSTPxEFH+onZy82kfl6pVq+LJkye4c+cOXFxcYGdnl63BEZFumjOHiQ0R5Ry1RkslJibCzc0Nt2/fVpSZmZmhSpUqTGyI8im5XJ6qLCIiUguREBFJ1EpuDA0N8eHDh5yKhYjykP/++w/FixeHqakp2rZti/D/D3u6fBnw8mLvYCLSHrXnuRk8eDDmz5+PpKSknIiHiPKIESNGYMWKFXj+/DnKly+PunXrYejQZ6heHYiPZ584ItIetfvcXLx4EcePH8fRo0fh4eGRak2nPXv2ZFtwRJR7xcTEKOa1+vbbmVi3rjSWL28E4C9YWcmQ3konlpaaiZGI8ie1k5sCBQqgffv2ORELEeUB10OjAACR0TE4fzcSvy4xw+a1RpDLf4C5pT5MTRvB0PADtgZEIS5WOsfN1lpxvqUlUKqUNiInovxC7eTG398/J+IgojzGudg38Kp/EuEvWwMAvm2XgLHTWuH86XhMGPYjXD5Z7NKDsw4TkQZlelVwIsqf4mKBX+ab4EzgRgghQ2F7OSbPe4/6TaR+eJ5ebeHp1VbLURJRfqZ2clO8eHHIZLI09z98+DBLARFR7vX330CP3pZ4FiKNRWjbOQGjJr2H1f+fOu3c7I8OP/TWYoRERJlIboYPH660nZiYiCtXriAgIABjxozJrriIKBeJjgbGjAF++w0A9ODgJEebjrtQpnwyLp3/eNyvS+bCrrC0dErDZi21EisRUaaWX1Bl5cqV+O+//7IcEBHlLgEBQP/+QGiotN2xezxG/PwBtcp1RsWq1WFoaKg4NiY6GpvX/grIZExuiEhr1J7nJi0tWrTA7t27s+tyRKRlkZFA795AixZSYlOiBHDiBDBpzgeYWwDTFy4HAIyeMht+vx+E3+8HUbBwYenrHX9oOXoiys+yLbnZtWsXbG1ts+tyRKRFBw4AX30FrF8PyGTA8OHAtWtAgwYfj2nT6QfMW74GS+dMha/PfCQnJ6fbH4+ISFPUfixVuXJlpR9gQgiEhYUhPDwcv/76a7YGR0Sa9fo1MHQosG2btO3uDqxbB9Surfp4x6IuWL1lLzb+tgK92rdAYnyC5oIlIkqD2slNmzZtlLb19PRQqFAhNGjQAGXKlMmuuIhIw3buBAYPBsLDAT09YPRoYNo0wNQ0/fNkMhl6/jQEtRs0weUL5zQSKxFRetRObqZOnZoTcRCRlrx8KSU1KV3mvvoK8PcHvv5aveuULF0WJUuXBQB41auKP05eyuZIiYgyRu3k5vDhw9DX14enp6dS+ZEjRyCXy9GiRYtsC46Ico4QwJYtwLBhwJs3gIEB8PPP0svY+Mvn37t9I819sbEx2RgpEZF61E5uxo8fj3nz5qUqF0Jg/PjxTG6I8oBnz4ABA4CDB6XtypWlvjWVKmX8Gh0868LR2QVCpF4B/G3km+wJlIgoE9ROboKDg1GuXLlU5WXKlMH9+/ezJSgiyhlCSI+cRo4EoqIAIyNgyhRg7Fjgk+lqMsShqDM27A5A4SIOqfY1rf5VNkVMRKQ+tYeCW1tbq1xi4f79+zA3N8+WoIgo+z15AjRvDvTtKyU21asDly8DEyeqn9gAQIOmLRAa8ljlvnqNm2UtWCKiLFA7uWndujWGDx+OBw8eKMru37+PUaNG4bvvvsvW4Igo6+RyYNUqoHx54OhRwMQEWLgQOHNG6jycWeOnz0eV6jVV7ps8d2nmL0xElEVqJzcLFiyAubk5ypQpg+LFi6N48eIoW7YsChYsiEWLFuVEjESUSQ8eAI0bA4MGATEx0nw1V69Kw7wN1H4oTUSUN6j9483a2hpnz57FsWPHcPXqVZiamqJChQqoV69eTsRHRJmQnAysWCGNfIqLA8zMgLlzAW9vaQ4bSl9kZCRsbGy0HQYRZVKm/naTyWRo1qwZmjXjc3Wi3ObOHalfzdmz0nbDhsDatdLaUJRaUFAQevXqBT09PWzatAljx47FiRMnYGdnh4MHD6JChQraDpGI1KT233BDhw7FL7/8kqp8xYoVGD58eHbERESZkJQEzJ8vDec+exawtAR8fYG//mJik55hw4Zh2rRpGDp0KFq2bInOnTsjLi4Ov/zyC0aPHq3t8IgoE9RObnbv3o3aKhaaqVWrFnbt2pUtQRGRem7cAGrWBMaPB+LjAU9Pqeynn/gY6kuio6PRpk0b9OrVC0IIdO/eHYC01MyrV6+0HB0RZYbaj6UiIiJgbW2dqtzKygqvX7/OlqCIKGMSE4F584CZM6Wvra0BHx+gZ09pNW9K2/XQKADA+4QkxdeVatRWfP35PgDwKJr6Zx8R5T5q/01XsmRJBAQEpCr/888/UYJt30Qac+WKtP7TlClSYuPlBdy6BfTqxcRGHQXtCiPmXTQAYPZSX0V5+MswGBmbaCssIsoCtVtuRo4cCW9vb4SHh6NRo0YAgOPHj2Px4sXw8fHJ7viI6DPx8VJLzbx50qgoW1tg+XKgSxcmNZnhu2WPynITU1Ms9l2v2WCIKFuondz06dMH8fHxmD17NmbOnAkAcHV1xapVq9CjR49sD5CIPrpwAejdW2qhAYDvv5eGfNvbazcuXRP99i2sChSApRUfQxHlRZkaCj5w4EAMHDgQ4eHhMDU1hYWFBQDgzZs3sLW1zdYAifKbkKdAXKz0deL/+7N++CCtCbVunTTjcOHCwMqVUnJDWXPn5jVMHjkIMj09zPFZjaVzpuLi2VMoYFsQK9Zvh3vZ8toOkYjUlKU5SgsVKgQAOHr0KNauXYs//vgD79+/z5bAiPKjkKdAu7YftxNepj6mWzdg2TKgYEHNxaXL5k8dj4EjxuNddBQG9+wA7zGTsHLD7/g74CAWz5yM1Vv3ajtEIlJTpgeJPnnyBFOnToWrqys6dOgAPT09bNy4MTtjI8p3UlpsAGkF788tXQps3szEJjvFxrxDo+bfonXHbhAC8GrfGQDQqPm3eBMRruXoiCgz1Gq5SUhIwJ49e7B27VqcOXMGTZo0QWhoKK5cuQIPD4+cipEo30hOBuQJ+pAnGED+3ijVfq5ykv3EJ1nk17XqpLmPiPKODCc3Q4YMwbZt21CqVCn88MMP2LFjBwoWLAhDQ0Po6+vnZIxEOu3ZUxnO/mOIs/8Y4OxJAyTFcciTJqUMBbewtOJQcCIdkeHkZtWqVRg3bhzGjx8PS0vLnIyJSKfFxQIXzxng3EkDnPnHAE8efvbHgUwOPaMkyIyTkBxtpp0g85H0hoIvWb1Bw9EQUXbIcHKzadMmrFu3Dg4ODmjVqhW6d++OFi1a5GRsRDpBLgeuXQM2/G6EM/8Y4spFfSQlfmyd0dcXqFg1GbXqJcHRNQlTZyQr5qtJjtZS0ARLK2t0/bYR/jh5SduhEJGaMpzcdOnSBV26dMGjR4+wfv16DB48GHFxcZDL5bh16xbKlSuXk3ES5SmvXgFHjwJHjgDHjgEvXwKAqWK/k4scteolonb9JFSvnQSL/zeGhjxNfyI+Nppmv3u3b6S5LzY2RoOREFF2kYlM9pgTQuDo0aPw8/PDgQMHYGdnh3bt2qlcMTw3iY6OhrW1NaKiomBlZaXymE/XksmI3LreTH6tB6D5uiQkSCtxHzkiva5cUd5vbg5UrSklM7XqJ8HFVZ5mEvPpPDduth/rYWkJlCqVQxVQQ174/8iIlHpUdLGBo7OLys7Dr8Je4PLDjyOmcmM9iPKLjPz+TpHpeW5kMhk8PT3h6emJN2/eYOPGjfD398/s5YjyFCGA+/c/JjMnTgCxscrHVK4src7drBlQuzZw91Vchq7t4vzxa4+i2Rg0qeRQ1BkbdgegcBGHVPuaVv9KCxERUVZlaRK/FLa2thg+fDiGDx+eHZcjypWio4G///6Y0Dx6pLy/cGEpkfH0BJo25ZIIeUWDpi0QGvJYZXJTr3EzLURERFmVLckNkS6Sy4FLl6RE5uhR4Nw5ICnp435DQ6lFxtNTelWsCOhlelpM0pbx0+enuW/y3KUajISIsguTG6JPPH+u3BE4IkJ5f6lSH5OZBg2A/y+rRkREuQiTG8rXPnwATp362Dpz/bryfktLoHHjjwlN8eLaiZMoMyZPnoyZM2dqOwwijWNyQzpD1WragPIoIyGAO3c+9pv55x/g07VeZTKgWrWPHYG/+UZ6/ESU26kaqbpq1SrFAsdDhw7VdEhEWpPh5CYkJCRDx7m4uGQ6GKLM+tJq2suWSRPpHT0KPH2qvM/B4WPLTJMmgJ1dzsdLlN1GjhyJVq1awdbWVlEWHx+PK1euQJbe5ElEOijDyU3xT9rjU+aD+PQbRggBmUyG5OTkbAyPKGO+tJr2sGEfvzY2lhagTBnZVL58+hPnEeUFR48exYQJE9C/f398++23AIDAwEBO0UH5UoaTG5lMhqJFi6JXr17w8vKCgQGfaFHuk/zBEMnRqRc7LF4caN1aSmbq1QPMuGQT6YiUyQgLuVeFz/pdmDN5DNZu3IZx0+chUS5UTrrIyQhJ12U4QwkNDcWGDRvg7+8PX19f/PDDD+jbty/Kli2bk/ERZVhynBGS35kASN0Ms2sXUKWK5mMi0iQLSyvM8VmNY4f3o0+HVoj/8EHbIRFpRYZn5ShSpAjGjRuHO3fuYNeuXYiMjESNGjXwzTffYM2aNZDL5TkZJ1G69u8wQvI7UwAy6JnGazscIq1q2rI1Vm3ajekLl2s7FCKtyNSUY3Xq1IGfnx+Cg4NhZmaGAQMG4O3bt9kcGtGXCQEsm2eMLWulRSn1zD5A35J/rRIVLFQYdRtxhmXKnzKV3Jw9exb9+vWDu7s7YmJisHLlShQoUCCbQyNKn1wOzJlkAr+VUh8bfYv3MLCMV9k5mKtpk657+vgR+nb8Fi1qV8TC6T8rPZL6oXVTLUZGpHkZ7nPz4sULxeKYkZGR6NatG86cOYPy5cvnZHxEKiUlAVNGmeLgHiPIZAITZ3/ANw0SPllN++OxuWU1baKcNHviKDRt2RoVqnyNzetWoX+X1li1aRfMLSyREM/WTMpfMpzcuLi4wMnJCT179sR3330HQ0NDyOVyXLt2Tem4ChUqZHuQRJ+K/wCMHWyGE0cNoa8vMGvpe7Rqm6h0DFfTpvzmTUQ4OvfqDwCY47Maa5YvRv/OrbF6617OdUD5ToaTm+TkZISEhGDmzJmYNWsWgI/z3aTgPDeU0+JigWH9zHH+tAGMjAUWrYpDg6ZJXz6RSMd9+GxkVP8ho2BoaIT+nVsjLiZGS1ERaUeGk5tHjx7lZBxEXxQVKcPgXma4dtkAZuYCv6yLRfVaTKaJAKBESXecPvEX6jRsoijrNWAI9PRkWDxrshYjI9K8DCc3xYoVS3f/27dvcfjw4S8eR5QZr1/J8FM3cwTf0YeVtRyrNsXBozITG6IUC1auU1ne40dveHq103A0RNqVqdFSqjx58gTdu3fPrssRKTwPlaFXeymxsSssh/+uWCY2RJ8xMjaGkbGxyn39OnlpOBoi7eIaCpSr3b0L9GxngZcv9ODoLMearbFwduWEkUSfu3f7Rpr7YmPZ54byFyY3lGtduSKtBRUerofiJZOxemssijioWBWTiNDBsy4cnV1SDfQAgLeRb7QQEZH2MLmhXOnMGaBVKyAqCijrkYxVm2JhW5CJDVFaHIo6Y8PuABQu4pBqX9PqX2khIiLtyXBy88svv6S7/9mzZ1kOhggAjh4F2rYF4uKAunWBeb4xsLTSdlREuVuDpi0QGvJYZXJTrzGXYaD8JcPJzdKlS794jIuLS5aCIdq9G+jSBUhMBJo3l7YfsEWd6IvGT5+f5r7Jc7/885tIl3CeG8o11q8H+vaV1ozq0AHYvBkwMgLA5IaIiNSQbUPBQ0ND8eOPP2bX5Sif+eUXoHdvKbHp2xfYtu3/iQ0REZGasi25iYiIgJ+fX3ZdjvIJIYCZM4Fhw6TtESOANWsAfX3txkVERHlXtiU3mbVy5Uq4urrCxMQENWrUwIULF9I9/u3btxg8eDAcHBxgbGwMd3d3HD58WEPRUnYSAhg9GpgyRdqePh1YvJhr/BERUdZodSj4jh07MHLkSPj6+qJGjRrw8fGBp6cn7t69i8KFC6c6PiEhAU2bNkXhwoWxa9cuODk54cmTJyhQoIDmg6csSU4GfvoJSGns8/H52HpDRESUFVpNbpYsWYL+/fujd+/eAABfX18cOnQI69atw/jx41Mdv27dOrx58wZnz56FoaEhAMDV1VWTIVM2SEgAuncHfv8d0NMD1q6V+tsQEakSGRkJGxsbbYdBeUiGk5t27dJfeO3t27dq3TghIQGXLl3ChAkTFGV6enpo0qQJzp07p/KcAwcOoGbNmhg8eDD279+PQoUKoWvXrhg3bhz00+ikER8fj/j4eMV2dHS0WnFS9oqLA77/HvjzT8DQUOo43L69tqMiotwiKCgIvXr1gp6eHjZt2oSxY8fixIkTsLOzw8GDB1GhQgVth0h5QIaTG2tr6y/u79GjR4Zv/Pr1ayQnJ8Pe3l6p3N7eHnfu3FF5zsOHD/H333+jW7duOHz4MO7fv49BgwYhMTERU6dOVXnO3LlzMX369AzHRTknOhr49lvg1CnA1BTYu1daXoGIKMWwYcMwbdo0vH37Fi1btsSsWbNw6NAh7Nu3D6NHj8bRo0e1HSLlARlObvz9/XMyjgyRy+UoXLgwfvvtN+jr66Nq1ap49uwZFi5cmGZyM2HCBIwcOVKxHR0dDWdnZ02FTP/3+rU0Kd+lS4CVFXDoEFCnjrajIqLcJjo6Gm3atAEATJkyBd27dwcAtGnTBtOmTdNeYJSnaK3PjZ2dHfT19fHy5Uul8pcvX6JIkSIqz3FwcIChoaHSI6iyZcsiLCwMCQkJMFIxMYqxsTGMjY2zN3hSy7NnQNOmwO3bgJ2dtLxC5crajoqIcqNPF/5s2LBhmvuI0qO1oeBGRkaoWrUqjh8/riiTy+U4fvw4atasqfKc2rVr4/79+5DL5Yqye/fuwcHBQWViQ9r34IHUQnP7NlC0qPRIiokNEalyPTQK5tYFce72U1wPjcLo2b/gemgUrodG4e9LdyHXM1RsXw+N0na4lItpdZ6bkSNHYs2aNdiwYQNu376NgQMHIjY2VjF6qkePHkodjgcOHIg3b95g2LBhuHfvHg4dOoQ5c+Zg8ODB2qoCpePGDWnhy8ePgZIlgdOngTJltB0VEeVmvlv2wELFSrkmpqZY7Lte8wFRnqTVoeCdOnVCeHg4pkyZgrCwMFSqVAkBAQGKTsYhISHQ0/uYfzk7O+PIkSMYMWIEKlSoACcnJwwbNgzjxo3TVhUoDRcuAC1aAG/eAB4e0qOoNJ42EhF9kaWVNSyt0h/YQpRCq8kNAHh7e8Pb21vlvsDAwFRlNWvWxL///pvDUVFWBAYCXl5ATAxQowZw+DBga6vtqIgor/OqVxV/nLyk7TAoD9B6ckO65eBBaR6b+HigUSNg/37AwkLbURFRXnHv9o0098XGxmgwEsrLmNxQttm2DejRA0hKAr77DtixAzAx0XZURJSXdPCsC0dnF5Ujo95GvtFCRJQXMbmhbLF6NTBwoLQYZrdugL+/NAMxEZE6HIo6Y8PuABQu4pBqX9PqX2khIsqLtL4qOOV9CxYAAwZIic3AgcDGjUxsiChzGjRtgdCQxyr31WvcTLPBUJ7FlhvKNCGASZOAOXOk7QkTgNmzAZlMu3ERUd41fvr8NPdNnrtUg5FQXsaWG8oUuRwYMuRjYjNvnvQ1Exsiyile9apqOwTKI9hyQ2pLSgJ69wY2b5aSmV9/lR5LERFlFUdLUXZgckNq+fAB6NxZGuKtry/1r+naVdtREZGu4Ggpyg5MbijDYmKANm2A48cBY2Ng505psj4iouzC0VKUHdjnhjIkMlJa2fv4cWlSvj//ZGJDRNmPo6UoO7Dlhr4oLAzw9ASuXQNsbKTEpkYNbUdFRLqIo6UoOzC5oXQ9eQI0aQLcvy8tfHnsGFC+vLajIiIiShsfS1Ga7t4F6taVEptixYBTp5jYEBFR7sfkhlQKCpISm6dPgTJlgNOngZIltR0VERHRl/GxVD4X8hSIi5W+Tnwl/RsUBAwfDrx7B1SpAgQEAIUKaStCIiIi9TC5ycdCngLt2n7cTnipvL9qVWl0lLW1ZuMiIiLKCj6WysdSWmzSsmwZExsiIsp7mNwQACA5zihVmampFgIhIiLKIj6WyueEAJLfmUD+3ljboRAREWULJjf5WGSEDEmRZhCJBgAEAC7pTUREeR8fS+VTVy/pY/wgCymxkQkYFIjTdkhERPmCu7u7tkPQeWy5yYd2bTHEnMmmSEqUQaafDIMCcZAZyFMdZ2mpheCIiHTAtWvX0tz37t07DUaSPzG5yUcSE4B5U02wc7PUv6ZJy0T8OOJji42b7cdjLS2BUqU0HSERkW6oVKkSXF1dIYRItS8iIkILEeUvTG7yifCXMowaYIag/wwgkwl4j4lHP+94yD7pZuNRVHvxERHpkmLFiuH06dNwdHRMtc/Z2VkLEeUvTG7ygauX9DHyRzOEv9KDpbXAvOVxqNswSdthERHppOuhUajVyBPH/r2GKtXNU+2v2aAprodGKbY9inJCsezG5EbH7dpqiDmTpP41bu7JWLY2Di7FU/evISKi7DN++vw0902eu1SDkeRPTG50VEICMHPCx/41jVskYtaSOJhbaDkwIqJ8JPTJY7x4/hQA4ODojKLFXLUbUD7B5EYHvXgBfP89cPascZr9a4iIKOc8uHcHk0cOQtiLZyjiKHVoDHseiiIOTpixeCVKli6r5Qh1G5MbHfPvv0D79sDz54Cl1f/71zRi/xoiIk2aPGoweg8ahqYtWyuVHz20H1NGDcbWg39rKbL8gZP46ZC1a4H69aXEplw5YOvBGCY2RERa8C46KlViAwDNWrXGu3fRWogof2FyowMSEoCBA4H+/aWv27WTWnCKseMwEZFW2NgWxB+7t0Mu//hzWC6XY//OrShgY5vOmZQd+FgqjwsLk/rXnDkDyGTAzJnAhAmAnh6AqC+eTkREOWDWklWYMWE45k0ZC7vCRQAAr1+FoUz5ipi55FctR6f7mNzkYefPS600z58D1tbAli1Aq1bajoqIiFyKl8Da7QfwJuI1wp6HAgCKOBaFbUE7LUeWPzC5yaP8/IBBg6THUOXKAfv2cbkEIqLcxragXaqExqteVfxx8pKWIsofmNzkMQkJwPDhwKpV0nbbtsCGDVzkkogoN7l3+0aa+2JjYzQYSf7E5CYPCQsDOnQATp+W+tfMmAH8/PP/+9cQEVGu0cGzLhydXVQunPk28o0WIspfmNzkEefPS/PXPHsGWFkBW7eyfw0RUW7lUNQZG3YHoHARh1T7mlb/SgsR5S/8mz8PWLcOqFdPSmzKlgUuXmRiQ0SUmzVo2gKhIY9V7qvXuJlmg8mH2HKTiyUkACNGAL/+f9RgmzbAxo3sX0NElNtx4UztYstNLvXyJdC4sZTYpPSv2b2biQ0REdGXsOUmF7pwQZq/JqV/zZYtwLffajsqIiKivIEtN7nMunVA3brK/WuY2BAREWUck5tcIjER8PYG+vaV+tq0aSOtD+Xuru3IiIiI8hYmN7lASv+alSul7ZT+NVZW2o2LiIgoL2KfGy1j/xoiIqLsxZYbLfL3/zh/TZkyUqLDxIaIiChrmNxoQUr/mj59gPh4oHVraQbi0qW1HRkREVHex+RGwz7vXzN9OrBnD/vXEBERZRf2udGgixel/jWhoVIys3kz4OWl7aiIiIh0C1tuNGT9emn+mtDQj/1rmNgQERFlPyY3OSwxERgyBOjdW+pf89137F9DRESUk5jc5KBXr4AmTYAVK6Tt6dOBvXvZv4aIiCgnsc9NDvnvP6BtW+kxlKWl1L/mu++0HRUREZHuY8tNDtiwAahTR0psSpeW+tcwsSEiItIMttxkUshTIC5W+jrx1f//TZSGeG/aJG1/9x2wcSNgba2dGImIiPIjJjeZEPIUaNf243bCy9THTJsGTJ4M6LFtjIiISKOY3GRCSotNWpYsAUaM0EwsREREpIztClmU/N4wVVn9+loIhIiIiACw5SZLhADkccbaDoOIiCjbXQ+NUut4j6K5p4MpW26yQCYDDKzjtB0GERERfYLJTRbJDOTaDoGIiEgj7t2+ib3bN+Hm1SvaDiVdTG4ywcw8/f2WlpqJg4iIKCf16/wdIl6HAwCO/LEXg7p/jzP/HMeoAT2wc7O/lqNLG/vcZIKLM7Bn78dRU262H/dZWgKlSmknLiIiouwUGfEaBe0KAQA2rf0VG/cdgWNRF0RFRqJPx1bo8ENvLUeoGpObTHJx/vi1R1HtxUFERJRTEhISkJycDH19fQgh4FjUBQBgbWMDIbQcXDr4WIqIiIhUatG6PcYM6o2QRw/RtGVr/PbLIjx7+gQ7NvqhqEsxbYeXJrbcEBERkUqDRk7AZr9V6NvJCxGvXyE5KQnrfX9Bi9btMXPxr9oOL025ouVm5cqVcHV1hYmJCWrUqIELFy6keez69eshk8mUXiYmJhqMloiIKP9o16UHDp8JwqlrD3HiSjCWrN6I/kNHw9rGRtuhpUnryc2OHTswcuRITJ06FZcvX0bFihXh6emJV69epXmOlZUVXrx4oXg9efJEgxETERHlDwd2bUP9Cm5oWbsSbly9jA7N6uCX+TPQ0bMuAg7s0XZ4adL6Y6klS5agf//+6N1b6nHt6+uLQ4cOYd26dRg/frzKc2QyGYoUKaLJMImIiPKdDauXY3/gBcS8i0bv71vit6378VXFygh59BAjf+qO5t+103aIKmm15SYhIQGXLl1CkyZNFGV6enpo0qQJzp07l+Z5MTExKFasGJydndG6dWvcvHkzzWPj4+MRHR2t9CIiIqIv09fXh2NRF7iXLQ9LK2t8VbEyAMCleAno6Wn94U+atBrZ69evkZycDHt7e6Vye3t7hIWFqTyndOnSWLduHfbv34/NmzdDLpejVq1aCA0NVXn83LlzYW1trXg5OzurPI6IiIiUyfT0cP/ubVy+cA7v4+Jw5eK/AIBH9+8hOTlZy9GlTeuPpdRVs2ZN1KxZU7Fdq1YtlC1bFqtXr8bMmTNTHT9hwgSMHDlSsR0dHc0Eh4iIKAO8R09E7+9bQk9PD/NXrsOKhbMQ/uolXr96iSnzfLQdXpq0mtzY2dlBX18fL1++VCp/+fJlhvvUGBoaonLlyrh//77K/cbGxjA25srdRERE6qrbqBlOXX+k2P66Zh3cvXkd9o5OipmLcyOtPpYyMjJC1apVcfz4cUWZXC7H8ePHlVpn0pOcnIzr16/DwcEhp8IkIiIiSH1wylWolKsTGyAXPJYaOXIkevbsiWrVqqF69erw8fFBbGysYvRUjx494OTkhLlz5wIAZsyYgW+++QYlS5bE27dvsXDhQjx58gT9+vXTZjWIiIgol9B6ctOpUyeEh4djypQpCAsLQ6VKlRAQEKDoZBwSEqLUIzsyMhL9+/dHWFgYbGxsULVqVZw9exblypXTVhWIiIgoF9F6cgMA3t7e8Pb2VrkvMDBQaXvp0qVYunSpBqIiIiKivCj3DlInIiIiygQmN0RERKRTmNwQERGRTmFyQ0RERDqFyQ0RERHpFCY3REREpFOY3BAREZFOYXJDREREOoXJDREREekUJjdERESkU5jcEBERkU5hckNEREQ6hckNERER6RQmN0RERKRTmNwQERGRTmFyQ0RERDqFyQ0RERHpFCY3REREpFOY3BAREZFOYXJDREREOsVA2wFomhACABAdHZ3mMTHv0t6nSnS0LEsx5ZT8Wg8gd9aF9chdWI/cJ7/+zGI9Mnp9KZ6U3+PpyXfJzbt37wAAzs7OWo6EiIiI1PXu3TtYW1une4xMZCQF0iFyuRzPnz+HpaUlZLKsZ5nR0dFwdnbG06dPYWVllQ0Raoeu1APQnbqwHrkL65G7sB65iybqIYTAu3fv4OjoCD299HvV5LuWGz09PRQtWjTbr2tlZZWnP5gpdKUegO7UhfXIXViP3IX1yF1yuh5farFJwQ7FREREpFOY3BAREZFOYXKTRcbGxpg6dSqMjY21HUqW6Eo9AN2pC+uRu7AeuQvrkbvktnrkuw7FREREpNvYckNEREQ6hckNERER6RQmN0RERKRTmNwQERGRTmFykwErV66Eq6srTExMUKNGDVy4cCHd43fu3IkyZcrAxMQEHh4eOHz4sIYiTZ869bh58ybat28PV1dXyGQy+Pj4aC7QL1CnHmvWrEHdunVhY2MDGxsbNGnS5Iv/f5qkTl327NmDatWqoUCBAjA3N0elSpWwadMmDUabNnW/R1Js374dMpkMbdq0ydkAM0ideqxfvx4ymUzpZWJiosFo06bu/8fbt28xePBgODg4wNjYGO7u7rni55Y69WjQoEGq/w+ZTIZWrVppMGLV1P3/8PHxQenSpWFqagpnZ2eMGDECHz580FC0aVOnHomJiZgxYwbc3NxgYmKCihUrIiAgQHPBCkrX9u3bhZGRkVi3bp24efOm6N+/vyhQoIB4+fKlyuPPnDkj9PX1xYIFC8StW7fEpEmThKGhobh+/bqGI1embj0uXLggRo8eLbZt2yaKFCkili5dqtmA06BuPbp27SpWrlwprly5Im7fvi169eolrK2tRWhoqIYjT03dupw4cULs2bNH3Lp1S9y/f1/4+PgIfX19ERAQoOHIlalbjxSPHj0STk5Oom7duqJ169aaCTYd6tbD399fWFlZiRcvXiheYWFhGo46NXXrER8fL6pVqyZatmwpTp8+LR49eiQCAwNFUFCQhiNXpm49IiIilP4vbty4IfT19YW/v79mA/+MuvXYsmWLMDY2Flu2bBGPHj0SR44cEQ4ODmLEiBEajlyZuvUYO3ascHR0FIcOHRIPHjwQv/76qzAxMRGXL1/WSLxMbr6gevXqYvDgwYrt5ORk4ejoKObOnavy+I4dO4pWrVopldWoUUP89NNPORrnl6hbj08VK1Ys1yQ3WamHEEIkJSUJS0tLsWHDhpwKMcOyWhchhKhcubKYNGlSToSXYZmpR1JSkqhVq5ZYu3at6NmzZ65IbtSth7+/v7C2ttZQdBmnbj1WrVolSpQoIRISEjQVYoZk9ftj6dKlwtLSUsTExORUiBmibj0GDx4sGjVqpFQ2cuRIUbt27RyN80vUrYeDg4NYsWKFUlm7du1Et27dcjTOFHwslY6EhARcunQJTZo0UZTp6emhSZMmOHfunMpzzp07p3Q8AHh6eqZ5vCZkph65UXbUIy4uDomJibC1tc2pMDMkq3URQuD48eO4e/cu6tWrl5Ohpiuz9ZgxYwYKFy6Mvn37aiLML8psPWJiYlCsWDE4OzujdevWuHnzpibCTVNm6nHgwAHUrFkTgwcPhr29PcqXL485c+YgOTlZU2Gnkh3f635+fujcuTPMzc1zKswvykw9atWqhUuXLike+Tx8+BCHDx9Gy5YtNRKzKpmpR3x8fKrHtKampjh9+nSOxpqCyU06Xr9+jeTkZNjb2yuV29vbIywsTOU5YWFhah2vCZmpR26UHfUYN24cHB0dUyWgmpbZukRFRcHCwgJGRkZo1aoVli9fjqZNm+Z0uGnKTD1Onz4NPz8/rFmzRhMhZkhm6lG6dGmsW7cO+/fvx+bNmyGXy1GrVi2EhoZqImSVMlOPhw8fYteuXUhOTsbhw4cxefJkLF68GLNmzdJEyCpl9Xv9woULuHHjBvr165dTIWZIZurRtWtXzJgxA3Xq1IGhoSHc3NzQoEED/Pzzz5oIWaXM1MPT0xNLlixBcHAw5HI5jh07hj179uDFixeaCJnJDeUf8+bNw/bt27F3795c0/FTXZaWlggKCsLFixcxe/ZsjBw5EoGBgdoOK8PevXuH7t27Y82aNbCzs9N2OFlSs2ZN9OjRA5UqVUL9+vWxZ88eFCpUCKtXr9Z2aGqRy+UoXLgwfvvtN1StWhWdOnXCxIkT4evrq+3QMs3Pzw8eHh6oXr26tkNRW2BgIObMmYNff/0Vly9fxp49e3Do0CHMnDlT26GpZdmyZShVqhTKlCkDIyMjeHt7o3fv3tDT00zaYaCRu+RRdnZ20NfXx8uXL5XKX758iSJFiqg8p0iRImodrwmZqUdulJV6LFq0CPPmzcNff/2FChUq5GSYGZLZuujp6aFkyZIAgEqVKuH27duYO3cuGjRokJPhpkndejx48ACPHz+Gl5eXokwulwMADAwMcPfuXbi5ueVs0Cpkx/eIoaEhKleujPv37+dEiBmSmXo4ODjA0NAQ+vr6irKyZcsiLCwMCQkJMDIyytGYVcnK/0dsbCy2b9+OGTNm5GSIGZKZekyePBndu3dXtDp5eHggNjYWP/74IyZOnKix5OBTmalHoUKFsG/fPnz48AERERFwdHTE+PHjUaJECU2EzJab9BgZGaFq1ao4fvy4okwul+P48eOoWbOmynNq1qypdDwAHDt2LM3jNSEz9ciNMluPBQsWYObMmQgICEC1atU0EeoXZdf/iVwuR3x8fE6EmCHq1qNMmTK4fv06goKCFK/vvvsODRs2RFBQEJydnTUZvkJ2/H8kJyfj+vXrcHBwyKkwvygz9ahduzbu37+vSDIB4N69e3BwcNBKYgNk7f9j586diI+Pxw8//JDTYX5RZuoRFxeXKoFJSTyFlpaCzMr/h4mJCZycnJCUlITdu3ejdevWOR2uRCPdlvOw7du3C2NjY7F+/Xpx69Yt8eOPP4oCBQoohnx2795djB8/XnH8mTNnhIGBgVi0aJG4ffu2mDp1aq4ZCq5OPeLj48WVK1fElStXhIODgxg9erS4cuWKCA4O1lYVhBDq12PevHnCyMhI7Nq1S2mY6Lt377RVBQV16zJnzhxx9OhR8eDBA3Hr1i2xaNEiYWBgINasWaOtKggh1K/H53LLaCl16zF9+nRx5MgR8eDBA3Hp0iXRuXNnYWJiIm7evKmtKggh1K9HSEiIsLS0FN7e3uLu3bvi4MGDonDhwmLWrFnaqoIQIvOfqzp16ohOnTppOtw0qVuPqVOnCktLS7Ft2zbx8OFDcfToUeHm5iY6duyorSoIIdSvx7///it2794tHjx4IE6ePCkaNWokihcvLiIjIzUSL5ObDFi+fLlwcXERRkZGonr16uLff/9V7Ktfv77o2bOn0vG///67cHd3F0ZGRuKrr74Shw4d0nDEqqlTj0ePHgkAqV7169fXfOCfUacexYoVU1mPqVOnaj5wFdSpy8SJE0XJkiWFiYmJsLGxETVr1hTbt2/XQtSpqfs98qncktwIoV49hg8frjjW3t5etGzZUmNzeHyJuv8fZ8+eFTVq1BDGxsaiRIkSYvbs2SIpKUnDUaembj3u3LkjAIijR49qONL0qVOPxMREMW3aNOHm5iZMTEyEs7OzGDRokMaSgvSoU4/AwEBRtmxZYWxsLAoWLCi6d+8unj17prFYZUJoqZ2LiIiIKAewzw0RERHpFCY3REREpFOY3BAREZFOYXJDREREOoXJDREREekUJjdERESkU5jcEBERkU5hckNEOSowMBAymQxv377V6H3Xr1+PAgUKZOkajx8/hkwmQ1BQUJrHaKt+RJQ2JjdElGkymSzd17Rp07QdIhHlQ1wVnIgy7cWLF4qvd+zYgSlTpuDu3buKMgsLC/z3339qX1dbq1ETkW5gyw0RZVqRIkUUL2tra8hkMqUyCwsLxbGXLl1CtWrVYGZmhlq1aiklQdOmTUOlSpWwdu1aFC9eHCYmJgCAt2/fol+/fihUqBCsrKzQqFEjXL16VXHe1atX0bBhQ1haWsLKygpVq1ZNlUwdOXIEZcuWhYWFBZo3b66UkMnlcsyYMQNFixaFsbExKlWqhICAgHTrfPjwYbi7u8PU1BQNGzbE48ePlfY/efIEXl5esLGxgbm5Ob766iscPnxY7feWiDKPyQ0RacTEiROxePFi/PfffzAwMECfPn2U9t+/fx+7d+/Gnj17FH1cOnTogFevXuHPP//EpUuXUKVKFTRu3Bhv3rwBAHTr1g1FixbFxYsXcenSJYwfPx6GhoaKa8bFxWHRokXYtGkTTp48iZCQEIwePVqxf9myZVi8eDEWLVqEa9euwdPTE9999x2Cg4NV1uHp06do164dvLy8EBQUhH79+mH8+PFKxwwePBjx8fE4efIkrl+/jvnz5ysleUSkARpbopOIdJq/v7+wtrZOVX7ixAkBQPz111+KskOHDgkA4v3790IIIaZOnSoMDQ3Fq1evFMecOnVKWFlZiQ8fPihdz83NTaxevVoIIYSlpaVYv359mvEAEPfv31eUrVy5Utjb2yu2HR0dxezZs5XO+/rrr8WgQYOEEEI8evRIABBXrlwRQggxYcIEUa5cOaXjx40bJwAoVm328PAQ06ZNUxkTEWkGW26ISCMqVKig+NrBwQEA8OrVK0VZsWLFUKhQIcX21atXERMTg4IFC8LCwkLxevToER48eAAAGDlyJPr164cmTZpg3rx5ivIUZmZmcHNzU7pvyj2jo6Px/Plz1K5dW+mc2rVr4/bt2yrrcPv2bdSoUUOprGbNmkrbQ4cOxaxZs1C7dm1MnToV165dS/+NIaJsx+SGiDTi08dFMpkMgNTnJYW5ubnS8TExMXBwcEBQUJDS6+7duxgzZgwAqa/OzZs30apVK/z9998oV64c9u7dq/KeKfcVQmR73T7Vr18/PHz4EN27d8f169dRrVo1LF++PEfvSUTKmNwQUa5UpUoVhIWFwcDAACVLllR62dnZKY5zd3fHiBEjcPToUbRr1w7+/v4Zur6VlRUcHR1x5swZpfIzZ86gXLlyKs8pW7YsLly4oFT277//pjrO2dkZAwYMwJ49ezBq1CisWbMmQzERUfZgckNEuVKTJk1Qs2ZNtGnTBkePHsXjx49x9uxZTJw4Ef/99x/ev38Pb29vBAYG4smTJzhz5gwuXryIsmXLZvgeY8aMwfz587Fjxw7cvXsX48ePR1BQEIYNG6by+AEDBiA4OBhjxozB3bt3sXXrVqxfv17pmOHDh+PIkSN49OgRLl++jBMnTqgVExFlHee5IaJcSSaT4fDhw5g4cSJ69+6N8PBwFClSBPXq1YO9vT309fURERGBHj164OXLl7Czs0O7du0wffr0DN9j6NChiIqKwqhRo/Dq1SuUK1cOBw4cQKlSpVQe7+Ligt27d2PEiBFYvnw5qlevjjlz5iiN/EpOTsbgwYMRGhoKKysrNG/eHEuXLs3y+0FEGScTOf0AmoiIiEiD+FiKiIiIdAqTGyIiItIpTG6IiIhIpzC5ISIiIp3C5IaIiIh0CpMbIiIi0ilMboiIiEinMLkhIiIincLkhoiIiHQKkxsiIiLSKUxuiIiISKcwuSEiIiKd8j+UsMcZbIPoRQAAAABJRU5ErkJggg==",
      "text/plain": [
       "<Figure size 640x480 with 1 Axes>"
      ]
     },
     "metadata": {},
     "output_type": "display_data"
    },
    {
     "data": {
      "image/png": "iVBORw0KGgoAAAANSUhEUgAAAjcAAAHECAYAAADFxguEAAAAOXRFWHRTb2Z0d2FyZQBNYXRwbG90bGliIHZlcnNpb24zLjkuNCwgaHR0cHM6Ly9tYXRwbG90bGliLm9yZy8ekN5oAAAACXBIWXMAAA9hAAAPYQGoP6dpAAB2RklEQVR4nO3dd1RURxsG8GfpIFWRKk0Ue69YwIJiibHGFhU1mhhbbLHE3kssJEajsWGLGqMmRg1q7B17L1gRBcQGglL3fn/cj8WVBXYpe2F5fufsce/c9s4C8jIzd0YmCIIAIiIiIh2hJ3UARERERHmJyQ0RERHpFCY3REREpFOY3BAREZFOYXJDREREOoXJDREREekUJjdERESkU5jcEBERkU5hckNEREQ6hckNUSEkk8nw119/SR0GgIIVS1amTZuG6tWr5/o62dX38ePHkMlkuHLlCgDg6NGjkMlkePv2LQAgKCgI1tbWuY5D1/Xt2xcdOnTQ+n2bNGmCESNG5Ooa6nyvSVW/ooLJDaklux9Ed3d3BAYGqtyX9p+9vr4+nj17prQvIiICBgYGkMlkePz4cbZxbNmyBfr6+hgyZIgG0VN+ioiIQOvWraUOo8BwcXFBREQEKleurHJ/t27dcO/ePcV2XiVdALBq1SpUq1YN5ubmsLa2Ro0aNTB37tw8uXZeCQoKgkwmy/Klzv8FRFlhckNa4+zsjA0bNiiVrV+/Hs7OzmpfY82aNRg7diy2bNmChISEvA5RI0lJSZLev6BwcHCAsbGxZPcvaF8HfX19ODg4wMDAQOV+U1NT2NnZ5fl9165dixEjRmD48OG4cuUKTp06hbFjxyIuLi7P75UmJ599t27dEBERoXh5e3tj4MCBSmUuLi5ai4d0E5Mb0pqAgACsW7dOqWzdunUICAhQ6/xHjx7h9OnTGD9+PLy8vLBz584Mx6xduxaVKlWCsbExHB0dMXToUMW+t2/f4ptvvoG9vT1MTExQuXJl7NmzB4Dqv54DAwPh7u6u2E5rvZo9ezacnJxQrlw5AMDGjRtRu3ZtWFhYwMHBAT179sSLFy+UrnXz5k189tlnsLS0hIWFBRo3bowHDx7g+PHjMDQ0RGRkpNLxI0aMQOPGjbP8PNJaTExNTVG6dGn8+eefin3NmjVTqjsAREdHw8jICIcOHVJ5vbTPYO3atXB1dYW5uTkGDx6M1NRULFiwAA4ODrCzs8Ps2bOVzvu4myatlW7nzp1o2rQpzMzMUK1aNZw5cybLuqRJ67L566+/ULZsWZiYmMDf3x9Pnz7NEOfq1avh4eEBExMTAEBYWBjat28Pc3NzWFpaomvXroiKispwj5UrV8LFxQVmZmbo2rUrYmJiFPvOnz+PFi1awNbWFlZWVvD19cWlS5cyXCOrz/7TbqnM6pj2fvr06bh69aqi1SIoKAj9+/fHZ599pnRecnIy7OzssGbNGpXX3b17N7p27YqvvvoKZcqUQaVKldCjR48MX6+sfkay+wwz++zfvn2LAQMGoGTJkrC0tESzZs1w9epVlXGamprCwcFB8TIyMoKZmZlSmb6+vuL4hQsXwtHRESVKlMCQIUOQnJys2Ofu7o6ZM2eiT58+sLS0xNdffw0AOHnyJBo3bgxTU1O4uLhg+PDhiI+PV5y3fPlyxfeXvb09unTpohSjXC7H2LFjUbx4cTg4OGDatGlK+9X9XkuTmpqKUaNGwdraGiVKlMDYsWPBNavzF5Mb0prPP/8cb968wcmTJwGI/wG9efMG7dq1U+v8devWoW3btrCyskKvXr0y/Cf/66+/YsiQIfj6669x/fp17N69G2XKlAEg/mfVunVrnDp1Cps2bcKtW7cwb948pf9E1XHo0CHcvXsXBw8eVCRGycnJmDlzJq5evYq//voLjx8/Rt++fRXnPHv2DD4+PjA2Nsbhw4dx8eJF9O/fHykpKfDx8UHp0qWxceNGxfHJycnYvHkz+vfvn2UskydPRufOnXH16lV8+eWX6N69O27fvg0AGDBgAH7//XckJiYqjt+0aROcnZ3RrFmzTK/54MED/PvvvwgODsaWLVuwZs0atG3bFuHh4Th27Bjmz5+PSZMm4dy5c1nGNnHiRIwZMwZXrlyBl5cXevTogZSUlCzPSfP+/XvMnj0bGzZswKlTp/D27Vt0795d6Zj79+9jx44d2LlzJ65cuQK5XI727dvj9evXOHbsGA4ePIiHDx+iW7duGc77448/8M8//yA4OBiXL1/G4MGDFfvfvXuHgIAAnDx5EmfPnkXZsmXRpk0bvHv3Tuk6WX32mujWrRtGjx6NSpUqKVotunXrhgEDBiA4OBgRERGKY/fs2YP3799nqFMaBwcHnD17Fk+ePMn0ftn9jKj7GX782QPAF198gRcvXuDff//FxYsXUbNmTTRv3hyvX7/W+DP52JEjR/DgwQMcOXIE69evR1BQEIKCgpSOWbhwIapVq4bLly9j8uTJePDgAVq1aoXOnTvj2rVr2LZtG06ePKlI4i5cuIDhw4djxowZuHv3LoKDg+Hj46N0zfXr16NYsWI4d+4cFixYgBkzZuDgwYMafU4fW7RoEYKCgrB27VqcPHkSr1+/xq5du3L12VA2BCI1BAQECO3bt890v5ubm7BkyRKV+x49eiQAEC5fviyMGDFC6NevnyAIgtCvXz9h5MiRwuXLlwUAwqNHjzK9fmpqquDi4iL89ddfgiAIQnR0tGBkZCQ8fPhQcYyTk5MwceJElefv379f0NPTE+7evaty/9SpU4Vq1aoplS1ZskRwc3NTbAcEBAj29vZCYmJipnEKgiCcP39eACC8e/dOEARBmDBhguDh4SEkJSWpPH7+/PlChQoVFNs7duwQzM3Nhbi4uEzvAUAYNGiQUlm9evWEb7/9VhAEQfjw4YNgY2MjbNu2TbG/atWqwrRp0zK95tSpUwUzMzMhNjZWUebv7y+4u7sLqampirJy5coJc+fOVYpl165dgiCkf61Xr16t2H/z5k0BgHD79u1M751m3bp1AgDh7NmzirLbt28LAIRz584p4jQ0NBRevHihOObAgQOCvr6+EBYWluG+ISEhivP09fWF8PBwxTH//vuvoKenJ0RERKiMJzU1VbCwsBD++ecfpfpm9dl//P0uCIJw5MgRAYDw5s0bRR2trKwU56r63hMEQahYsaIwf/58xXa7du2Evn37qoxTEATh+fPnQv369QUAgpeXlxAQECBs27ZN6WuX1c+Iup/hp5/9iRMnBEtLSyEhIUHpep6ensLKlSszjTeNr6+v8N1332UoDwgIENzc3ISUlBRF2RdffCF069ZNse3m5iZ06NBB6byvvvpK+Prrr5XKTpw4Iejp6QkfPnwQduzYIVhaWip9n38aT6NGjZTK6tSpI4wbN04QBPU/p4+/po6OjsKCBQsU28nJyUKpUqWy/D+VcoctN6RV/fv3x/bt2xEZGYnt27dn2zqR5uDBg4iPj0ebNm0AALa2tmjRogXWrl0LAHjx4gWeP3+O5s2bqzz/ypUrKFWqFLy8vHIVf5UqVWBkZKRUdvHiRbRr1w6urq6wsLCAr68vALHpOu3ejRs3hqGhocpr9u3bF/fv38fZs2cBiF0VXbt2RbFixbKMxdvbO8N2WuuBiYkJevfurfh8Ll26hBs3bii1KKni7u4OCwsLxba9vT0qVqwIPT09pbJPu90+VbVqVcV7R0dHAMj2nDQGBgaoU6eOYrt8+fKwtrZWahlxc3NDyZIlFdu3b9+Gi4uL0liNihUrZjjP1dVVaYyXt7c35HI57t69CwCIiorCwIEDUbZsWVhZWcHS0hJxcXGKr+XH5326nZOWm6wMGDBA0Y0bFRWFf//9N8ufF0dHR5w5cwbXr1/Hd999h5SUFAQEBKBVq1aQy+XZ/oyo+xl++tlfvXoVcXFxKFGiBMzNzRWvR48e4cGDB7n6DCpVqqTUuuro6Jjh+6h27dpK21evXkVQUJBSLP7+/pDL5Xj06BFatGgBNzc3lC5dGr1798bmzZvx/v17pWt8/P376X3V/ZzSxMTEICIiAvXq1VOUGRgYZIib8pbqEW9E+aRKlSooX748evTogQoVKqBy5cqZjk342Jo1a/D69WuYmpoqyuRyOa5du4bp06crlauS3X49Pb0MfeAf9+2n+TThiI+Ph7+/P/z9/bF582aULFkSYWFh8Pf3VwxuzO7ednZ2aNeuHdatWwcPDw/8+++/OHr0aJbnqGPAgAGoXr06wsPDsW7dOjRr1gxubm5ZnvNpAiaTyVSWyeVyta8jk8kAINtzNJFd4pdTAQEBePXqFX766Se4ubnB2NgY3t7ekgxU7dOnD8aPH48zZ87g9OnT8PDwyHYcFgBUrlwZlStXxuDBgzFo0CA0btwYx44dy7Nfpp9+9nFxcXB0dFT5PZvbR97V+d5TFc8333yD4cOHZ7ieq6srjIyMcOnSJRw9ehQHDhzAlClTMG3aNJw/f14Rb06+56lgYcsNaV3//v1x9OhRtVttXr16hb///htbt27FlStXFK/Lly/jzZs3OHDgACwsLODu7p7pYNmqVasiPDxc6RHcj5UsWRKRkZFKCY46SdedO3fw6tUrzJs3D40bN0b58uUz/GVZtWpVnDhxQmWylGbAgAHYtm0bfvvtN3h6eqJhw4bZ3jutpefj7QoVKii2q1Spgtq1a2PVqlX4/fff1f68pZaSkoILFy4otu/evYu3b98q1e1TFSpUwNOnT5UGHt+6dQtv375FxYoVFWVhYWF4/vy5Yvvs2bPQ09NTDA4/deoUhg8fjjZt2igG3b58+TLD/bL77DVhZGSE1NTUDOUlSpRAhw4dsG7dOgQFBaFfv34aXzut7vHx8dn+jKj7GX6qZs2aiIyMhIGBAcqUKaP0srW11Tjm3KpZsyZu3bqVIZYyZcooWl0NDAzg5+eHBQsW4Nq1a3j8+DEOHz6s1vU1/ZysrKzg6OioNE4tJSUFFy9ezGVNKStsuSG1xcTEZPiFX6JECUXz7LNnzzLsV9VSMHDgQHzxxRdq/1W3ceNGlChRAl27dlW0AqRp06YN1qxZg1atWmHatGkYNGgQ7Ozs0Lp1a7x79w6nTp3CsGHD4OvrCx8fH3Tu3BmLFy9GmTJlcOfOHchkMrRq1QpNmjRBdHQ0FixYgC5duiA4OBj//vsvLC0ts4wt7S/BpUuXYtCgQbhx4wZmzpypdMzQoUOxdOlSdO/eHRMmTICVlRXOnj2LunXrKn6p+vv7w9LSErNmzcKMGTPU+ly2b9+O2rVro1GjRti8eTNCQkIyDLIeMGAAhg4dimLFiqFjx45qXVdqhoaGGDZsGH7++WcYGBhg6NChqF+/PurWrZvpOX5+fqhSpQq+/PJLBAYGIiUlBYMHD4avr69Si4WJiQkCAgKwcOFCxMbGYvjw4ejatSscHBwAAGXLllU8/RYbG4vvv/9eZcubOp+9utzd3fHo0SNF16mFhYXi0foBAwbgs88+Q2pqarZPFX777bdwcnJCs2bNUKpUKURERGDWrFkoWbKkohstq58RdT/DT/n5+cHb2xsdOnTAggUL4OXlhefPn2Pv3r3o2LGj1rtfxo0bh/r162Po0KEYMGAAihUrhlu3buHgwYP45ZdfsGfPHjx8+BA+Pj6wsbHBvn37IJfLFT+L2cnJ5/Tdd99h3rx5KFu2LMqXL4/FixcrJnWk/MGWG1Lb0aNHUaNGDaXX9OnTFfsXLlyYYf/evXszXMfAwAC2traZzgPyqbVr16Jjx44ZEhsA6Ny5M3bv3o2XL18iICAAgYGBWL58OSpVqoTPPvsMoaGhimN37NiBOnXqoEePHqhYsSLGjh2r+Iu5QoUKWL58OZYtW4Zq1aohJCQEY8aMyTa2kiVLIigoCNu3b0fFihUxb948LFy4UOmYEiVK4PDhw4iLi4Ovry9q1aqFVatWKTV96+npoW/fvkhNTUWfPn3U+lymT5+OrVu3omrVqtiwYQO2bNmS4S/HHj16wMDAAD169FA8tlvQmZmZYdy4cejZsycaNmwIc3NzbNu2LctzZDIZ/v77b9jY2MDHxwd+fn4oXbp0hvPKlCmDTp06oU2bNmjZsiWqVq2K5cuXK/avWbMGb968Qc2aNdG7d28MHz5c5Zw06nz26urcuTNatWqFpk2bomTJktiyZYtin5+fHxwdHeHv7w8nJ6csr+Pn54ezZ8/iiy++gJeXFzp37gwTExMcOnQIJUqUAIAsf0bU/Qw/JZPJsG/fPvj4+KBfv37w8vJC9+7d8eTJE9jb2+foM8mNqlWr4tixY7h37x4aN26MGjVqYMqUKYrPz9raGjt37kSzZs1QoUIFrFixAlu2bEGlSpXUun5OPqfRo0ejd+/eCAgIgLe3NywsLArNHxuFlUz4dKABEUniq6++QnR0NHbv3p1n13z8+DE8PT1x/vx51KxZM8+um1+CgoIwYsQI/lX7f3FxcXB2dsa6devQqVMnqcMhKjTYLUUksZiYGFy/fh2///57niU2ycnJePXqFSZNmoT69esXisSG0snlcrx8+RKLFi2CtbU1Pv/8c6lDIipUmNwQSax9+/YICQnBoEGD0KJFizy55qlTp9C0aVN4eXkpzZ4rtdatW+PEiRMq9/3www/Zdr0UFWFhYfDw8ECpUqUQFBSkdhcuEYnYLUVEWvPs2TN8+PBB5b7ixYujePHiWo6IiHQRkxsiIiLSKXxaioiIiHQKkxsiIiLSKUVulJpcLsfz589hYWGhct4UIiIiKngEQcC7d+/g5OSktN6dKkUuuXn+/LnSgmdERERUeDx9+hSlSpXK8pgil9ykrXj89OnTbKfWJyIiooIhNjYWLi4uit/jWSlyyU1aV5SlpSWTGyIiokJGnSElHFBMREREOoXJDREREekUJjdERESkU4rcmBsiIio4UlNTkZycLHUYVEAYGRll+5i3OpjcEBGR1gmCgMjISLx9+1bqUKgA0dPTg4eHB4yMjHJ1HSY3RESkdWmJjZ2dHczMzDipKikm2Y2IiICrq2uuvieY3BARkValpqYqEpsSJUpIHQ4VICVLlsTz58+RkpICQ0PDHF+HA4qJiEir0sbYmJmZSRwJFTRp3VGpqam5ug6TGyIikgS7ouhTefU9weSGiIiIdAqTGyIiItIpTG6IiIg0dObMGejr66Nt27ZSh0IqMLkhIiLS0Jo1azBs2DAcP34cz58/lyyOpKQkye5dkDG5ISKiQik0FLh0KeMrNDR/7xsXF4dt27bh22+/Rdu2bREUFKS0/59//kGdOnVgYmICW1tbdOzYUbEvMTER48aNg4uLC4yNjVGmTBmsWbMGABAUFARra2ula/31119Kg2ynTZuG6tWrY/Xq1fDw8ICJiQkAIDg4GI0aNYK1tTVKlCiBzz77DA8ePFC6Vnh4OHr06IHixYujWLFiqF27Ns6dO4fHjx9DT08PFy5cUDo+MDAQbm5ukMvluf3ItI7z3BARUaETGgp4eWW+/949oGzZ/Ln3H3/8gfLly6NcuXLo1asXRowYgQkTJkAmk2Hv3r3o2LEjJk6ciA0bNiApKQn79u1TnNunTx+cOXMGP//8M6pVq4ZHjx7h5cuXGt3//v372LFjB3bu3Al9fX0AQHx8PEaNGoWqVasiLi4OU6ZMQceOHXHlyhXo6ekhLi4Ovr6+cHZ2xu7du+Hg4IBLly5BLpfD3d0dfn5+WLduHWrXrq24z7p169C3b988WQ5B64QiJiYmRgAgxMTESB0KEVGR9OHDB+HWrVvChw8fcnyNixcFAcj8dfFiHgb8iQYNGgiBgYGCIAhCcnKyYGtrKxw5ckQQBEHw9vYWvvzyS5Xn3b17VwAgHDx4UOX+devWCVZWVkplu3btEj7+VT116lTB0NBQePHiRZYxRkdHCwCE69evC4IgCCtXrhQsLCyEV69eqTx+27Ztgo2NjZCQkCAIgiBcvHhRkMlkwqNHj7K8T17L6ntDk9/fhTAdIyIiksbdu3cREhKCHj16AAAMDAzQrVs3RdfSlStX0Lx5c5XnXrlyBfr6+vD19c1VDG5ubihZsqRSWWhoKHr06IHSpUvD0tIS7u7uAICwsDDFvWvUqIHixYurvGaHDh2gr6+PXbt2ARC7yJo2baq4TmHDbikiIiI1rVmzBikpKXByclKUCYIAY2Nj/PLLLzA1Nc303Kz2AeKikYIgKJWpWjG9WLFiGcratWsHNzc3rFq1Ck5OTpDL5ahcubJiwHF29zYyMkKfPn2wbt06dOrUCb///jt++umnLM8pyNhyQ0REpIaUlBRs2LABixYtwpUrVxSvq1evwsnJCVu2bEHVqlVx6NAhledXqVIFcrkcx44dU7m/ZMmSePfuHeLj4xVlV65cyTauV69e4e7du5g0aRKaN2+OChUq4M2bN0rHVK1aFVeuXMHr168zvc6AAQPw33//Yfny5UhJSUGnTp2yvXdBxZYbIiIiNezZswdv3rzBV199BSsrK6V9nTt3xpo1a/Djjz+iefPm8PT0RPfu3ZGSkoJ9+/Zh3LhxcHd3R0BAAPr3768YUPzkyRO8ePECXbt2Rb169WBmZoYffvgBw4cPx7lz5zI8iaWKjY0NSpQogd9++w2Ojo4ICwvD+PHjlY7p0aMH5syZgw4dOmDu3LlwdHTE5cuX4eTkBG9vbwBAhQoVUL9+fYwbNw79+/fPtrWnIGPLDRERFToWFrnbnxNr1qyBn59fhsQGEJObCxcuoHjx4ti+fTt2796N6tWro1mzZggJCVEc9+uvv6JLly4YPHgwypcvj4EDBypaaooXL45NmzZh3759qFKlCrZs2YJp06ZlG5eenh62bt2KixcvonLlyhg5ciR+/PFHpWOMjIxw4MAB2NnZoU2bNqhSpQrmzZuneNoqzVdffYWkpCT0798/B59QwSETPu3g03GxsbGwsrJCTEwMLC0tpQ6HiKjISUhIwKNHj5TmacmJ0FDg3buM5RYW+fcYuK6bOXMmtm/fjmvXrkly/6y+NzT5/c1uKSIiKpSYwOSduLg4PH78GL/88gtmzZoldTi5xm4pIiKiIm7o0KGoVasWmjRpUui7pAC23BARERV5QUFBag1eLizYckNEREQ6hckNERER6RQmN0RERKRTmNwQERGRTmFyQ0RERDqFyQ0RERHpFMmTm2XLlsHd3R0mJiaoV6+e0jTVn0pOTsaMGTPg6ekJExMTVKtWDcHBwVqMloiIqOCSyWT466+/8vUe06ZNQ/Xq1fP1Hrkl6Tw327Ztw6hRo7BixQrUq1cPgYGB8Pf3x927d2FnZ5fh+EmTJmHTpk1YtWoVypcvj/3796Njx444ffo0atSoIUENiIgoL10Pj9Hq/aqUyrhOVFaio6MxZcoU7N27F1FRUbCxsUG1atUwZcoUNGzYMJ+i1K5du3Zh/vz5uH37NuRyOVxdXdGiRQsEBgYCAMaMGYNhw4ZJG2Q2JG25Wbx4MQYOHIh+/fqhYsWKWLFiBczMzLB27VqVx2/cuBE//PAD2rRpg9KlS+Pbb79FmzZtsGjRIi1HTkRERVHnzp1x+fJlrF+/Hvfu3cPu3bvRpEkTvHr1SurQ8sShQ4fQrVs3dO7cGSEhIbh48SJmz56N5ORkxTHm5uYoUaKEhFFmT7LkJikpCRcvXoSfn196MHp68PPzw5kzZ1Sek5iYmGEhLVNTU5w8eTJfYyUiInr79i1OnDiB+fPno2nTpnBzc0PdunUxYcIEfP7554rjFi9ejCpVqqBYsWJwcXHB4MGDERcXp9gfFBQEa2tr7NmzB+XKlYOZmRm6dOmC9+/fY/369XB3d4eNjQ2GDx+O1NRUxXnu7u6YOXMmevTogWLFisHZ2RnLli3LMuanT5+ia9eusLa2RvHixdG+fXs8fvw40+P/+ecfNGzYEN9//z3KlSsHLy8vdOjQQek+n3ZLyWSyDC93d3fF/hs3bqB169YwNzeHvb09evfujZcvX6rxieecZMnNy5cvkZqaCnt7e6Vye3t7REZGqjzH398fixcvRmhoKORyOQ4ePIidO3ciIiIi0/skJiYiNjZW6UVERKQpc3NzmJub46+//kJiYmKmx+np6eHnn3/GzZs3sX79ehw+fBhjx45VOub9+/f4+eefsXXrVgQHB+Po0aPo2LEj9u3bh3379mHjxo1YuXIl/vzzT6XzfvzxR1SrVg2XL1/G+PHj8d133+HgwYMq40hOToa/vz8sLCxw4sQJnDp1Cubm5mjVqhWSkpJUnuPg4ICbN2/ixo0ban8uERERitf9+/dRpkwZ+Pj4ABATwmbNmqFGjRq4cOECgoODERUVha5du6p9/ZwoVGtL/fTTTxg4cCDKly8PmUwGT09P9OvXL9NuLACYO3cupk+frsUoiYhIFxkYGCAoKAgDBw7EihUrULNmTfj6+qJ79+6oWrWq4rgRI0Yo3ru7u2PWrFkYNGgQli9frihPTk7Gr7/+Ck9PTwBAly5dsHHjRkRFRcHc3BwVK1ZE06ZNceTIEXTr1k1xXsOGDTF+/HgAgJeXF06dOoUlS5agRYsWGeLdtm0b5HI5Vq9eDZlMBgBYt24drK2tcfToUbRs2TLDOcOGDcOJEydQpUoVuLm5oX79+mjZsiW+/PJLGBsbq/xcHBwcAACCIKBz586wsrLCypUrAQC//PILatSogTlz5iiOX7t2LVxcXHDv3j14eXll/aHnkGQtN7a2ttDX10dUVJRSeVRUlOKD+lTJkiXx119/IT4+Hk+ePMGdO3dgbm6O0qVLZ3qfCRMmICYmRvF6+vRpntaDiIiKjs6dO+P58+fYvXs3WrVqhaNHj6JmzZpKi07+999/aN68OZydnWFhYYHevXvj1atXeP/+veIYMzMzRWIDiL0W7u7uMDc3Vyp78eKF0v29vb0zbN++fVtlrFevXsX9+/dhYWGhaHUqXrw4EhIS8ODBA5XnFCtWDHv37sX9+/cxadIkmJubY/To0ahbt65S/Kr88MMPOHPmDP7++2+YmpoqYjhy5Iji/ubm5ihfvjwAZBpDXpAsuTEyMkKtWrVw6NAhRZlcLsehQ4cyfPE+ZWJiAmdnZ6SkpGDHjh1o3759pscaGxvD0tJS6UVERJRTJiYmaNGiBSZPnozTp0+jb9++mDp1KgDg8ePH+Oyzz1C1alXs2LEDFy9eVIxX+bgryNDQUOmaMplMZZlcLs9xnHFxcahVqxauXLmi9Lp37x569uyZ5bmenp4YMGAAVq9ejUuXLuHWrVvYtm1bpsdv2rQJS5Yswa5du+Ds7KwUQ7t27TLEEBoaqui6yg+SdkuNGjUKAQEBqF27NurWrYvAwEDEx8ejX79+AIA+ffrA2dkZc+fOBQCcO3cOz549Q/Xq1fHs2TNMmzYNcrk8Q18mERGRtlSsWFExt8zFixchl8uxaNEi6OmJ7Qd//PFHnt3r7NmzGbYrVKig8tiaNWti27ZtsLOzy9Uf9u7u7jAzM0N8fLzK/WfOnMGAAQOwcuVK1K9fP0MMO3bsgLu7OwwMtJdySPooeLdu3bBw4UJMmTIF1atXx5UrVxAcHKwYZBwWFqY0WDghIQGTJk1CxYoV0bFjRzg7O+PkyZOwtraWqAZERFRUvHr1Cs2aNcOmTZtw7do1PHr0CNu3b8eCBQsUPQhlypRBcnIyli5diocPH2Ljxo1YsWJFnsVw6tQpLFiwAPfu3cOyZcuwfft2fPfddyqP/fLLL2Fra4v27dvjxIkTePToEY4ePYrhw4cjPDxc5TnTpk3D2LFjcfToUTx69AiXL19G//79kZycrHJcT2RkJDp27Iju3bvD398fkZGRiIyMRHR0NABgyJAheP36NXr06IHz58/jwYMH2L9/P/r166f0JFhek3xA8dChQzF06FCV+44ePaq07evri1u3bmkhKiIiImXm5uaoV68elixZggcPHiA5ORkuLi4YOHAgfvjhBwBAtWrVsHjxYsyfPx8TJkyAj48P5s6diz59+uRJDKNHj8aFCxcwffp0WFpaYvHixfD391d5rJmZGY4fP45x48ahU6dOePfuHZydndG8efNMW3J8fX2xbNky9OnTRzFJYY0aNXDgwAGUK1cuw/F37txBVFQU1q9fj/Xr1yvK3dzc8PjxYzg5OeHUqVMYN24cWrZsicTERLi5uaFVq1aKlq38IBMEQci3qxdAsbGxsLKyQkxMDMffEBFJICEhAY8ePYKHh0eGucsoc+7u7hgxYoTS01i6JqvvDU1+f0u+thQRERFRXmJyQ0RERDpF8jE3RERElL2slk0gZWy5ISIiIp3C5IaIiCRRxJ5nITXk1fcEkxsiItKqtJl4s5vOn4qetFmc9fX1c3UdjrkhIiKt0tfXh7W1tWLdJDMzM8XCjlR0yeVyREdHw8zMLNezGTO5ISIirUtbIPnThSGpaNPT04Orq2uuk10mN0REpHUymQyOjo6ws7NDcnKy1OFQAWFkZJQnMxczuSEiIsno6+vnenwF0ac4oJiIiIh0CpMbIiIi0ilMboiIiEinMLkhIiIincIBxVlITU3FsWPHEBYWBgBwdXWFr68vB78REREVYExuMnHixAn07NkTzs7OcHNzAyAuWvb8+XNs3rwZPj4+EkdIREREqjC5ycSQIUOwa9cu1K5dW6n8/Pnz6N+/P65fvy5RZERERAVDaCjw7l3GcgsLoGxZ7ceThslNJhISEjIkNgBQp04dJCYmShARERFRwREaCnh5Zb7/3j3pEhwOKM6Ep6cnZsyYoTQ1+IsXLzB9+nR4eHhIGBkREZH0VLXYaLI/PzG5ycSGDRvw5MkTeHp6wtTUFKampvD09MSTJ0+wceNGqcMjIiKSzPPnwD//SB1F5mSCIAhSB6FNsbGxsLKyQkxMDCwtLVUecz08Rmk75s0bAICVjY3K46uUssrbIImIiAqQ9++BEyeAAwfE140b2Z9z8SJQs2bexaDO7+80HHOThdTUVFw4exKRz8IBAI6lXFCrXkM+Ck5ERDpNLgeuX09PZk6cAD4ebiqTARUrAjdvShdjVpjcZOLiudMYP2wgSto7wLmUKwDgWXgYoqMiMffn31C7fkOJIyQiIso7ERHAf/+JyczBg0BUlPJ+FxegZUvx1bw58OQJUKuWNLFmh8lNJuZMGoPAVZtQqVoNpfIbVy5hypih2PnfaYkiIyIiyr0PH5S7mj6d4aRYMaBp0/SExstLbLFJ8/p11te3sMj7mNXF5CYTSYmJGRIbAKhcvSaSk/goOBERFS6CoNzVdPx4xq6mWrXSkxlvb8DIKPPrlS0rPu7NeW4KkVJuHlgROB9f9OqPErYlAQCvXkbjj41r4OziJnF0RERE2YuMVO5qioxU3l+qlHJXk62tZteXMoHJCpObTMwOXIHAOVPRtlENpKakAAD0DQzQsm17zP5ppcTRERERZZSQAJw8md46c/Wq8n4zM6BJk/SEpnx55a4mXcFHwVXgo+BERFQYCIL4WPbBg2Iyc+yYmOB8rGbN9GSmQQPA2FiaWHOLj4LngaePH2Ha2GF4/uwpmrVsi+Hjpij29WrfApv+PihhdEREVFS9eCF2Ne3fLyY1ERHK+52c0pMZPz+gZElp4pQSk5tMzJ44Gi3atEfVmnWwae2vGNijPX7d+CeKmVsgKTEh+wsQERFlQpMFJxMSgFOn0ruarlxR3m9qqtzVVKGCbnY1aYLJTSZev4pG974DAQBzAldi1dJFGNi9PVb+vovfNURElGPZLTh59y6QnJyezBw7Jj62/bEaNZS7mkxM8jfmwobJTSYSPum0HDhsNAwNjTCwe3u8j4uTKCoiIirssltQslEjIDpauczRUbmryc4u/+LTBUxuMlG6jBdOHvkPjZr6Kcr6DhoGPT0ZFs2aLGFkRESky6KjxZYYX9/0hKZSJXYaaIJPS6lwPTwGSf+f2chIxbDyqIjnsHd0UmzzaSkiIsrKy5fibMDHjgHBwWLXU2aWLwf69WNX06f4tFQeUJXUpPk4sSEiIvpUZKQ4A/CxY+JLkwUm69VjYpNbTG6IiIhy6enT9ETm+HFxWYJPVawodjW5ugITJmg/xqKEyQ0REZEGBAF4+FC5ZebxY+VjZDKgWjUxmfHxARo3Tp9vJjQ06+RGygUndQWTGyIioiwIgjhG5uOWmWfPlI/R1xcXnfTxEROahg2BTCa1L9ALTuoKJjdEREQfkcvFJQ3SWmaOHxdnBf6YoSFQt256y0yDBpq1uDCByV9MboiIqEhLSREXmExrmTlxAvj/koIKJiZA/fpiMuPrKw76NTOTJl7KHpMbIiIqUpKTgQsX0ltmTp7M2EVUrJjYtZTWzVSnTuFdcLIoYnJDREQ6LSEBCAlJ72I6fRp4/175GCsrcWbgtG6mmjXFricqnJjcEBFRoaHOgpPx8cCZM+ktM+fOAf+fl1WhRAkxiUlrmalaVRwUTLqByQ0RERUK2S04OXCgOBD4/HlxHM3H7O3Tx8v4+Ihzzujp5W+8JB0mN0REVChkt+DkqlXp70uVSk9mfH3FVh2uzVR0MLkhIiKd8PnnQKdOYsuMuzuTmaKMyQ0RERV49+9nv2TB1KniQGAi9jgSEVGBFRkJDB4MVKgAHDggdTRUWDC5ISKiAicmBpg0CfD0BH79VRwg3LCh1FFRYcFuKSIiKjASEoDly4E5c4BXr8SyevWA+fMBJ6esn5bigpOUhskNERFJLjUV2LhRHDcTFiaWlS8vJjkdOqQPDuaCk6QOJjdERCQZQQD++Qf44Qfg5k2xzNkZmD4dCAgADD75LcUEhtTB5IaIiCRx6hQwbpz4LwDY2IhPRA0dCpiaShsbFW5MboiISKtu3BBbav75R9w2MQFGjADGjhUTHKLcYnJDRERa8eSJOKZmwwaxO0pfH/jqK2DKFLEriiivMLkhIqJ89fKlODB42TIgKUks69IFmDULKFdO2thINzG5ISKifBEfDyxZAvz4IxAbK5Y1bQrMmwfUrSttbKTbmNwQEVGeSk4GVq8GZswQZxgGgOrVxaSmZUuu+UT5j8kNERHlCbkc2L5dnFn4/n2xrHRpsfupWzdAj3Pik5bkKrlJTEyEsbFxXsVCRESF1MGDwPjxwKVL4radnThQeOBAwMhI2tio6NEoj/73338REBCA0qVLw9DQEGZmZrC0tISvry9mz56N58+f51ecRERUAF24APj5id1Nly6JMwXPmAE8eAAMGcLEhqShVnKza9cueHl5oX///jAwMMC4ceOwc+dO7N+/H6tXr4avry/+++8/lC5dGoMGDUJ0dHR+x01ERBK6dw/o2hWoUwc4dEhMYkaMEJOayZMBc3OpI6SiTCYIgpDdQd7e3pg0aRJat24NvSw6TZ89e4alS5fC3t4eI0eOzNNA80psbCysrKwQExMDS0tLlcdcD4/R6JpVSlnlRWhERAVeRIS4NMLq1eJ6UDIZ0KuX2Frj7i51dKTL1Pn9nUat5EaXMLkhItLc27fAggVAYCDw4YNY9tlnwOzZQNWqUkZGRYUmyY3kY9eXLVsGd3d3mJiYoF69eggJCcny+MDAQJQrVw6mpqZwcXHByJEjkZCQoKVoiYiKloQEYOFCwNMTmDtXTGy8vYHjx8XlE5jYUEGk1tNSo0aNUvuCixcvVvvYbdu2YdSoUVixYgXq1auHwMBA+Pv74+7du7Czs8tw/O+//47x48dj7dq1aNCgAe7du4e+fftCJpNpdF8iIspaaqq4TMLUqcDTp2JZxYriTMOff865aqhgUyu5uXz5stL2pUuXkJKSgnL/nzf73r170NfXR61atTS6+eLFizFw4ED069cPALBixQrs3bsXa9euxfjx4zMcf/r0aTRs2BA9e/YEALi7u6NHjx44d+6cRvclIiLVBAHYvVtc2PLWLbHMxUUcZ9Onj7geFFFBp1Zyc+TIEcX7xYsXw8LCAuvXr4fN/5dvffPmDfr164fGjRurfeOkpCRcvHgREyZMUJTp6enBz88PZ86cUXlOgwYNsGnTJoSEhKBu3bp4+PAh9u3bh969e2d6n8TERCQmJiq2Y9PmACciIiUnTohz1Zw+LW4XLy4mOUOGiCt3ExUWGk/it2jRIhw4cECR2ACAjY0NZs2ahZYtW2L06NFqXefly5dITU2Fvb29Urm9vT3u3Lmj8pyePXvi5cuXaNSoEQRBQEpKCgYNGoQffvgh0/vMnTsX06dPVysmIiJdFRoKvHuXsdzCQhxXM2ECsHevWGZqCowcCXz/PWBtrdUwifKExslNbGysynlsoqOj8U7VT04eOnr0KObMmYPly5ejXr16uH//Pr777jvMnDkTkydPVnnOhAkTlMYMxcbGwsXFJV/jJCIqSEJDAS+vzPfLZGJ3lL4+MGCAOLOwk5P24iPKaxonNx07dkS/fv2waNEi1P3/sq7nzp3D999/j06dOql9HVtbW+jr6yMqKkqpPCoqCg4ODirPmTx5Mnr37o0BAwYAAKpUqYL4+Hh8/fXXmDhxoso5eIyNjblEBBEVadn93SkIwBdfiGtAZZUEERUWGj8KvmLFCrRu3Ro9e/aEm5sb3Nzc0LNnT7Rq1QrLly9X+zpGRkaoVasWDh06pCiTy+U4dOgQvL29VZ7z/v37DAmM/v9HtxWx6XqIiPLMxo3AH38wsSHdoXHLjZmZGZYvX44ff/wRDx48AAB4enqiWLFiGt981KhRCAgIQO3atVG3bl0EBgYiPj5e8fRUnz594OzsjLlz5wIA2rVrh8WLF6NGjRqKbqnJkyejXbt2iiSHiIhE8fHi0ghBQVkfV7GiVsIh0pocrwoeERGBiIgI+Pj4wNTUFIIgQKbhxAfdunVDdHQ0pkyZgsjISFSvXh3BwcGKQcZhYWFKLTWTJk2CTCbDpEmT8OzZM5QsWRLt2rXD7Nmzc1oNIiKdEhYG7Nkjvg4fBj56WJSoyNB4+YVXr16ha9euOHLkCGQyGUJDQ1G6dGn0798fNjY2WLRoUX7Fmie4/AIR6ZLUVCAkJD2huXZNeb+7O1CvHrBtW+bXuHgRqFkzX8MkyrV8XX5h5MiRMDQ0RFhYGMzMzBTl3bp1Q3BwsObREhGRRmJjgT//BAICAAcHoEEDcebga9cAPT2gUSNg/nzg5k3g4UNg5sysr2dhoZ24ibRF426pAwcOYP/+/ShVqpRSedmyZfHkyZM8C4yIiNLdv5/eOnPsGJCSkr7Pygpo3VpcyLJVK6BECeVzy5YF7t3LfJ6bsmXzN3YibdM4uYmPj1dqsUnz+vVrPnJNRJRHkpPFmYL37BEXqLx7V3l/uXJiMtOundhyY2iY9fWYwFBRonFy07hxY2zYsAEz/9/OKZPJIJfLsWDBAjRt2jTPAyQiKipevQKCg8WEJjgYePs2fZ+BAeDrKyY0bdsyWSHKisbJzYIFC9C8eXNcuHABSUlJGDt2LG7evInXr1/j1KlT+REjEZFOEgTg9u307qZTpwC5PH2/rS3Qpo3YOtOihdj9RETZ0zi5qVy5Mu7du4dffvkFFhYWiIuLQ6dOnTBkyBA4OjrmR4xERDojMVEcM5OW0Dx6pLy/alWxdeazz4C6dbkKN1FOaJTcJCcno1WrVlixYgUmTpyYXzEREemUqChg3z4xmTlwAIiLS99nbAw0a5ae0Li6Shcnka7QKLkxNDTEtU8nUSAiIiWCAFy5kt46ExKivN/RMT2Zad4cyMEE70SUBY27pXr16oU1a9Zg3rx5+REPEVGBEhqq3iPU79+LMwKnJTTPnikfX7t2ekJTo4Y4Hw0R5Q+Nk5uUlBSsXbsW//33H2rVqpVhTanFixfnWXBERFIKDc16Mcnjx8WJ8vbsEddwSkhI32dmBrRsKSYzbdqIrTVEpB0aJzc3btxAzf/P033v3j2lfZquLUVEVJCparH5mI+P8rabW3rrTJMmgIlJvoVGRFnQOLk5cuRIfsRBRFTo6OkB3t7pCU2lSgD/xiOSXo5XBb9//z4ePHiQq1XBSTvi4+NhbGwMAwMDvH79GpcvX0a5cuUyLKFBROni4oAdO7I+5sABcUAwERUsGg9pe/XqFZo3bw4vLy+0adMGERERAICvvvoKo0ePzvMAKXc2bNgAW1tbeHh44PDhw6hcuTImTJiA6tWrY1tWywQTFVHXrwNDhgBOTuJilFmxsdFOTESkGa4KruMWLlyIO3fuYO/evejUqRN2796NkJAQnD17FnOy+5+bqIhISAA2bRJX065aFVi+XBxvwzlniAonrgqu4/T19eHm5gYAsLa2Ru3atQEAZcqUgR6fRaUi7v59YOVKYN06cV0nQFzDqUMHYNAgwMVFXKAyMxYWWgmTiDTEVcF12PXwGCSmCth16CxiY94i9l0cNuzajxp16uPR/XuIT0jC9fAYxfFVSnHhGtJ9KSniKtu//gocPJhe7uICfP018NVXyo9t37un3jw3RFRwcFVwHTd0zET069IGenp6mL9sLX75cRZeREXiVfQLTJkXKHV4RFrz7BmwapX4ev5cLJPJgFatgG+/BVq3FlttPsUEhqjw4argOq5xs5Y4cT19Zb463o1w9+Z12Ds5o4RtSQkjI8p/cjnw339iK80//wCpqWJ5yZJiC83XXwMeHtLGSER5j6uCFzExb9/g3bsYlEx1kDoUonzz8qU4jmblSuDBg/RyHx+xlaZjR3HBSiLSTRonN2FhYXBxcVG5KnhYWBhc+XhBgfLDiG8wetIslLAtiXOnjmHs4P5wdnHDs/AwTJ0XiGatPpM6RKI8IQjA6dNiK8327UBSklhuaQkEBIgDhCtWlDZGItIOjZMbDw8PREREwM7OTqn81atX8PDwQGpauy8VCPdu3VB0P61YMh8rf9+F8pWqIjzsMUZ93ZvJDRV6sbHiY9wrVohz1KSpVUtspenenatuExU1Gic3mc1EHBcXBxMupFLgJH60kl/Chw8oX6kqAKCUqzsTUSrULl8WE5rNm4H4eLHM1BTo0UNMav4/6wERFUFqJzejRo0CID4dNXnyZKXHwVNTU3Hu3DlUr149zwOk3Gng2wzzpo7D8LGTUb9xE+zd9QfadPgCJ4/+B+viJaQOj0gjHz4Af/whdj2dO5deXqGC2O3Upw9gbS1ZeERUQKid3Fy+fBmA2HJz/fp1GBkZKfYZGRmhWrVqGDNmTN5HSLkyZvJsLJkzFX51KsLS2hoR4U8xedRg1G3oi+k/LpU6PCK13L0rDg4OCgLevBHLDA2Bzp3FpMbHhwtWElE6mSAIgiYn9OvXDz/99BMsLS3zK6Z8FRsbCysrK8TExGRah48ntlNHQZ387uN6fPjwHk8fP0JqagocnV1gbVM8w/EFtR5UNCUnA3//LbbSHD6cXu7uDnzzDdCvH2BvL1l4RKRl6vz+TqPxmJt169blODCSjqmpGbwqVFIqa+dTC/8cvyhRRESqhYWJE+2tXg1ERoplenpA27ZiK42/P6CvL22MRFSwqZXcdOrUSe0L7ty5M8fBUN67d/tGpvvi4+O0GAlR5lJTgf37xQHCe/eKk+8BgIMDMGAAMHAgF7EkIvWpldxYWbG7orD6wr8xnFxcoar38e2b1xJERJTuxQtg7VpxPM3jx+nlzZqJTzy1by+OrSEi0oRayQ27ogovx1IuWL8jGHYOGWePblG3kooziPJGaKjqBSfNzYGICLGVZscOcWwNANjYAH37iuNpslqJm4goOxqPuaHCpUmL1ggPe6wyufFp3lKCiKgoCA0FvLzUO7Z+fXEsTdeu4jw1RES5pVZyU7NmTRw6dAg2NjaoUaOGykn80ly6dCnPgqPcGz99fqb7Js9dosVIqChR1WLzMVNToHdvMampUUM7MRFR0aFWctO+fXsY/3+VuQ4dOuRnPERUBAQHi3PTEBHlB7WSm6lTp2Lt2rX48ssvMXXq1PyOiYgKsfv3gR9+yPoYc3PtxEJERZOeugcOHDgQMTHpk8I5OTnh8cePNxBRkfbsmdjNVKGC+Fg3EZFU1E5uPn2U+N27d5CnTUZBREXWq1fA2LFAmTLiI90pKUDDhlJHRURFGZ+WIqIciYsDAgOBH38EYmPFskaNgDlzxMn3snpaysJCKyESURGldnIjk8mUnpL6dJuIiobERLGFZvZscRI+AKhWTUxqWrdOX8Dy3j3VT01ZWABly2ovXiIqetRObgRBgJeXlyKhiYuLQ40aNaCnp9yz9fo1Z70l0kUpKcDGjcC0aeL6T4DYFTVzpjhHzSf/FTCBISLJqJ3ccJZioqJJEICdO4FJk4A7d8QyZ2dgyhRxZW4uj0BEBY3ayU1AQEB+xkFEBYwgAP/9Jz7WfeGCWFaiBDBhAjB4MGcTJqKCS63kRhAEjq8hKkLOnhWTmKNHxW1zc2DUKGD0aMDSUtLQiIiypdaj4JUqVcLWrVuRlJSU5XGhoaH49ttvMW/evDwJjoi068YNcSVub28xsTEyAkaMAB4+BKZPZ2JDRIWDWi03S5cuxbhx4zB48GC0aNECtWvXhpOTE0xMTPDmzRvcunULJ0+exM2bNzF06FB8++23+R03EeWhhw+BqVOBzZvF7ig9PXGF7qlTAVdXqaMjItKMWslN8+bNceHCBZw8eRLbtm3D5s2b8eTJE3z48AG2traoUaMG+vTpgy+//BI2Njb5HTMR5ZGICGDWLGDVKiA5WSzr0kV8Aqp8eWljIyLKKY0m8WvUqBEaNWqUX7EQkZa8eQMsWAD89BPw4YNY5u8vzl1Tq5a0sRER5RZnKCYqQuLjxYRmwQIgbak4b29g7lzA11fa2IiI8gqTG6IiICkJ+O03sQsqKkosq1JFbKn57LP0WYWJiHQBkxsiHZaaKg4SnjoVePxYLCtdGpgxA+jeHdDXlzQ8IqJ8weSGSAcJAvD33+KswjdvimWOjsDkycBXX4mPeBMR6SomN0Q65vBhcVbhc+fEbRsbYPx4YOhQwMxM2tiIiLRBrUn8Pubr64sNGzbgQ9ojFkRUIJw/D7RoATRvLiY2ZmbAxIniHDZjxzKxIaKiQ+PkpkaNGhgzZgwcHBwwcOBAnD17Nj/iIiI13boFdOoE1K0rrgVlaAgMGwY8eCAOILa2ljpCIiLt0ji5CQwMxPPnz7Fu3Tq8ePECPj4+qFixIhYuXIiotMcwiCjfPX4sziJcpQqwa5c4q3BAAHDvHvDzz4CDg9QREhFJQ+PkBgAMDAzQqVMn/P333wgPD0fPnj0xefJkuLi4oEOHDjh8+HBex0lE/xcVBQwfDnh5AevXA3I50LEjcP06EBQEuLtLHSERkbRyNaA4JCQE69atw9atW2FnZ4e+ffvi2bNn+OyzzzB48GAsXLgwr+IkKjJCQ4F37zKWC4LYQhMYKE7GBwB+fuJcNXXrajVEIqICTePk5sWLF9i4cSPWrVuH0NBQtGvXDlu2bIG/vz9k/58JrG/fvmjVqhWTGyINhYaKLTLZqVsXmDNHHDxMRETKNE5uSpUqBU9PT/Tv3x99+/ZFyZIlMxxTtWpV1KlTJ08CJCpKVLXYfKx0aWDhQqBDB84qTESUGY2Tm0OHDqFx48ZZHmNpaYkjR47kOCgiUm3rVoB/NxARZU3jAcWlSpVCaGhohvLQ0FA8TpvfnYg0JgjAqVNZH8PlEoiIsqdxctO3b1+cPn06Q/m5c+fQt2/fvIiJqMg5cwZo0kR8CoqIiHJH4+Tm8uXLaNiwYYby+vXr48qVK3kRE1G2rl+/jrVr1+LChQtSh5IrN2+K42caNACOH+eaT0REeUHj5EYmk+GdilGPMTExSE1NzZOgiD7VvHlzvHjxAgDwxx9/oFWrVggODkaXLl2wcuVKiaPT3JMn6RPw/f23OAHfV18BBw9mfZ6FhVbCIyIq1DQeUOzj44O5c+diy5Yt0P//AIDU1FTMnTsXjRo1yvMAiQAgOjoadnZ2AIAlS5bg9OnTcHNzw+vXr9GkSRN88803Ekeonuho8RHu5cuBpCSxrHNncZmE8uXF7Xv3VD81ZWEBlC2rvViJiAorjZOb+fPnw8fHB+XKlVM8NXXixAnExsZyZmLKN4mJiUhNTYW+vj4EQYCbmxsAoHjx4hAEQeLosvfuHbB4sfgYd1ycWNasGTB3bsYJ+JjAEBHljsbdUhUrVsS1a9fQtWtXvHjxAu/evUOfPn1w584dVK5cOUdBLFu2DO7u7jAxMUG9evUQEhKS6bFNmjSBTCbL8Grbtm2O7k0F3/XwGDRr2xGtPu+EvScuo6HfZxg2djKCz1zDpDmLYevoguvhMUqvgiIxUVznydMTmDZNTGxq1gQOHBAXueTMwkREeS9Hyy84OTlhzpw5eRLAtm3bMGrUKKxYsQL16tVDYGAg/P39cffuXUU3xMd27tyJpLT2fACvXr1CtWrV8MUXX+RJPFQwDR41AZvW/IqvurXDq5cvkJqSgqAVP6N1+86YuWi51OFlkJoK/P47MGWKuMAlILbIzJoFdOkijrEhIqL8IRNy2Kb//v17hIWFKSUagDg7sSbq1auHOnXq4JdffgEAyOVyuLi4YNiwYRg/fny25wcGBmLKlCmIiIhAsWLFsj0+NjYWVlZWiImJgaWlpcpjNP3Lv0opK42O1xZdrUd83DukpqTC0to603OkqosgAHv2AD/8ANy4IZY5OoqtNv36AYaGkoRFRFToqfP7O43GLTfR0dHo168f/v33X5X7NXliKikpCRcvXsSECRMUZXp6evDz88OZM2fUusaaNWvQvXv3TBObxMREJCYmKrZjY2PVjo8KpmLm4iND2zetwxe9+kkcTbqTJ4Hx49Mn4rO2FreHDQPMzCQNjYioSNE4uRkxYgTevn2Lc+fOoUmTJti1axeioqIwa9YsLFq0SKNrvXz5EqmpqbC3t1cqt7e3x507d7I9PyQkBDdu3MCaNWsyPWbu3LmYPn26RnFRwXPkwL4MZcsXz4Wtnfi907RlG22HpHDtmthSs3evuG1qCnz3HTB2LGBjI1lYRERFlsbJzeHDh/H333+jdu3a0NPTg5ubG1q0aAFLS0vMnTtXqwN716xZgypVqqBuFqMyJ0yYgFGjRim2Y2Nj4eLioo3wKA+NGPAlqtWqC8OP+nXiYmOxafVyQCaTJLl5+BCYOhXYvFnsjtLXBwYMEMfZODlpPRwiIvo/jZOb+Ph4xUBfGxsbREdHw8vLC1WqVMGlS5c0upatrS309fURFRWlVB4VFQUHB4ds49i6dStmzJiR5XHGxsYwNjbWKC4qeKb/uBQ7t27EmCmzUaFyNQBAqwZVseaPPVqPJSpKHBi8ciWQnCyWdesGzJzJx7iJiAoCjZ/ZKFeuHO7evQsAqFatGlauXIlnz55hxYoVcHR01OhaRkZGqFWrFg4dOqQok8vlOHToELy9vbM8d/v27UhMTESvXr00rQIVQh269cK8pauwZM5UrAicj9TUVMhkMq3GEBMjtsp4egK//CImNi1bAhcuiKt1M7EhIioYNG65+e677xAREQEAmDp1Klq1aoXNmzfDyMgIQUFBGgcwatQoBAQEoHbt2qhbty4CAwMRHx+Pfv3EgaJ9+vSBs7Mz5s6dq3TemjVr0KFDB5QoUULje1Lh5FTKFSs378KG335B386tkZyYlP1JeSAhQZxReM4c4NUrsaxuXXECvmbNtBICERFpQOPk5uOWklq1auHJkye4c+cOXF1dYWtrq3EA3bp1Q3R0NKZMmYLIyEhUr14dwcHBikHGYWFh0PtkUpC7d+/i5MmTOHDggMb3o8JNJpMh4JthaNjED5dC1HuiLqdSUoCNG8VxNU+fimXlyolJTseOgJYbjoiISE0azXOTnJyM8uXLY8+ePahQoUJ+xpVvOM9N5gprPdr51MI/xy8qleWmLoIgLmb5ww/A7dtiWalS4lw1AQGAQY6mviQiotzIt3luDA0NkZCQkKvgiHLi3u0bme6Lj4/Ls/scPSrOTXPunLhdvLiY5AweLD7iTUREBZ/Gf4MOGTIE8+fPx+rVq2HAP2FJS77wbwwnF1eVi2S+ffM619e/fBmYMAHYv1/cNjMDRo4Evv8esCqYDVpERJQJjbOT8+fP49ChQzhw4ACqVKmSYWbgnTt35llwRGkcS7lg/Y5g2DlkfCKvRd1KOb7u/fvA5Mni006A2OX0zTfApElANrMREBFRAaVxcmNtbY3OnTvnRyxEmWrSojXCwx6rTG58mrfU+HoREcCMGcDq1eLAYQDo2VMs8/TMbbRERCSlHC+cWVhxQHHmdKUeQOZ1efsWWLAACAwEPnwQy9q0AWbPBqpXz3GIRESUz/J14UyiwujDB2DpUmDePODNG7HM21vc9vGRNjYiIspbGic3Hh4eWc4M+/Dhw1wFRJRTYU+B9/Hi++QX4r8pKcCBA8CKFcCzZ2JZpUriXDXt2nGuGiIiXZSjVcE/lpycjMuXLyM4OBjff/99XsVFpJGwp0CnjunbSVEZj3F1FcfU9OolLnJZUERHR+P69euoUKGCxkuYEBFRRjlafkGVZcuW4cKFC7kOiCgn0lpsAECemDFzGT1aHFdTENZQ7dOnDxYuXAg7OzscPnwY3bp1g4eHBx4/fozffvsNHTp0kDpEIqJCTeOFMzPTunVr7NixI68uR5QjqfFGSHlrnqG8Z8+CkdgAwNWrV2FnZwcAmD59Og4ePIiQkBCcO3cO06dPlzg6IqLCL8+Smz///BPFixfPq8sRaUyepI/UOBOpw8jWh7THtAC8f/8e1f//mJaHhwdSU1MlioqISHdo3C1Vo0YNpQHFgiAgMjIS0dHRWL58eZ4GR6Su2BgZUmLMAMigZ5IEeYKR1CFlkPZIe+2GTfDlV4MwfOxkVKvXGPOWrkKbDl/g5NH/YGJhrfToe0F9PJ+IqCDTOLn5dDyAnp4eSpYsiSZNmqB8+fJ5FReR2uRyYNkCU0CuB+inQt/iQ4FMbtKMmTwbS+ZMhV+dirC0tkZE+FNMHjUYdRv6YvqPS6UOj4io0NM4uZk6dWp+xEGUYxt+M8LlEEMAAgys3kOmorPVwkLrYWXK0MgIY6fNxbBxk/H08SOkpqbA0dkF1jbs1iUiygsaJzf79u2Dvr4+/P39lcr3798PuVyO1q1b51lwRNm5ekkfP88Xx9kMGZsA3xZyAIDnR3mChQVQtqwU0WXN1NQMXhXEdbFi376VNhgiIh2i8YDi8ePHqxz0KAgCxo8fnydBEakj9i0wbogZUlJkaNUuCV8PTUL58kD58kDNmumvgpbY3Ll5DV/4N0LX1j64f/c2hgR0hV+dCmhZrzLu3b4hdXhERIWexslNaGgoKlasmKG8fPnyuH//fp4ERZQdQQCmjDHD83A9uLilYsr8D4VmtuH5U8fj25Hj8WW/bzAk4Au0+rwTQkIjMH76PCyaOVnq8IiICj2NkxsrKyuVSyzcv38fxYoVy5OgiLKzJcgIh/cbwtBIwI/L38O8AI2pyU583Ds0a/UZ2nf9EoIAtOvcHQDQrNVneP0qWuLoiIgKP42Tm/bt22PEiBF48OCBouz+/fsYPXo0Pv/88zwNjkiVW9f0sGiWOM5m9KQEVKwqlzgizQiCoHhfp0GjTPcREVHOaJzcLFiwAMWKFUP58uXh4eEBDw8PVKhQASVKlMDChQvzI0YihXexwJhvzZCcJEMz/2T06JskdUgaK2Frh7h3sQCA2UtWKMqjoyJhZFzwJyEkIiroNH5aysrKCqdPn8bBgwdx9epVmJqaomrVqvDx8cmP+IgUBAGYMc4U4WH6cColx4yF7wvNOJuPrdi8U2W5iakpFq9cr+VoiIh0j8bJDQDIZDK0bNkSLVu2zOt4iDL152Yj7N9jBAMDAfOXvYeltdQR5S0LSyv0/KwZ/jl+UepQiIgKNY2Tm+HDh6NMmTIYPny4Uvkvv/yC+/fvIzAwMK9iI1K4d1sP86eJXTbDxyWgWs3CuwZTVo97x8fHaTESIiLdpHFys2PHDuzevTtDeYMGDTBv3jwmN5Tn3seL42ySEmVo3CwZfb4ufONsPvaFf2M4ubiqHDz89s1rCSIiItItGic3r169gpVVxsX8LC0t8fLlyzwJiiiNIACzfjDF4wf6sHOQY9aSD9DLs7XspeFYygXrdwTDzsExw74WdStJEBERkW7R+NdEmTJlEBwcnKH833//RenSpfMkKKI069cDe3YaQV9fwPxf3sOmeOF/VLpJi9YID3uscp9Pc45jIyLKLY1bbkaNGoWhQ4ciOjoazZo1AwAcOnQIixYtYpcU5albt4AhQ8T3g0cnola9wjvO5mPjp8/PdN/kuUu0GAkRkW7SOLnp378/EhMTMXv2bMycORMA4O7ujl9//RV9+vTJ8wCpaHr/HujaVfzXu3EyvhqSKHVI9IkbN26gcuXKUodBRJRBjkYvfPvttwgPD0dUVBRiY2Px8OFD9OnTB69fczAk5Y3vvgNu3gQcHIA5PxX+cTa6qGrVqqhWrRp+/vln/uwTUYGSq18ZJUuWhLm5OQ4cOICuXbvC2dk5r+KiIuz334HVqwGZDNi8GShRsvCPs9FFlSpVwpQpUxAcHAxXV1d0794d//33n9RhERHlPLl58uQJpk6dCnd3d3zxxRfQ09PDhg0b8jI2KoLu3QO++UZ8P3ky8P9hXVQAGRoaonPnzti3bx9u376NypUr45tvvoG7uztmzJghdXhEVIRpNOYmKSkJO3fuxOrVq3Hq1Cn4+fkhPDwcly9fRpUqVfIrRioiEhLEcTZxcYCvLzBlitQRkSrXw2MAAB+SUxXvIbNE+77D0L7vMJw9eQx/bduUvg9AlVIZp48gIsovaic3w4YNw5YtW1C2bFn06tUL27ZtQ4kSJWBoaAh9ff38jJGKiNGjgatXAVtbsWuK31YFm6Ghkcry+o18Ub+Rr5ajISJKp3Zy8+uvv2LcuHEYP348LCws8jMmKoL+/BNYvlx8v3Ej4OQkbTyUvc27Ob6GiAomtcfcbNy4ESEhIXB0dES3bt2wZ88epKbqxrwjJK2HD4GvvhLfjxsHtGolbTxERFS4qZ3c9OjRAwcPHsT169dRvnx5DBkyBA4ODpDL5bh161Z+xkg6LCkJ6NYNiI0FGjQA/j91EhUCTx8/wlddP0PrhtXw4/QfkJiQoNjXq30LCSMjoqJO46elPDw8MH36dDx+/BibNm1C586d0atXL5QqVSrDSuFE2Rk/HrhwAbCxAbZsAQwNpY6I1DV74mi0aNMei35djzdvXmFgj/aIj3sHAEhKTMjmbCKi/JPjR8FlMhn8/f3xxx9/4Pnz5xgzZgyOHTuWl7GRjtu9G1jy/9UG1q8HXF2ljYc08/pVNLr3HYiKVatjTuBKNG7WEgO7t8e72BhxkiIiIolovPyCKsWLF8eIESMwYsSIvLgcFQFhYUDfvuL7kSOBdu0kDYdyICFBuXVm4LDRMDQ0wsDu7fE+Lk6iqIiIcjlDMVFOJCcDPXoAb94AdeoA8+ZJHRHlROkyXjh5RPmJqb6DhqFNhy54+uSRRFEREeVRyw2RJiZPBk6fBqysgG3bACPV06VQAbdg2VqV5X2+Hgr/dp20HA0RUTq23JBWBQcD8+eL71evBjw8pI2Hcs7I2BhGxsYq9w3oxn5GIpIOW25Ia549A3r3Ft8PHgx06SJtPJQ7927fyHRffHzhGnOTmpqKY8eOISwsDADg6uoKX19fzr5OVEipndyk/dBnx5WPvJAKKSlAz57Ay5dA9erAokVSR0S59YV/Yzi5uEIQMq7a/vbNawkiypkTJ06gZ8+ecHZ2hpubGwDg8ePHeP78OTZv3gwfHx+JIyQiTamd3Hh81H+Q9p+Z7KPHPQVBgEwm46zFpNLMmcDx44C5OfDHH4CJidQRUW45lnLB+h3BsHNwzLCvRd1KEkSUM0OGDMGuXbtQu3ZtpfLz58+jf//+uH79ukSREVFOqZ3cyGQylCpVCn379kW7du1gYMAeLVLPoUPpMw//9htQtqy08VDeaNKiNcLDHqtMbnyat5QgopxJSEjIkNgAQJ06dZCYmChBRESUW2oPKA4PD8e3336LrVu3om3btti4cSOMjIxQrVo1pRfRx6KigC+/BAQBGDBAfAScdMP46fNRs663yn2T5y7RcjQ55+npiRkzZuDFixeKshcvXmD69OlKLdZEVHiondw4ODhg3LhxuHPnDv7880+8efMG9erVQ/369bFq1SrI5fL8jJMKIbkc6NVLTHAqVwZ++knqiIjSXQ+PwfXwGIyf9wuu3AqFR2lPmJiYwsTEFB6lPXHlVigmzF+mOO56eIzUIRORmmSCqtGAaoqKikKPHj1w7NgxREdHo3jx4nkZW76IjY2FlZUVYmJiYGlpqfIYTf8Tq1LKKi9Cy3NS12P2bGDSJMDMDDh/HqhYMWfXyckvlYL4NWE9ChZV9Yh58wYAYGVjo/KcglgPoqJCnd/faXI0z83p06cxYMAAeHl5IS4uDsuWLYO1tXVOLkU66sQJYMoU8f2yZTlPbIi0ycrGJtPEhogKD7WTm4iICMyfPx/ly5dHx44dYWlpiVOnTiEkJASDBg2Cnh7nAyTRy5fi2Bq5XJzXJiBA6oiIMvf08SN81fUztG5YDT9O/wGJH62Z1at9CwkjI6KcUvuRJ1dXVzg7OyMgIACff/45DA0NIZfLce3aNaXjqlatmudBUuEhl4vJzLNnQLlywPLlXCCaCrbZE0ejRZv2qFqzDjat/RUDe7THrxv/RDFzCyQlJmR/ASIqcNROblJTUxEWFoaZM2di1qxZAJBh8i7Oc0OLFwP79gHGxuJ8NubmUkdElLXXr6LRve9AAMCcwJVYtXQRBnZvj5W/72JmTlRIqZ3cPHrEVX4pa2fPAhMmiO9/+glgIx4VBgkJyq0zA4eNhqGhEQZ2b4/3cYVrGQkiEqmd3KRNS56Zt2/fYt++fdkeR7rpzRugWzdxmYVu3YCvv5Y6IiL1lC7jhZNH/kOjpn6Ksr6DhkFPT4ZFsyZLGBkR5VSejQJ+8uQJeqetikhFiiAA/fsDYWGAp6c4CzFb86mwWLBsLeo2aJyhvM/XQ3Hg3E0JIiKi3OIjTpRrS5cCf/0FGBmJ42yymX6AqEAxMjaGkbGxyn0DurXTcjRElBe4QBTlyoULwJgx4vuFC4GaNaWNh0hT927fyHRffDzH3BAVRkxuKMdiYsTxNcnJQMeOwNChUkdEpLkv/BvDycU1w9OfAPD2zWsJIiKi3FI7ufn555+z3P/s2bNcB0OFhyCIg4YfPgTc3IA1azjOhgonx1IuWL8jWOXq5i3qVpIgIiLKLbWTmyVLsl/l19XVNVfBUOHx22/i+BoDA2DrVoAz1lNh1aRFa4SHPVaZ3Pg0bylBRESUW5znhjR27Rrw3Xfi+7lzgfr1pY2HKDfGT5+f6b7Jc7P/o66gePDgAQYMGIAnT56gQ4cOmDNnDkxMTAAA3t7eOHPmjMQREmlPnj0tFR4ejq85uYnOi4sDunYFEhOBtm2BUaOkjoiIAGDw4MHo0qULtm/fjpcvX6J58+Z49+4dgIwTFRLpujxLbl69eoU1a9bk1eWoABIE4Ntvgbt3AWdnICgI4HqpRAXDixcvMGTIENSqVQsbNmxA27Zt0bx5c8TExEDGAXFUxPBpKVJbUBCwaROgry+Os7G1lToiIkrz4cMHpe0ffvgBRkZGSi04REWF5H93L1u2DO7u7jAxMUG9evUQEhKS5fFv377FkCFD4OjoCGNjY3h5eWHfvn1airbounULGDJEfD9jBtCokbTxEJHoengMrofHwNm9DH7duEOxfT08Bv7dB6Jpm4548OCBUjmRrpO05Wbbtm0YNWoUVqxYgXr16iEwMBD+/v64e/cu7OzsMhyflJSEFi1awM7ODn/++SecnZ3x5MkTWFtbaz/4IuT9e3GczYcPQIsWwPjxUkdERJ9asGytyvI+Xw+Ff7tOWo6GSFpqJzedOmX9w/H27VuNb7548WIMHDgQ/fr1AwCsWLECe/fuxdq1azFexW/QtWvX4vXr1zh9+jQMDQ0BAO7u7hrflzQzfDhw8ybg4ABs3MhxNkQFUWZLSACAvaOTFiMhkp7av6asrKyyfLm5uaFPnz5q3zgpKQkXL16En1/6Srx6enrw8/PL9JHF3bt3w9vbG0OGDIG9vT0qV66MOXPmIDU1NdP7JCYmIjY2VulF6tu8OX2Cvs2bAXt7qSMiIk2186kldQhEWqV2y826devy9MYvX75Eamoq7D/5bWlvb487d+6oPOfhw4c4fPgwvvzyS+zbtw/379/H4MGDkZycjKlTp6o8Z+7cuZg+fXqexl5U3LsHDBokvp88GWjWTNp4iChzXCOLKF2helpKLpfDzs4Ov/32G/T19VGrVi08e/YMP/74Y6bJzYQJEzDqo8lYYmNj4eLioq2QC62EBHGcTVwc0KQJMGWK1BERUVa4RhZROsmSG1tbW+jr6yMqKkqpPCoqCg4ODirPcXR0hKGhIfT19RVlFSpUQGRkJJKSkmBkZJThHGNjYxhn0RdNqo0eDVy9Kj7uvXmz+Pg3ERVcXCOLKJ1kQ0ONjIxQq1YtHDp0SFEml8tx6NAheHt7qzynYcOGuH//PuRyuaLs3r17cHR0VJnYUM78+SewfLn4fuNGwIljEYkKvLQ1slThGllU1EjaLTVq1CgEBASgdu3aqFu3LgIDAxEfH694eqpPnz5wdnbG3LlzAQDffvstfvnlF3z33XcYNmwYQkNDMWfOHAwfPlzKahRqYU+B9/Hi++QXQHg40LevuD1+PNCqlWShEZEGdGWNLKK8IGly061bN0RHR2PKlCmIjIxE9erVERwcrBhkHBYWBr2Pnjt2cXHB/v37MXLkSFStWhXOzs747rvvMG7cOKmqUKiFPQU6dUzfTlLuIUTv3tqNh4jyRzufWvjn+EWpwyDSGskHFA8dOhRDhw5Vue/o0aMZyry9vXH27Nl8jqpoSGuxyQzX2iMqPPi0FFE6yZMbKhjkCfxWICrM+LQUUTr+RiPIk/WREmMmdRhElAt8WoooHSfSL+KEFD2kvDEDIJM6FCLKBT4tRZSOLTdF2Ns3MiS/NQMEPcgMUiCk8NuBqLDi01JE6dhyU0S9jwd+nGIGpOoD+qkwsH6f4RgLCwkCIyIiyiX+qV4EJScDY741Q+gdA1hayzFzyXs4lhLgWTz9GAsLoGxZ6WIkIiLKKSY3RYwgADPHm+LkEUOYmAhYvuE9qtYQZ3yuUkri4IiIiPIAu6WKmOWLjfHXH0bQ0xPw46/vUbVGqtQhERER5SkmN0XIn5sNsTLQBAAwac4H+PqlSBwRERFR3mNyU0Qc+88As34wBQB8810CunyZLHFERERE+YPJTRFw7bI+vv/WDHK5DB26JmHw6ESpQyIiIso3HFCs45480sOwvmZISJChYZNkTJ73ATLO10dEBdzDhw8RFhYGAHB1dUXp0qUljogKEyY3OuxVtAzf9jLDm9d6qFglBYtWvIehodRRERFl7vbt2wgICMDTp0/h6uoKAAgLC4OLiwvWrVuHSpW4lARlj8mNjoqLA4b2NUN4mD5KuaZi2fr3MCsmdVRERFnr27cvxo0bh86dOyuV//nnn+jXrx9CQkIkiowKE4650UHJyUDXrsDNawawKS7Hr5veo0TJjCsFExEVNG/fvs2Q2ABAly5dEBMTI0FEVBix5UbHCAIwaBDw77+AiYmApUHv4eYhlzosIqJsXQ+PgZmlDeb8tBJtO3aFnp7497dcLsc/O7bC1MIa18PTE5wqpaykCpUKOCY3OmbaNGDtWkBPD1iwnJP0EVHhMmvxr5gxYQTmTRkLWzsHAMDLF5EoX7kaZi5eLnF0VFgwudEhv/0GzJghvv/1V8C7BSfpI6LCxdWjNFZv3Y3Xr14i8nk4AMDBqRSKl7CVODIqTDjmRkfs2QN8+634fvJk4OuvpY2HiCg33sfFIT7uHeLj3uF9XJzU4VAhw5YbHXDunDiAWC4H+vUDpk+XOiIiopx5cO8OJo8ajMiIZ3BwElfzjXweDgdHZ8xYtAxlylWQOEIqDJjcFHKhocBnnwEfPgCtWgErV4KT9BFRoTV59BD0G/wdWrRpr1R+YO/fmDJ6CH7fc1iiyKgwYbdUIRYVJSY0L18CtWoB27eDk/QRUaH2LjYmQ2IDAC3btse7d7ESRESFEZObQiouTmyxefgQKF0a2LsXMDeXOioiotyxKV4C/+zYCrk8fQoLuVyOv7f/Dmub4hJGRoUJu6UKobRJ+i5cAGxtgeBgwN5e6qiIiHKPj4JTXmByU8h8PEmfqan4lFTZslJHRUSUN/goOOUFJjeFzMeT9G3bBtSrJ3VERER5r3gJ2wwJTTufWvjn+EWJIqLChMlNIbJqlfIkfe3aSRsPEVFeu3f7Rqb74uM53w2ph8lNIbFnj9gdBXCSPiLSXV/4N4aTiysEIeNiv2/fvJYgIiqMmNwUApykj4iKCsdSLli/Ixh2Do4Z9rWoW0mCiKgw4qPgBRwn6SOioqRJi9YID3uscp9P85baDYYKLbbcFGCcpI+Iiprx0+dnum/y3CVajIQKM7bcFFCcpI+IiChnmNwUQJykj4iIKOeY3BQwnKSPiIgod5jcFDCcpI+IiCh3OKC4AOEkfUREhd/18BiNjq9SyiqfIim62HJTQHCSPiIiorzB5KYA4CR9RERFB2dazn9MbiTGSfqIiIqWrq18pA5B53HMjYQ4SR8RkW46cmBfpvsSExO0GEnRxORGIpykj4hId40c2Au16jcU5/f4xPs4rm6e35jcSICT9BER6TZXD0/MWPgLnF3cMuzjAqD5j2NutIyT9BER6b7Pu/TA29eqBw5/0auflqMpethyo2WcpI+ISPcNGDoKAHDn5jU8fxoGfQMDeJYtj1Ju7vh6+BiJo9N9TG60iJP0EREVDfdu38T4YQMR+Twc7+PjULpsebyIfI56jXwx/celMLewlDpEncZuKS3hJH1EREXHzAkjMWnOIpy+FYYlqzahboNGOHLpHtxLl8XcKWOlDk/nMbnRAk7SR0RUtCR8eI+adb0BAE1btsHVi+dhaGSEYWMn4drF8xJHp/uY3OQzTtJHRFT0GBgY4tH9ewCAq5fOw9TMTLFPT19fqrCKDI65yUecpI+IqGgaMmYiAjq1gnXxEoh58xqLVqwHALx8EaVo0aH8w+Qmn3w8SZ+HByfpIyIqSho19cOeE5cQ/uQxXD1KKwYQ29rZY+r8nySOTvcxuckHH0/SV6IEJ+kjIiqKLK2sUbFqdanDKJI45iaPqZqkz8tL6qiIiIiKDiY3eezTSfrq15c6IiIioqKFyU0e4iR9RERE0uOYmxwKewq8jxffJ78Ajh8HRo8WtzlJHxERkXSY3ORA2FOgU8f07aQo5f29emk3HiIiIkrHbqkcSGuxAQAhJeNHGBenxWCIiIhICZObXBAEIPmtWfYHEhERkdawWyoXZDLAwDwBKTHFpA6FiIgoT10Pj9Ho+CqlrPIpEs2x5SaX9ExSpA6BiIhI696+eS11CJlickNEREQa69rKR+oQMsVuqRwwy6YXysJCO3EQERHlpyMH9mW6LzExQYuRaIbJTQ64ugA7d6U/NeVZPH2fhQVQtqw0cREREeWlkQN7oVb9huITNJ94X4AfDWZyk0OuLunvq5SSLg4iIqL84urhiRkLf4Gzi1uGfS3qVpIgIvVwzA0RERGp9HmXHnj7WvXA4S969dNyNOorEMnNsmXL4O7uDhMTE9SrVw8hISGZHhsUFASZTKb0MjEx0WK0RERERcOAoaPgUdYLKSnik8Exb97g7MljiIx4hq+Hj5E4usxJntxs27YNo0aNwtSpU3Hp0iVUq1YN/v7+ePHiRabnWFpaIiIiQvF68uSJFiMmIiIqGnb/uQW+VT3RukE1nDt1DJ38vPHzvOno6t8Ywbt3Sh1epiQfc7N48WIMHDgQ/fqJzVsrVqzA3r17sXbtWowfP17lOTKZDA4ODtoMk4iIqMhZv3Ip/j4agrh3sejXpQ1++/1vVKpWA2GPHmLUN73R6vNOUoeokqQtN0lJSbh48SL8/PwUZXp6evDz88OZM2cyPS8uLg5ubm5wcXFB+/btcfPmzUyPTUxMRGxsrNKLiIiIsqevrw+nUq7wqlAZFpZWqFStBgDA1aM09PQk7/zJlKSRvXz5EqmpqbC3t1cqt7e3R2RkpMpzypUrh7Vr1+Lvv//Gpk2bIJfL0aBBA4SHh6s8fu7cubCyslK8XFxcVB5HREREymR6erh/9zYuhZzBh/fvcfn8WQDAo/v3kJqaKnF0mZO8W0pT3t7e8Pb2Vmw3aNAAFSpUwMqVKzFz5swMx0+YMAGjRo1SbMfGxjLBISIiUsPQMRPRr0sb6OnpYf6ytfjlx1mIfhGFly+iMGVeoNThZUrS5MbW1hb6+vqIiopSKo+KilJ7TI2hoSFq1KiB+/fvq9xvbGwMY2PjXMdKRERU1DRu1hInrj9SbNfxboS7N6/D3skZJWxLShhZ1iTtljIyMkKtWrVw6NAhRZlcLsehQ4eUWmeykpqaiuvXr8PR0TG/wiQiIiKIY3AqVq1eoBMboAB0S40aNQoBAQGoXbs26tati8DAQMTHxyuenurTpw+cnZ0xd+5cAMCMGTNQv359lClTBm/fvsWPP/6IJ0+eYMCAAVJWg4iIiAoIyZObbt26ITo6GlOmTEFkZCSqV6+O4OBgxSDjsLAwpRHZb968wcCBAxEZGQkbGxvUqlULp0+fRsWKFaWqAhERERUgkic3ADB06FAMHTpU5b6jR48qbS9ZsgRLlizRQlRERERUGBXch9SJiIiIcoDJDREREekUJjdERESkU5jcEBERkU5hckNEREQ6hckNERER6RQmN0RERKRTmNwQERGRTmFyQ0RERDqFyQ0RERHpFCY3REREpFOY3BAREZFOYXJDREREOoXJDREREekUJjdERESkU5jcEBERkU5hckNEREQ6hckNERER6RQmN0RERKRTmNwQERGRTjGQOgBtEwQBABAbG5vpMXHvMt+nSmysLFcx5ZeiWg+gYNaF9ShYWI+Cp6j+n8V6qHt9MZ603+NZKXLJzbt37wAALi4uEkdCREREmnr37h2srKyyPEYmqJMC6RC5XI7nz5/DwsICMlnus8zY2Fi4uLjg6dOnsLS0zIMIpaEr9QB0py6sR8HCehQsrEfBoo16CIKAd+/ewcnJCXp6WY+qKXItN3p6eihVqlSeX9fS0rJQf2Om0ZV6ALpTF9ajYGE9ChbWo2DJ73pk12KThgOKiYiISKcwuSEiIiKdwuQml4yNjTF16lQYGxtLHUqu6Eo9AN2pC+tRsLAeBQvrUbAUtHoUuQHFREREpNvYckNEREQ6hckNERER6RQmN0RERKRTmNwQERGRTmFyo4Zly5bB3d0dJiYmqFevHkJCQrI8fvv27ShfvjxMTExQpUoV7Nu3T0uRZk2Tety8eROdO3eGu7s7ZDIZAgMDtRdoNjSpx6pVq9C4cWPY2NjAxsYGfn5+2X79tEmTuuzcuRO1a9eGtbU1ihUrhurVq2Pjxo1ajDZzmv6MpNm6dStkMhk6dOiQvwGqSZN6BAUFQSaTKb1MTEy0GG3mNP16vH37FkOGDIGjoyOMjY3h5eVVIP7f0qQeTZo0yfD1kMlkaNu2rRYjVk3Tr0dgYCDKlSsHU1NTuLi4YOTIkUhISNBStJnTpB7JycmYMWMGPD09YWJigmrVqiE4OFh7wQqUpa1btwpGRkbC2rVrhZs3bwoDBw4UrK2thaioKJXHnzp1StDX1xcWLFgg3Lp1S5g0aZJgaGgoXL9+XcuRK9O0HiEhIcKYMWOELVu2CA4ODsKSJUu0G3AmNK1Hz549hWXLlgmXL18Wbt++LfTt21ewsrISwsPDtRx5RprW5ciRI8LOnTuFW7duCffv3xcCAwMFfX19ITg4WMuRK9O0HmkePXokODs7C40bNxbat2+vnWCzoGk91q1bJ1haWgoRERGKV2RkpJajzkjTeiQmJgq1a9cW2rRpI5w8eVJ49OiRcPToUeHKlStajlyZpvV49eqV0tfixo0bgr6+vrBu3TrtBv4JTeuxefNmwdjYWNi8ebPw6NEjYf/+/YKjo6MwcuRILUeuTNN6jB07VnBychL27t0rPHjwQFi+fLlgYmIiXLp0SSvxMrnJRt26dYUhQ4YotlNTUwUnJydh7ty5Ko/v2rWr0LZtW6WyevXqCd98802+xpkdTevxMTc3twKT3OSmHoIgCCkpKYKFhYWwfv36/ApRbbmtiyAIQo0aNYRJkyblR3hqy0k9UlJShAYNGgirV68WAgICCkRyo2k91q1bJ1hZWWkpOvVpWo9ff/1VKF26tJCUlKStENWS25+PJUuWCBYWFkJcXFx+hagWTesxZMgQoVmzZkplo0aNEho2bJivcWZH03o4OjoKv/zyi1JZp06dhC+//DJf40zDbqksJCUl4eLFi/Dz81OU6enpwc/PD2fOnFF5zpkzZ5SOBwB/f/9Mj9eGnNSjIMqLerx//x7JyckoXrx4foWpltzWRRAEHDp0CHfv3oWPj09+hpqlnNZjxowZsLOzw1dffaWNMLOV03rExcXBzc0NLi4uaN++PW7evKmNcDOVk3rs3r0b3t7eGDJkCOzt7VG5cmXMmTMHqamp2go7g7z4WV+zZg26d++OYsWK5VeY2cpJPRo0aICLFy8qunwePnyIffv2oU2bNlqJWZWc1CMxMTFDN62pqSlOnjyZr7GmYXKThZcvXyI1NRX29vZK5fb29oiMjFR5TmRkpEbHa0NO6lEQ5UU9xo0bBycnpwwJqLbltC4xMTEwNzeHkZER2rZti6VLl6JFixb5HW6mclKPkydPYs2aNVi1apU2QlRLTupRrlw5rF27Fn///Tc2bdoEuVyOBg0aIDw8XBshq5STejx8+BB//vknUlNTsW/fPkyePBmLFi3CrFmztBGySrn9WQ8JCcGNGzcwYMCA/ApRLTmpR8+ePTFjxgw0atQIhoaG8PT0RJMmTfDDDz9oI2SVclIPf39/LF68GKGhoZDL5Th48CB27tyJiIgIbYTM5IaKjnnz5mHr1q3YtWtXgRn4qSkLCwtcuXIF58+fx+zZszFq1CgcPXpU6rDU9u7dO/Tu3RurVq2Cra2t1OHkire3N/r06YPq1avD19cXO3fuRMmSJbFy5UqpQ9OIXC6HnZ0dfvvtN9SqVQvdunXDxIkTsWLFCqlDy7E1a9agSpUqqFu3rtShaOzo0aOYM2cOli9fjkuXLmHnzp3Yu3cvZs6cKXVoGvnpp59QtmxZlC9fHkZGRhg6dCj69esHPT3tpB0GWrlLIWVrawt9fX1ERUUplUdFRcHBwUHlOQ4ODhodrw05qUdBlJt6LFy4EPPmzcN///2HqlWr5meYaslpXfT09FCmTBkAQPXq1XH79m3MnTsXTZo0yc9wM6VpPR48eIDHjx+jXbt2ijK5XA4AMDAwwN27d+Hp6Zm/QauQFz8jhoaGqFGjBu7fv58fIaolJ/VwdHSEoaEh9PX1FWUVKlRAZGQkkpKSYGRklK8xq5Kbr0d8fDy2bt2KGTNm5GeIaslJPSZPnozevXsrWp2qVKmC+Ph4fP3115g4caLWkoOP5aQeJUuWxF9//YWEhAS8evUKTk5OGD9+PEqXLq2NkNlykxUjIyPUqlULhw4dUpTJ5XIcOnQI3t7eKs/x9vZWOh4ADh48mOnx2pCTehREOa3HggULMHPmTAQHB6N27draCDVbefU1kcvlSExMzI8Q1aJpPcqXL4/r16/jypUritfnn3+Opk2b4sqVK3BxcdFm+Ap58fVITU3F9evX4ejomF9hZisn9WjYsCHu37+vSDIB4N69e3B0dJQksQFy9/XYvn07EhMT0atXr/wOM1s5qcf79+8zJDBpiacg0VKQufl6mJiYwNnZGSkpKdixYwfat2+f3+GKtDJsuRDbunWrYGxsLAQFBQm3bt0Svv76a8Ha2lrxyGfv3r2F8ePHK44/deqUYGBgICxcuFC4ffu2MHXq1ALzKLgm9UhMTBQuX74sXL58WXB0dBTGjBkjXL58WQgNDZWqCoIgaF6PefPmCUZGRsKff/6p9Jjou3fvpKqCgqZ1mTNnjnDgwAHhwYMHwq1bt4SFCxcKBgYGwqpVq6SqgiAImtfjUwXlaSlN6zF9+nRh//79woMHD4SLFy8K3bt3F0xMTISbN29KVQVBEDSvR1hYmGBhYSEMHTpUuHv3rrBnzx7Bzs5OmDVrllRVEAQh599XjRo1Erp166btcDOlaT2mTp0qWFhYCFu2bBEePnwoHDhwQPD09BS6du0qVRUEQdC8HmfPnhV27NghPHjwQDh+/LjQrFkzwcPDQ3jz5o1W4mVyo4alS5cKrq6ugpGRkVC3bl3h7Nmzin2+vr5CQECA0vF//PGH4OXlJRgZGQmVKlUS9u7dq+WIVdOkHo8ePRIAZHj5+vpqP/BPaFIPNzc3lfWYOnWq9gNXQZO6TJw4UShTpoxgYmIi2NjYCN7e3sLWrVsliDojTX9GPlZQkhtB0KweI0aMUBxrb28vtGnTRmtzeGRH06/H6dOnhXr16gnGxsZC6dKlhdmzZwspKSlajjojTetx584dAYBw4MABLUeaNU3qkZycLEybNk3w9PQUTExMBBcXF2Hw4MFaSwqyokk9jh49KlSoUEEwNjYWSpQoIfTu3Vt49uyZ1mKVCYJE7VxERERE+YBjboiIiEinMLkhIiIincLkhoiIiHQKkxsiIiLSKUxuiIiISKcwuSEiIiKdwuSGiIiIdAqTGyLKV0ePHoVMJsPbt2+1et+goCBYW1vn6hqPHz+GTCbDlStXMj1GqvoRUeaY3BBRjslksixf06ZNkzpEIiqCuCo4EeVYRESE4v22bdswZcoU3L17V1Fmbm6OCxcuaHxdqVajJiLdwJYbIsoxBwcHxcvKygoymUypzNzcXHHsxYsXUbt2bZiZmaFBgwZKSdC0adNQvXp1rF69Gh4eHjAxMQEAvH37FgMGDEDJkiVhaWmJZs2a4erVq4rzrl69iqZNm8LCwgKWlpaoVatWhmRq//79qFChAszNzdGqVSulhEwul2PGjBkoVaoUjI2NUb16dQQHB2dZ53379sHLywumpqZo2rQpHj9+rLT/yZMnaNeuHWxsbFCsWDFUqlQJ+/bt0/izJaKcY3JDRFoxceJELFq0CBcuXICBgQH69++vtP/+/fvYsWMHdu7cqRjj8sUXX+DFixf4999/cfHiRdSsWRPNmzfH69evAQBffvklSpUqhfPnz+PixYsYP348DA0NFdd8//49Fi5ciI0bN+L48eMICwvDmDFjFPt/+uknLFq0CAsXLsS1a9fg7++Pzz//HKGhoSrr8PTpU3Tq1Ant2rXDlStXMGDAAIwfP17pmCFDhiAxMRHHjx/H9evXMX/+fKUkj4i0QGtLdBKRTlu3bp1gZWWVofzIkSMCAOG///5TlO3du1cAIHz48EEQBEGYOnWqYGhoKLx48UJxzIkTJwRLS0shISFB6Xqenp7CypUrBUEQBAsLCyEoKCjTeAAI9+/fV5QtW7ZMsLe3V2w7OTkJs2fPVjqvTp06wuDBgwVBEIRHjx4JAITLly8LgiAIEyZMECpWrKh0/Lhx4wQAilWbq1SpIkybNk1lTESkHWy5ISKtqFq1quK9o6MjAODFixeKMjc3N5QsWVKxffXqVcTFxaFEiRIwNzdXvB49eoQHDx4AAEaNGoUBAwbAz88P8+bNU5SnMTMzg6enp9J90+4ZGxuL58+fo2HDhkrnNGzYELdv31ZZh9u3b6NevXpKZd7e3krbw4cPx6xZs9CwYUNMnToV165dy/qDIaI8x+SGiLTi4+4imUwGQBzzkqZYsWJKx8fFxcHR0RFXrlxRet29exfff/89AHGszs2bN9G2bVscPnwYFStWxK5du1TeM+2+giDked0+NmDAADx8+BC9e/fG9evXUbt2bSxdujRf70lEypjcEFGBVLNmTURGRsLAwABlypRRetna2iqO8/LywsiRI3HgwAF06tQJ69atU+v6lpaWcHJywqlTp5TKT506hYoVK6o8p0KFCggJCVEqO3v2bIbjXFxcMGjQIOzcuROjR4/GqlWr1IqJiPIGkxsiKpD8/Pzg7e2NDh064MCBA3j8+DFOnz6NiRMn4sKFC/jw4QOGDh2Ko0eP4smTJzh16hTOnz+PChUqqH2P77//HvPnz8e2bdtw9+5djB8/HleuXMF3332n8vhBgwYhNDQU33//Pe7evYvff/8dQUFBSseMGDEC+/fvx6NHj3Dp0iUcOXJEo5iIKPc4zw0RFUgymQz79u3DxIkT0a9fP0RHR8PBwQE+Pj6wt7eHvr4+Xr16hT59+iAqKgq2trbo1KkTpk+frvY9hg8fjpiYGIwePRovXrxAxYoVsXv3bpQtW1bl8a6urtixYwdGjhyJpUuXom7dupgzZ47Sk1+pqakYMmQIwsPDYWlpiVatWmHJkiW5/jyISH0yIb87oImIiIi0iN1SREREpFOY3BAREZFOYXJDREREOoXJDREREekUJjdERESkU5jcEBERkU5hckNEREQ6hckNERER6RQmN0RERKRTmNwQERGRTmFyQ0RERDqFyQ0RERHplP8Bg0pyF5A/Xo4AAAAASUVORK5CYII=",
      "text/plain": [
       "<Figure size 640x480 with 1 Axes>"
      ]
     },
     "metadata": {},
     "output_type": "display_data"
    }
   ],
   "source": [
    "for scorer in [\"normalized_probability\", \"min_probability\"]:\n",
    "    plot_model_accuracies(scores=result_df[scorer], correct_indicators=result_df.response_correct, title=f\"LLM Accuracy by {scorer} Score Threshold\")"
   ]
  },
  {
   "cell_type": "markdown",
   "metadata": {},
   "source": [
    "#### 3.2 Precision, Recall, F1-Score of Hallucination Detection"
   ]
  },
  {
   "cell_type": "markdown",
   "metadata": {},
   "source": [
    "Lastly, we compute the optimal threshold for binarizing confidence scores, using F1-score as the objective. Using this threshold, we compute precision, recall, and F1-score for black box scorer predictions of whether responses are correct."
   ]
  },
  {
   "cell_type": "code",
   "execution_count": 12,
   "metadata": {
    "tags": []
   },
   "outputs": [
    {
     "data": {
      "application/vnd.jupyter.widget-view+json": {
       "model_id": "91444449eefc4365905d57f8c6741f6a",
       "version_major": 2,
       "version_minor": 0
      },
      "text/plain": [
       "Output()"
      ]
     },
     "metadata": {},
     "output_type": "display_data"
    },
    {
     "data": {
      "text/html": [
       "<pre style=\"white-space:pre;overflow-x:auto;line-height:normal;font-family:Menlo,'DejaVu Sans Mono',consolas,'Courier New',monospace\"></pre>\n"
      ],
      "text/plain": []
     },
     "metadata": {},
     "output_type": "display_data"
    },
    {
     "data": {
      "application/vnd.jupyter.widget-view+json": {
       "model_id": "f9826466c8e54041993aadf0c020f072",
       "version_major": 2,
       "version_minor": 0
      },
      "text/plain": [
       "Output()"
      ]
     },
     "metadata": {},
     "output_type": "display_data"
    },
    {
     "data": {
      "text/html": [
       "<pre style=\"white-space:pre;overflow-x:auto;line-height:normal;font-family:Menlo,'DejaVu Sans Mono',consolas,'Courier New',monospace\"></pre>\n"
      ],
      "text/plain": []
     },
     "metadata": {},
     "output_type": "display_data"
    },
    {
     "name": "stdout",
     "output_type": "stream",
     "text": [
      "===========================================================================\n",
      "Metrics                  normalized_probability   min_probability          \n",
      "---------------------------------------------------------------------------\n",
      "Precision                0.719                    0.754                    \n",
      "Recall                   0.92                     0.92                     \n",
      "F1-score                 0.807                    0.829                    \n",
      "---------------------------------------------------------------------------\n",
      "F-1 optimal threshold    0.5                      0.44                     \n",
      "===========================================================================\n"
     ]
    }
   ],
   "source": [
    "# instantiate UQLM tuner object for threshold selection\n",
    "split = len(result_df) // 2\n",
    "t = Tuner()\n",
    "\n",
    "correct_indicators = (result_df.response_correct) * 1  # Whether responses is actually correct\n",
<<<<<<< HEAD
    "for scorer in [\"normalized_probability\", \"min_probability\"]:\n",
    "    y_scores = result_df[scorer]  # confidence score\n",
    "\n",
    "    # Solve for threshold that maximizes F1-score\n",
    "    best_threshold = t.tune_threshold(y_scores=y_scores, correct_indicators=correct_indicators, thresh_objective=\"fbeta_score\")\n",
    "    y_pred = [(s > best_threshold) * 1 for s in y_scores]  # predicts whether response is correct based on confidence score\n",
    "    print(f\"{scorer} score F1-optimal threshold: {best_threshold}\")\n",
    "    print(\" \")\n",
    "\n",
    "    # evaluate precision, recall, and f1-score of predictions of correctness\n",
    "    print(f\"{scorer} precision: {precision_score(y_true=correct_indicators, y_pred=y_pred)}\")\n",
    "    print(f\"{scorer} recall: {recall_score(y_true=correct_indicators, y_pred=y_pred)}\")\n",
    "    print(f\"{scorer} f1-score: {f1_score(y_true=correct_indicators, y_pred=y_pred)}\")\n",
    "    print(\" \")\n",
    "    print(\" \")"
=======
    "metric_values = {\"Precision\": [], \"Recall\": [], \"F1-score\": []}\n",
    "optimal_thresholds = []\n",
    "for confidence_score in wbuq.scorers:\n",
    "    # tune threshold on first half\n",
    "    y_scores = result_df[confidence_score]\n",
    "    y_scores_tune = y_scores[0:split]\n",
    "    y_true_tune = correct_indicators[0:split]\n",
    "    best_threshold = t.tune_threshold(y_scores=y_scores_tune, correct_indicators=y_true_tune, thresh_objective=\"fbeta_score\")\n",
    "\n",
    "    y_pred = [(s > best_threshold) * 1 for s in y_scores]  # predicts whether response is correct based on confidence score\n",
    "    optimal_thresholds.append(best_threshold)\n",
    "\n",
    "    # evaluate on last half\n",
    "    y_true_eval = correct_indicators[split:]\n",
    "    y_pred_eval = y_pred[split:]\n",
    "    metric_values[\"Precision\"].append(precision_score(y_true=y_true_eval, y_pred=y_pred_eval))\n",
    "    metric_values[\"Recall\"].append(recall_score(y_true=y_true_eval, y_pred=y_pred_eval))\n",
    "    metric_values[\"F1-score\"].append(f1_score(y_true=y_true_eval, y_pred=y_pred_eval))\n",
    "\n",
    "# print results\n",
    "header = f\"{'Metrics':<25}\" + \"\".join([f\"{scorer_name:<25}\" for scorer_name in wbuq.scorers])\n",
    "print(\"=\" * len(header) + \"\\n\" + header + \"\\n\" + \"-\" * len(header))\n",
    "for metric in metric_values.keys():\n",
    "    print(f\"{metric:<25}\" + \"\".join([f\"{round(x_, 3):<25}\" for x_ in metric_values[metric]]))\n",
    "print(\"-\" * len(header))\n",
    "print(f\"{'F-1 optimal threshold':<25}\" + \"\".join([f\"{round(x_, 3):<25}\" for x_ in optimal_thresholds]))\n",
    "print(\"=\" * len(header))"
>>>>>>> 3aa40ebf
   ]
  },
  {
   "cell_type": "markdown",
   "metadata": {},
   "source": [
    "<a id='section4'></a>\n",
    "## 4. Scorer Definitions\n",
    "White-box UQ scorers leverage token probabilities of the LLM's generated response to quantify uncertainty. All scorers have outputs ranging from 0 to 1, with higher values indicating higher confidence. We define two white-box UQ scorers below.\n",
    "\n",
    "### Length-Normalized Token Probability (`normalized_probability`)\n",
    "Let the tokenization LLM response $y_i$ be denoted as $\\{t_1,...,t_{L_i}\\}$, where $L_i$ denotes the number of tokens the response. Length-normalized token probability (LNTP) computes a length-normalized analog of joint token probability:\n",
    "\n",
    "\\begin{equation}\n",
    "    LNTP(y_i) = \\prod_{t \\in y_i}  p_t^{\\frac{1}{L_i}},\n",
    "\\end{equation}\n",
    "where $p_t$ denotes the token probability for token $t$. Note that this score is equivalent to the geometric mean of token probabilities for response $y_i$. For more on this scorer, refer to [Malinin & Gales, 2021](https://arxiv.org/pdf/2002.07650).\n",
    "\n",
    "\n",
    "### Minimum Token Probability (`min_probability`)\n",
    "Minimum token probability (MTP) uses the minimum among token probabilities for a given responses as a confidence score:\n",
    "\n",
    "\\begin{equation}\n",
    "    MTP(y_i) = \\min_{t \\in y_i}  p_t,\n",
    "\\end{equation}\n",
    "where $t$ and $p_t$ follow the same definitions as above. For more on this scorer, refer to [Manakul et al., 2023](https://arxiv.org/abs/2303.08896)."
   ]
  },
  {
   "cell_type": "markdown",
   "metadata": {},
   "source": [
    "© 2025 CVS Health and/or one of its affiliates. All rights reserved."
   ]
  }
 ],
 "metadata": {
  "environment": {
   "kernel": "uqlm_my_test",
   "name": "workbench-notebooks.m126",
   "type": "gcloud",
   "uri": "us-docker.pkg.dev/deeplearning-platform-release/gcr.io/workbench-notebooks:m126"
  },
  "kernelspec": {
   "display_name": "uqlm_my_test",
   "language": "python",
   "name": "uqlm_my_test"
  },
  "language_info": {
   "codemirror_mode": {
    "name": "ipython",
    "version": 3
   },
   "file_extension": ".py",
   "mimetype": "text/x-python",
   "name": "python",
   "nbconvert_exporter": "python",
   "pygments_lexer": "ipython3",
   "version": "3.11.12"
  }
 },
 "nbformat": 4,
 "nbformat_minor": 4
}<|MERGE_RESOLUTION|>--- conflicted
+++ resolved
@@ -789,23 +789,6 @@
     "t = Tuner()\n",
     "\n",
     "correct_indicators = (result_df.response_correct) * 1  # Whether responses is actually correct\n",
-<<<<<<< HEAD
-    "for scorer in [\"normalized_probability\", \"min_probability\"]:\n",
-    "    y_scores = result_df[scorer]  # confidence score\n",
-    "\n",
-    "    # Solve for threshold that maximizes F1-score\n",
-    "    best_threshold = t.tune_threshold(y_scores=y_scores, correct_indicators=correct_indicators, thresh_objective=\"fbeta_score\")\n",
-    "    y_pred = [(s > best_threshold) * 1 for s in y_scores]  # predicts whether response is correct based on confidence score\n",
-    "    print(f\"{scorer} score F1-optimal threshold: {best_threshold}\")\n",
-    "    print(\" \")\n",
-    "\n",
-    "    # evaluate precision, recall, and f1-score of predictions of correctness\n",
-    "    print(f\"{scorer} precision: {precision_score(y_true=correct_indicators, y_pred=y_pred)}\")\n",
-    "    print(f\"{scorer} recall: {recall_score(y_true=correct_indicators, y_pred=y_pred)}\")\n",
-    "    print(f\"{scorer} f1-score: {f1_score(y_true=correct_indicators, y_pred=y_pred)}\")\n",
-    "    print(\" \")\n",
-    "    print(\" \")"
-=======
     "metric_values = {\"Precision\": [], \"Recall\": [], \"F1-score\": []}\n",
     "optimal_thresholds = []\n",
     "for confidence_score in wbuq.scorers:\n",
@@ -833,7 +816,6 @@
     "print(\"-\" * len(header))\n",
     "print(f\"{'F-1 optimal threshold':<25}\" + \"\".join([f\"{round(x_, 3):<25}\" for x_ in optimal_thresholds]))\n",
     "print(\"=\" * len(header))"
->>>>>>> 3aa40ebf
    ]
   },
   {
