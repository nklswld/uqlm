{
 "cells": [
  {
   "cell_type": "markdown",
   "metadata": {},
   "source": [
    "# 🎯 Tunable Ensemble for LLM Uncertainty (Advanced)\n",
    "\n",
    "<div style=\"background-color: rgba(200, 200, 200, 0.1); padding: 20px; border-radius: 8px; margin-bottom: 20px; border: 1px solid rgba(127, 127, 127, 0.2); max-width: 97.5%; overflow-wrap: break-word;\">\n",
    "  <p style=\"font-size: 16px; line-height: 1.6\">\n",
    "Ensemble UQ methods combine multiple individual scorers to provide a more robust uncertainty estimate. They offer high flexibility and customizability, allowing you to tailor the ensemble to specific use cases. This ensemble can leverage any combination of black-box, white-box, or LLM-as-a-Judge scorers offered by <code>uqlm</code>. Below is a list of the available scorers:\n",
    "\n",
    "#### Black-Box (Consistency) Scorers\n",
    "*   Non-Contradiction Probability ([Chen & Mueller, 2023](https://arxiv.org/abs/2308.16175); [Lin et al., 2025](https://arxiv.org/abs/2305.19187); [Manakul et al., 2023](https://arxiv.org/abs/2303.08896))\n",
    "*   Semantic Negentropy (based on [Farquhar et al., 2024](https://www.nature.com/articles/s41586-024-07421-0); [Kuhn et al., 2023](https://arxiv.org/pdf/2302.09664))\n",
    "*   Exact Match ([Cole et al., 2023](https://arxiv.org/abs/2305.14613); [Chen & Mueller, 2023](https://arxiv.org/abs/2308.16175))\n",
    "*   BERT-score ([Manakul et al., 2023](https://arxiv.org/abs/2303.08896); [Zheng et al., 2020](https://arxiv.org/abs/1904.09675))\n",
    "*   BLUERT ([Sellam et al., 2020](https://arxiv.org/abs/2004.04696))\n",
    "*   Normalized Cosine Similarity ([Shorinwa et al., 2024](https://arxiv.org/pdf/2412.05563); [HuggingFace](https://huggingface.co/sentence-transformers/all-MiniLM-L6-v2))\n",
    "\n",
    "#### White-Box (Token-Probability-Based) Scorers\n",
    "*   Minimum token probability ([Manakul et al., 2023](https://arxiv.org/abs/2303.08896))\n",
    "*   Length-Normalized Joint Token Probability ([Malinin & Gales, 2021](https://arxiv.org/pdf/2002.07650))\n",
    "\n",
    "#### LLM-as-a-Judge Scorers\n",
    "*   Categorical LLM-as-a-Judge ([Manakul et al., 2023](https://arxiv.org/abs/2303.08896); [Chen & Mueller, 2023](https://arxiv.org/abs/2308.16175); [Luo et al., 2023](https://arxiv.org/pdf/2303.15621))\n",
    "*   Continuous LLM-as-a-Judge ([Xiong et al., 2024](https://arxiv.org/pdf/2306.13063))\n",
    "</p>\n",
    "</div>\n",
    "    \n",
    "## 📊 What You'll Do in This Demo\n",
    "\n",
    "<div style=\"display: flex; margin-bottom: 15px; align-items: center\">\n",
    "  <div style=\"background-color: #34a853; color: white; border-radius: 50%; width: 30px; height: 30px; display: flex; justify-content: center; align-items: center; margin-right: 15px; flex-shrink: 0\"><strong>1</strong></div>\n",
    "  <div>\n",
    "    <p style=\"margin: 0; font-weight: bold\"><a href=#section1>Set up LLM and prompts.</a></p>\n",
    "    <p style=\"margin: 0; color: rgba(95, 99, 104, 0.8)\">Set up LLM instance and load example data prompts.</p>\n",
    "  </div>\n",
    "</div>\n",
    "\n",
    "<div style=\"display: flex; margin-bottom: 15px; align-items: center\">\n",
    "  <div style=\"background-color: #34a853; color: white; border-radius: 50%; width: 30px; height: 30px; display: flex; justify-content: center; align-items: center; margin-right: 15px; flex-shrink: 0\"><strong>2</strong></div>\n",
    "  <div>\n",
    "    <p style=\"margin: 0; font-weight: bold\"><a href=#section2>Tune Ensemble Weights</a></p>\n",
    "    <p style=\"margin: 0; color: rgba(95, 99, 104, 0.8)\">Tune the ensemble weights on a set of tuning prompts. You will execute a single <code>UQEnsemble.tune()</code> method that will generate responses, compute confidence scores, and optimize weights using a provided answer key corresponding to the provided questions.</p>\n",
    "  </div>\n",
    "</div>\n",
    "\n",
    "<div style=\"display: flex; margin-bottom: 15px; align-items: center\">\n",
    "  <div style=\"background-color: #34a853; color: white; border-radius: 50%; width: 30px; height: 30px; display: flex; justify-content: center; align-items: center; margin-right: 15px; flex-shrink: 0\"><strong>3</strong></div>\n",
    "  <div>\n",
    "    <p style=\"margin: 0; font-weight: bold\"><a href=#section3>Generate LLM Responses and Confidence Scores with Tuned Ensemble.</a></p>\n",
    "    <p style=\"margin: 0; color: rgba(95, 99, 104, 0.8)\">Generate and score LLM responses to the example questions using the tuned <code>UQEnsemble()</code> object.</p>\n",
    "  </div>\n",
    "</div>\n",
    "\n",
    "<div style=\"display: flex; margin-bottom: 25px; align-items: center\">\n",
    "  <div style=\"background-color: #34a853; color: white; border-radius: 50%; width: 30px; height: 30px; display: flex; justify-content: center; align-items: center; margin-right: 15px; flex-shrink: 0\"><strong>4</strong></div>\n",
    "  <div>\n",
    "    <p style=\"margin: 0; font-weight: bold\"><a href=#section4>Evaluate Hallucination Detection Performance.</a></p>\n",
    "    <p style=\"margin: 0; color: rgba(95, 99, 104, 0.8)\">Visualize LLM accuracy at different thresholds of the ensemble score that combines various scorers. Compute precision, recall, and F1-score of hallucination detection.</p>\n",
    "  </div>\n",
    "</div>\n",
    "\n",
    "## ⚖️ Advantages & Limitations\n",
    "\n",
    "<div style=\"display: flex; gap: 20px\">\n",
    "  <div style=\"flex: 1; background-color: rgba(0, 200, 0, 0.1); padding: 15px; border-radius: 8px; border: 1px solid rgba(0, 200, 0, 0.2)\">\n",
    "    <h3 style=\"color: #2e8b57; margin-top: 0\">Pros</h3>\n",
    "    <ul style=\"margin-bottom: 0\">\n",
    "      <li><strong>Highly Flexible:</strong> Versatile and adaptable to various tasks and question types.</li>\n",
    "      <li><strong>Highly Customizable:</strong> Ensemble weights can be tuned for optimal performance on a specific use case.</li>\n",
    "    </ul>\n",
    "  </div>\n",
    "  \n",
    "  <div style=\"flex: 1; background-color: rgba(200, 0, 0, 0.1); padding: 15px; border-radius: 8px; border: 1px solid rgba(200, 0, 0, 0.2)\">\n",
    "    <h3 style=\"color: #b22222; margin-top: 0\">Cons</h3>\n",
    "    <ul style=\"margin-bottom: 0\">\n",
    "      <li><strong>Requires More Setup:</strong> Not quite \"off-the-shelf\"; requires some effort to configure and tune the ensemble.</li>\n",
    "      <li><strong>Best for Advanced Users:</strong> Optimizing the ensemble requires a deeper understanding of the individual scorers.</li>\n",
    "    </ul>\n",
    "  </div>\n",
    "</div>"
   ]
  },
  {
   "cell_type": "code",
   "execution_count": 2,
   "metadata": {
    "tags": []
   },
   "outputs": [],
   "source": [
    "import os\n",
    "import numpy as np\n",
    "from sklearn.metrics import precision_score, recall_score, f1_score\n",
    "\n",
    "from uqlm import UQEnsemble\n",
    "from uqlm.utils import load_example_dataset, math_postprocessor, plot_model_accuracies"
   ]
  },
  {
   "cell_type": "markdown",
   "metadata": {},
   "source": [
    "<a id='section1'></a>\n",
    "## 1. Set up LLM and Prompts"
   ]
  },
  {
   "cell_type": "markdown",
   "metadata": {},
   "source": [
    "In this demo, we will illustrate this approach using a set of math questions from the [GSM8K benchmark](https://github.com/openai/grade-school-math). To implement with your use case, simply **replace the example prompts with your data**.  "
   ]
  },
  {
   "cell_type": "code",
   "execution_count": 3,
   "metadata": {
    "tags": []
   },
   "outputs": [
    {
     "name": "stdout",
     "output_type": "stream",
     "text": [
      "Loading dataset - gsm8k...\n",
      "Processing dataset...\n",
      "Dataset ready!\n"
     ]
    },
    {
     "data": {
      "text/html": [
       "<div>\n",
       "<style scoped>\n",
       "    .dataframe tbody tr th:only-of-type {\n",
       "        vertical-align: middle;\n",
       "    }\n",
       "\n",
       "    .dataframe tbody tr th {\n",
       "        vertical-align: top;\n",
       "    }\n",
       "\n",
       "    .dataframe thead th {\n",
       "        text-align: right;\n",
       "    }\n",
       "</style>\n",
       "<table border=\"1\" class=\"dataframe\">\n",
       "  <thead>\n",
       "    <tr style=\"text-align: right;\">\n",
       "      <th></th>\n",
       "      <th>question</th>\n",
       "      <th>answer</th>\n",
       "    </tr>\n",
       "  </thead>\n",
       "  <tbody>\n",
       "    <tr>\n",
       "      <th>0</th>\n",
       "      <td>Natalia sold clips to 48 of her friends in Apr...</td>\n",
       "      <td>72</td>\n",
       "    </tr>\n",
       "    <tr>\n",
       "      <th>1</th>\n",
       "      <td>Weng earns $12 an hour for babysitting. Yester...</td>\n",
       "      <td>10</td>\n",
       "    </tr>\n",
       "    <tr>\n",
       "      <th>2</th>\n",
       "      <td>Betty is saving money for a new wallet which c...</td>\n",
       "      <td>5</td>\n",
       "    </tr>\n",
       "    <tr>\n",
       "      <th>3</th>\n",
       "      <td>Julie is reading a 120-page book. Yesterday, s...</td>\n",
       "      <td>42</td>\n",
       "    </tr>\n",
       "    <tr>\n",
       "      <th>4</th>\n",
       "      <td>James writes a 3-page letter to 2 different fr...</td>\n",
       "      <td>624</td>\n",
       "    </tr>\n",
       "  </tbody>\n",
       "</table>\n",
       "</div>"
      ],
      "text/plain": [
       "                                            question answer\n",
       "0  Natalia sold clips to 48 of her friends in Apr...     72\n",
       "1  Weng earns $12 an hour for babysitting. Yester...     10\n",
       "2  Betty is saving money for a new wallet which c...      5\n",
       "3  Julie is reading a 120-page book. Yesterday, s...     42\n",
       "4  James writes a 3-page letter to 2 different fr...    624"
      ]
     },
     "execution_count": 3,
     "metadata": {},
     "output_type": "execute_result"
    }
   ],
   "source": [
    "# Load example dataset (GSM8K)\n",
    "gsm8k = load_example_dataset(\"gsm8k\", n=100)\n",
    "gsm8k.head()"
   ]
  },
  {
   "cell_type": "code",
   "execution_count": 4,
   "metadata": {
    "tags": []
   },
   "outputs": [],
   "source": [
    "gsm8k_tune = gsm8k.iloc[0:50]\n",
    "gsm8k_test = gsm8k.iloc[51:100]"
   ]
  },
  {
   "cell_type": "code",
   "execution_count": 5,
   "metadata": {
    "tags": []
   },
   "outputs": [],
   "source": [
    "# Define prompts\n",
    "MATH_INSTRUCTION = \"When you solve this math problem only return the answer with no additional text.\\n\"\n",
    "tune_prompts = [MATH_INSTRUCTION + prompt for prompt in gsm8k_tune.question]\n",
    "test_prompts = [MATH_INSTRUCTION + prompt for prompt in gsm8k_test.question]"
   ]
  },
  {
   "cell_type": "markdown",
   "metadata": {},
   "source": [
    "In this example, we use `ChatVertexAI` and `AzureChatOpenAI` to instantiate our LLMs, but any [LangChain Chat Model](https://js.langchain.com/docs/integrations/chat/) may be used. Be sure to **replace with your LLM of choice.**"
   ]
  },
  {
   "cell_type": "code",
   "execution_count": 6,
   "metadata": {
    "tags": []
   },
   "outputs": [],
   "source": [
    "# import sys\n",
    "# !{sys.executable} -m pip install python-dotenv\n",
    "# !{sys.executable} -m pip install langchain-openai\n",
    "\n",
    "# # User to populate .env file with API credentials. In this step, replace with your LLM of choice.\n",
    "from dotenv import load_dotenv, find_dotenv\n",
    "from langchain_openai import AzureChatOpenAI\n",
    "\n",
    "load_dotenv(find_dotenv())\n",
    "gpt = AzureChatOpenAI(\n",
    "    deployment_name=os.getenv(\"DEPLOYMENT_NAME\"),\n",
    "    openai_api_key=os.getenv(\"API_KEY\"),\n",
    "    azure_endpoint=os.getenv(\"API_BASE\"),\n",
    "    openai_api_type=os.getenv(\"API_TYPE\"),\n",
    "    openai_api_version=os.getenv(\"API_VERSION\"),\n",
    "    temperature=1,  # User to set temperature\n",
    ")"
   ]
  },
  {
   "cell_type": "code",
   "execution_count": 7,
   "metadata": {
    "tags": []
   },
   "outputs": [],
   "source": [
    "# import sys\n",
    "# !{sys.executable} -m pip install langchain-google-vertexai\n",
    "from langchain_google_vertexai import ChatVertexAI\n",
    "\n",
    "gemini = ChatVertexAI(model=\"gemini-1.5-flash\")"
   ]
  },
  {
   "cell_type": "markdown",
   "metadata": {},
   "source": [
    "<a id='section2'></a>\n",
    "## 2. Tune Ensemble"
   ]
  },
  {
   "cell_type": "markdown",
   "metadata": {},
   "source": [
    "### `UQEnsemble()` - Ensemble of uncertainty scorers\n",
    "\n",
    "#### 📋 Class Attributes\n",
    "\n",
    "<table style=\"border-collapse: collapse; width: 100%; border: 1px solid rgba(127, 127, 127, 0.2);\">\n",
    "  <tr>\n",
    "    <th style=\"background-color: rgba(200, 200, 200, 0.2); width: 20%; padding: 8px; text-align: left; border: 1px solid rgba(127, 127, 127, 0.2);\">Parameter</th>\n",
    "    <th style=\"background-color: rgba(200, 200, 200, 0.2); width: 25%; padding: 8px; text-align: left; border: 1px solid rgba(127, 127, 127, 0.2);\">Type & Default</th>\n",
    "    <th style=\"background-color: rgba(200, 200, 200, 0.2); width: 55%; padding: 8px; text-align: left; border: 1px solid rgba(127, 127, 127, 0.2);\">Description</th>\n",
    "  </tr>\n",
    "  <tr>\n",
    "    <td style=\"font-weight: bold; padding: 8px; border: 1px solid rgba(127, 127, 127, 0.2);\">llm</td>\n",
    "    <td style=\"padding: 8px; border: 1px solid rgba(127, 127, 127, 0.2);\">BaseChatModel<br><code>default=None</code></td>\n",
    "    <td style=\"padding: 8px; border: 1px solid rgba(127, 127, 127, 0.2);\">A langchain llm `BaseChatModel`. User is responsible for specifying temperature and other relevant parameters to the constructor of the provided `llm` object.</td>\n",
    "  </tr>\n",
    "  <tr>\n",
    "    <td style=\"font-weight: bold; padding: 8px; border: 1px solid rgba(127, 127, 127, 0.2);\">scorers</td>\n",
    "    <td style=\"padding: 8px; border: 1px solid rgba(127, 127, 127, 0.2);\">List<br><code>default=None</code></td>\n",
    "    <td style=\"padding: 8px; border: 1px solid rgba(127, 127, 127, 0.2);\">Specifies which black-box, white-box, or LLM-as-a-Judge scorers to include in the ensemble. List containing instances of BaseChatModel, LLMJudge, black-box scorer names from ['semantic_negentropy', 'noncontradiction','exact_match', 'bert_score', 'bleurt', 'cosine_sim'], or white-box scorer names from [\"normalized_probability\", \"min_probability\"]. If None, defaults to the off-the-shelf BS Detector ensemble by <a href=\"https://arxiv.org/abs/2308.16175\">Chen & Mueller, 2023</a> which uses components [\"noncontradiction\", \"exact_match\",\"self_reflection\"] with respective weights of [0.56, 0.14, 0.3].</td>\n",
    "  </tr>   \n",
    "  <tr>\n",
    "    <td style=\"font-weight: bold; padding: 8px; border: 1px solid rgba(127, 127, 127, 0.2);\">device</td>\n",
    "    <td style=\"padding: 8px; border: 1px solid rgba(127, 127, 127, 0.2);\">str or torch.device<br><code>default=\"cpu\"</code></td>\n",
    "    <td style=\"padding: 8px; border: 1px solid rgba(127, 127, 127, 0.2);\">Specifies the device that NLI model use for prediction. Only applies to 'semantic_negentropy', 'noncontradiction' scorers. Pass a torch.device to leverage GPU.</td>\n",
    "  </tr>\n",
    "  <tr>\n",
    "    <td style=\"font-weight: bold; padding: 8px; border: 1px solid rgba(127, 127, 127, 0.2);\">use_best</td>\n",
    "    <td style=\"padding: 8px; border: 1px solid rgba(127, 127, 127, 0.2);\">bool<br><code>default=True</code></td>\n",
    "    <td style=\"padding: 8px; border: 1px solid rgba(127, 127, 127, 0.2);\">Specifies whether to swap the original response for the uncertainty-minimized response among all sampled responses based on semantic entropy clusters. Only used if `scorers` includes 'semantic_negentropy' or 'noncontradiction'.</td>\n",
    "  </tr>\n",
    "  <tr>\n",
    "    <td style=\"font-weight: bold; padding: 8px; border: 1px solid rgba(127, 127, 127, 0.2);\">system_prompt</td>\n",
    "    <td style=\"padding: 8px; border: 1px solid rgba(127, 127, 127, 0.2);\">str or None<br><code>default=\"You are a helpful assistant.\"</code></td>\n",
    "    <td style=\"padding: 8px; border: 1px solid rgba(127, 127, 127, 0.2);\">Optional argument for user to provide custom system prompt for the LLM.</td>\n",
    "  </tr>\n",
    "  <tr>\n",
    "    <td style=\"font-weight: bold; padding: 8px; border: 1px solid rgba(127, 127, 127, 0.2);\">max_calls_per_min</td>\n",
    "    <td style=\"padding: 8px; border: 1px solid rgba(127, 127, 127, 0.2);\">int<br><code>default=None</code></td>\n",
    "    <td style=\"padding: 8px; border: 1px solid rgba(127, 127, 127, 0.2);\">Specifies how many API calls to make per minute to avoid rate limit errors. By default, no limit is specified.</td>\n",
    "  </tr>\n",
    "  <tr>\n",
    "    <td style=\"font-weight: bold; padding: 8px; border: 1px solid rgba(127, 127, 127, 0.2);\">use_n_param</td>\n",
    "    <td style=\"padding: 8px; border: 1px solid rgba(127, 127, 127, 0.2);\">bool<br><code>default=False</code></td>\n",
    "    <td style=\"padding: 8px; border: 1px solid rgba(127, 127, 127, 0.2);\">Specifies whether to use <code>n</code> parameter for <code>BaseChatModel</code>. Not compatible with all <code>BaseChatModel</code> classes. If used, it speeds up the generation process substantially when <code>num_responses</code> is large.</td>\n",
    "  </tr>\n",
    "  <tr>\n",
    "    <td style=\"font-weight: bold; padding: 8px; border: 1px solid rgba(127, 127, 127, 0.2);\">postprocessor</td>\n",
    "    <td style=\"padding: 8px; border: 1px solid rgba(127, 127, 127, 0.2);\">callable<br><code>default=None</code></td>\n",
    "    <td style=\"padding: 8px; border: 1px solid rgba(127, 127, 127, 0.2);\">A user-defined function that takes a string input and returns a string. Used for postprocessing outputs.</td>\n",
    "  </tr>\n",
    "  <tr>\n",
    "    <td style=\"font-weight: bold; padding: 8px; border: 1px solid rgba(127, 127, 127, 0.2);\">sampling_temperature</td>\n",
    "    <td style=\"padding: 8px; border: 1px solid rgba(127, 127, 127, 0.2);\">float<br><code>default=1</code></td>\n",
    "    <td style=\"padding: 8px; border: 1px solid rgba(127, 127, 127, 0.2);\">The 'temperature' parameter for LLM model to generate sampled LLM responses. Must be greater than 0.</td>\n",
    "  </tr>\n",
    "  <tr>\n",
    "    <td style=\"font-weight: bold; padding: 8px; border: 1px solid rgba(127, 127, 127, 0.2);\">weights</td>\n",
    "    <td style=\"padding: 8px; border: 1px solid rgba(127, 127, 127, 0.2);\">list of floats<br><code>default=None</code></td>\n",
    "    <td style=\"padding: 8px; border: 1px solid rgba(127, 127, 127, 0.2);\">Specifies weight for each component in ensemble. If None, and <code>scorers</code> is not None, and defaults to equal weights for each scorer. These weights get updated with <code>tune</code> method is executed.</td>\n",
    "  </tr>\n",
    "  <tr>\n",
    "    <td style=\"font-weight: bold; padding: 8px; border: 1px solid rgba(127, 127, 127, 0.2);\">nli_model_name</td>\n",
    "    <td style=\"padding: 8px; border: 1px solid rgba(127, 127, 127, 0.2);\">str<br><code>default=\"microsoft/deberta-large-mnli\"</code></td>\n",
    "    <td style=\"padding: 8px; border: 1px solid rgba(127, 127, 127, 0.2);\">Specifies which NLI model to use. Must be acceptable input to <code>AutoTokenizer.from_pretrained()</code> and <code>AutoModelForSequenceClassification.from_pretrained()</code>.</td>\n",
    "  </tr>\n",
    "</table>\n",
    "\n",
    "#### 🔍 Parameter Groups\n",
    "\n",
    "<div style=\"display: flex; gap: 20px; margin-bottom: 20px\">\n",
    "  <div style=\"flex: 1; padding: 10px; background-color: rgba(0, 100, 200, 0.1); border-radius: 5px; border: 1px solid rgba(0, 100, 200, 0.2);\">\n",
    "    <p style=\"font-weight: bold\">🧠 LLM-Specific</p>\n",
    "    <ul>\n",
    "      <li><code>llm</code></li>\n",
    "      <li><code>system_prompt</code></li>\n",
    "      <li><code>sampling_temperature</code></li>\n",
    "    </ul>\n",
    "  </div>\n",
    "  <div style=\"flex: 1; padding: 10px; background-color: rgba(0, 200, 0, 0.1); border-radius: 5px; border: 1px solid rgba(0, 200, 0, 0.2);\">\n",
    "    <p style=\"font-weight: bold\">📊 Confidence Scores</p>\n",
    "    <ul>\n",
    "      <li><code>scorers</code></li>\n",
    "      <li><code>weights</code></li>\n",
    "      <li><code>use_best</code></li>\n",
    "      <li><code>nli_model_name</code></li>\n",
    "      <li><code>postprocessor</code></li>\n",
    "    </ul>\n",
    "  </div>\n",
    "  <div style=\"flex: 1; padding: 10px; background-color: rgba(200, 150, 0, 0.1); border-radius: 5px; border: 1px solid rgba(200, 150, 0, 0.2);\">\n",
    "    <p style=\"font-weight: bold\">🖥️ Hardware</p>\n",
    "    <ul>\n",
    "      <li><code>device</code></li>\n",
    "    </ul>\n",
    "  </div>\n",
    "  <div style=\"flex: 1; padding: 10px; background-color: rgba(200, 0, 200, 0.1); border-radius: 5px; border: 1px solid rgba(200, 0, 200, 0.2);\">\n",
    "    <p style=\"font-weight: bold\">⚡ Performance</p>\n",
    "    <ul>\n",
    "      <li><code>max_calls_per_min</code></li>\n",
    "      <li><code>use_n_param</code></li>\n",
    "    </ul>\n",
    "  </div>\n",
    "</div>\n",
    "\n",
    "#### 💻 Usage Examples\n",
    "\n",
    "```python\n",
    "# Basic usage with default parameters\n",
    "uqe = UQEnsemble(llm=llm)\n",
    "\n",
    "# Using GPU acceleration\n",
    "uqe = UQEnsemble(llm=llm, device=torch.device(\"cuda\"))\n",
    "\n",
    "# Custom scorer list\n",
    "uqe = BlackBoxUQ(llm=llm, scorers=[\"bert_score\", \"exact_match\", llm])\n",
    "\n",
    "# High-throughput configuration with rate limiting\n",
    "uqe = UQEnsemble(llm=llm, max_calls_per_min=200, use_n_param=True) \n",
    "```"
   ]
  },
  {
   "cell_type": "code",
   "execution_count": 8,
   "metadata": {
    "tags": []
   },
   "outputs": [
    {
     "name": "stdout",
     "output_type": "stream",
     "text": [
      "Using cuda device\n"
     ]
    }
   ],
   "source": [
    "import torch\n",
    "\n",
    "# Set the torch device\n",
    "if torch.cuda.is_available():  # NVIDIA GPU\n",
    "    device = torch.device(\"cuda\")\n",
    "elif torch.backends.mps.is_available():  # macOS\n",
    "    device = torch.device(\"mps\")\n",
    "else:\n",
    "    device = torch.device(\"cpu\")  # CPU\n",
    "print(f\"Using {device.type} device\")"
   ]
  },
  {
   "cell_type": "code",
   "execution_count": 9,
   "metadata": {
    "tags": []
   },
   "outputs": [
    {
     "name": "stderr",
     "output_type": "stream",
     "text": [
      "Some weights of the model checkpoint at microsoft/deberta-large-mnli were not used when initializing DebertaForSequenceClassification: ['config']\n",
      "- This IS expected if you are initializing DebertaForSequenceClassification from the checkpoint of a model trained on another task or with another architecture (e.g. initializing a BertForSequenceClassification model from a BertForPreTraining model).\n",
      "- This IS NOT expected if you are initializing DebertaForSequenceClassification from the checkpoint of a model that you expect to be exactly identical (initializing a BertForSequenceClassification model from a BertForSequenceClassification model).\n"
     ]
    }
   ],
   "source": [
    "scorers = [\n",
    "    \"exact_match\",  # Measures proportion of candidate responses that match original response (black-box)\n",
    "    \"noncontradiction\",  # mean non-contradiction probability between candidate responses and original response (black-box)\n",
    "    \"normalized_probability\",  # length-normalized joint token probability (white-box)\n",
    "    gpt,  # LLM-as-a-judge (self)\n",
    "    gemini,  # LLM-as-a-judge (separate LLM)\n",
    "]\n",
    "\n",
    "uqe = UQEnsemble(\n",
    "    llm=gpt,\n",
    "    device=device,\n",
    "    max_calls_per_min=175,\n",
    "    # postprocessor=math_postprocessor,\n",
    "    use_n_param=True,  # Set True if using AzureChatOpenAI for faster generation\n",
    "    scorers=scorers,\n",
    ")"
   ]
  },
  {
   "cell_type": "markdown",
   "metadata": {
    "tags": []
   },
   "source": [
    "### 🔄 Class Methods: Tuning\n",
    "\n",
    "![Sample Image](../assets/images/uqensemble_tune.png)\n",
    "\n",
    "<table style=\"border-collapse: collapse; width: 100%; border: 1px solid rgba(127, 127, 127, 0.2);\">\n",
    "  <tr>\n",
    "    <th style=\"background-color: rgba(200, 200, 200, 0.2); width: 25%; padding: 8px; text-align: left; border: 1px solid rgba(127, 127, 127, 0.2);\">Method</th>\n",
    "    <th style=\"background-color: rgba(200, 200, 200, 0.2); width: 75%; padding: 8px; text-align: left; border: 1px solid rgba(127, 127, 127, 0.2);\">Description & Parameters</th>\n",
    "  </tr>\n",
    "  <tr>\n",
    "    <td style=\"font-weight: bold; vertical-align: top; padding: 8px; border: 1px solid rgba(127, 127, 127, 0.2);\">UQEnsemble.tune</td>\n",
    "    <td style=\"padding: 8px; border: 1px solid rgba(127, 127, 127, 0.2);\">\n",
    "      <p>Generate responses from provided prompts, grade responses with provided grader function, and tune ensemble weights. If weights and threshold objectives match, joint optimization will happen. Otherwise, sequential optimization will happen. If an optimization problem has fewer than three choice variables, grid search will happen.</p>\n",
    "      <p><strong>Parameters:</strong></p>\n",
    "      <ul>\n",
    "        <li><code>prompts</code> - (<strong>list of str</strong>) A list of input prompts for the model.</li>\n",
    "        <li><code>ground_truth_answers</code> - (<strong>List[str]</strong>) A list of ideal (correct) responses.</li>\n",
    "        <li><code>grader_function</code> - (<strong>callable, default=None</strong>) A user-defined function that takes a response and a ground truth 'answer' and returns a boolean indicator of whether the response is correct. If not provided, vectara's HHEM is used: https://huggingface.co/vectara/hallucination_evaluation_model</li>\n",
    "        <li><code>num_responses</code> - (<strong>int, default=5</strong>) The number of sampled responses used to compute consistency.</li>\n",
    "        <li><code>weights_objective</code> - (<strong>str, default='roc_auc'</strong>) Objective function for weight optimization. One of {'fbeta_score', 'accuracy_score', 'balanced_accuracy_score', 'roc_auc', 'log_loss', 'average_precision', 'brier_score'}. Must match thresh_objective if one of {'fbeta_score', 'accuracy_score', 'balanced_accuracy_score'}. If same as thresh_objective, joint optimization will be done.</li>\n",
    "        <li><code>thresh_objective</code> - (<strong>str, default='fbeta_score'</strong>) Objective function for threshold optimization via grid search. One of {'fbeta_score', 'accuracy_score', 'balanced_accuracy_score'}.</li>\n",
    "        <li><code>thresh_bounds</code> - (<strong>tuple of floats, default=(0,1)</strong>) Bounds to search for threshold.</li>\n",
    "        <li><code>n_trials</code> - (<strong>int, default=100</strong>) Indicates how many trials to search over with optuna optimizer</li>\n",
    "        <li><code>step_size</code> - (<strong>float, default=0.01</strong>) Indicates step size in grid search, if used.</li>\n",
    "        <li><code>fscore_beta</code> - (<strong>float, default=1</strong>) Value of beta in fbeta_score.</li>\n",
    "      </ul>\n",
    "      <p><strong>Returns:</strong> <code>UQResult</code> containing data (prompts, responses, sampled responses, and confidence scores) and metadata</p>\n",
    "      <div style=\"background-color: rgba(0, 200, 0, 0.1); padding: 8px; border-radius: 3px; margin-top: 10px; border: 1px solid rgba(0, 200, 0, 0.2); margin-right: 5px; box-sizing: border-box; width: 100%;\">\n",
    "        <strong>💡 Best For:</strong> Tuning an optimized ensemble for detecting hallucinations in a specific use case.\n",
    "      </div>\n",
    "    </td>\n",
    "  </tr>\n",
    "</table>"
   ]
  },
  {
   "cell_type": "markdown",
   "metadata": {},
   "source": [
    "Note that below, we are providing a grader function that is specific to our use case (math questions). If you are running this example notebook with your own prompts/questions, update the grader function accordingly. Note that the default grader function, `vectara/hallucination_evaluation_model`, is used if no grader function is provided and generally works well across use cases. "
   ]
  },
  {
   "cell_type": "code",
   "execution_count": 10,
   "metadata": {
    "tags": []
   },
   "outputs": [],
   "source": [
    "def grade_response(response: str, answer: str) -> bool:\n",
    "    return math_postprocessor(response) == answer"
   ]
  },
  {
   "cell_type": "code",
   "execution_count": 11,
   "metadata": {
    "tags": []
   },
   "outputs": [
    {
     "name": "stdout",
     "output_type": "stream",
     "text": [
      "Generating responses...\n",
      "Generating candidate responses...\n",
      "Computing confidence scores...\n",
      "Generating LLMJudge scores...\n",
      "Generating LLMJudge scores...\n",
      "Grading responses with grader function...\n",
      "Optimizing weights...\n",
      "Optimizing threshold with grid search...\n"
     ]
    }
   ],
   "source": [
    "tune_results = await uqe.tune(\n",
    "    prompts=tune_prompts,  # prompts for tuning (responses will be generated from these prompts)\n",
    "    ground_truth_answers=gsm8k_tune[\"answer\"],  # correct answers to 'grade' LLM responses against\n",
    "    grader_function=grade_response,  # grader function to grade responses against provided answers\n",
    ")"
   ]
  },
  {
   "cell_type": "code",
   "execution_count": 12,
   "metadata": {
    "tags": []
   },
   "outputs": [
    {
     "data": {
      "text/html": [
       "<div>\n",
       "<style scoped>\n",
       "    .dataframe tbody tr th:only-of-type {\n",
       "        vertical-align: middle;\n",
       "    }\n",
       "\n",
       "    .dataframe tbody tr th {\n",
       "        vertical-align: top;\n",
       "    }\n",
       "\n",
       "    .dataframe thead th {\n",
       "        text-align: right;\n",
       "    }\n",
       "</style>\n",
       "<table border=\"1\" class=\"dataframe\">\n",
       "  <thead>\n",
       "    <tr style=\"text-align: right;\">\n",
       "      <th></th>\n",
       "      <th>prompt</th>\n",
       "      <th>response</th>\n",
       "      <th>sampled_responses</th>\n",
       "      <th>ensemble_score</th>\n",
       "      <th>exact_match</th>\n",
       "      <th>noncontradiction</th>\n",
       "      <th>normalized_probability</th>\n",
       "      <th>judge_1</th>\n",
       "      <th>judge_2</th>\n",
       "    </tr>\n",
       "  </thead>\n",
       "  <tbody>\n",
       "    <tr>\n",
       "      <th>0</th>\n",
       "      <td>When you solve this math problem only return t...</td>\n",
       "      <td>72</td>\n",
       "      <td>[72, 72, 72, 72, 72]</td>\n",
       "      <td>0.952566</td>\n",
       "      <td>1.0</td>\n",
       "      <td>1.000000</td>\n",
       "      <td>0.999188</td>\n",
       "      <td>1.0</td>\n",
       "      <td>0.5</td>\n",
       "    </tr>\n",
       "    <tr>\n",
       "      <th>1</th>\n",
       "      <td>When you solve this math problem only return t...</td>\n",
       "      <td>$10</td>\n",
       "      <td>[$10, $10, $10, $10, $10]</td>\n",
       "      <td>0.895037</td>\n",
       "      <td>1.0</td>\n",
       "      <td>1.000000</td>\n",
       "      <td>0.999019</td>\n",
       "      <td>0.0</td>\n",
       "      <td>0.5</td>\n",
       "    </tr>\n",
       "    <tr>\n",
       "      <th>2</th>\n",
       "      <td>When you solve this math problem only return t...</td>\n",
       "      <td>$20</td>\n",
       "      <td>[$20, $20, $20, $20, $10]</td>\n",
       "      <td>0.762877</td>\n",
       "      <td>0.8</td>\n",
       "      <td>0.801301</td>\n",
       "      <td>0.946584</td>\n",
       "      <td>1.0</td>\n",
       "      <td>0.0</td>\n",
       "    </tr>\n",
       "    <tr>\n",
       "      <th>3</th>\n",
       "      <td>When you solve this math problem only return t...</td>\n",
       "      <td>48</td>\n",
       "      <td>[48, 48, 48, 48, 48]</td>\n",
       "      <td>0.941798</td>\n",
       "      <td>1.0</td>\n",
       "      <td>1.000000</td>\n",
       "      <td>0.996091</td>\n",
       "      <td>0.0</td>\n",
       "      <td>1.0</td>\n",
       "    </tr>\n",
       "    <tr>\n",
       "      <th>4</th>\n",
       "      <td>When you solve this math problem only return t...</td>\n",
       "      <td>624</td>\n",
       "      <td>[624, 624, 624, 624, 624]</td>\n",
       "      <td>0.999969</td>\n",
       "      <td>1.0</td>\n",
       "      <td>1.000000</td>\n",
       "      <td>0.999828</td>\n",
       "      <td>1.0</td>\n",
       "      <td>1.0</td>\n",
       "    </tr>\n",
       "  </tbody>\n",
       "</table>\n",
       "</div>"
      ],
      "text/plain": [
       "                                              prompt response  \\\n",
       "0  When you solve this math problem only return t...       72   \n",
       "1  When you solve this math problem only return t...      $10   \n",
       "2  When you solve this math problem only return t...      $20   \n",
       "3  When you solve this math problem only return t...       48   \n",
       "4  When you solve this math problem only return t...      624   \n",
       "\n",
       "           sampled_responses  ensemble_score  exact_match  noncontradiction  \\\n",
       "0       [72, 72, 72, 72, 72]        0.952566          1.0          1.000000   \n",
       "1  [$10, $10, $10, $10, $10]        0.895037          1.0          1.000000   \n",
       "2  [$20, $20, $20, $20, $10]        0.762877          0.8          0.801301   \n",
       "3       [48, 48, 48, 48, 48]        0.941798          1.0          1.000000   \n",
       "4  [624, 624, 624, 624, 624]        0.999969          1.0          1.000000   \n",
       "\n",
       "   normalized_probability  judge_1  judge_2  \n",
       "0                0.999188      1.0      0.5  \n",
       "1                0.999019      0.0      0.5  \n",
       "2                0.946584      1.0      0.0  \n",
       "3                0.996091      0.0      1.0  \n",
       "4                0.999828      1.0      1.0  "
      ]
     },
     "execution_count": 12,
     "metadata": {},
     "output_type": "execute_result"
    }
   ],
   "source": [
    "result_df = tune_results.to_df()\n",
    "result_df.head()"
   ]
  },
  {
   "cell_type": "code",
   "execution_count": 13,
   "metadata": {
    "tags": []
   },
   "outputs": [
    {
     "name": "stdout",
     "output_type": "stream",
     "text": [
      "Weight for exact_match: 0.14848838407926002\n",
      "Weight for noncontradiction: 0.5195905565435162\n",
      "Weight for normalized_probability: 0.17984565170407496\n",
      "Weight for judge_1: 0.05749867602904491\n",
      "Weight for judge_2: 0.09457673164410399\n"
     ]
    }
   ],
   "source": [
    "for i, weight in enumerate(uqe.weights):\n",
    "    print(f\"Weight for {uqe.component_names[i]}: {weight}\")"
   ]
  },
  {
   "cell_type": "markdown",
   "metadata": {},
   "source": [
    "<a id='section3'></a>\n",
    "## 3. Generate LLM Responses and Confidence Scores"
   ]
  },
  {
   "cell_type": "markdown",
   "metadata": {},
   "source": [
    "To evaluate hallucination detection performance, we will generate responses and corresponding confidence scores on a holdout set using the tuned ensemble."
   ]
  },
  {
   "cell_type": "markdown",
   "metadata": {},
   "source": [
    "### 🔄 Class Methods: Generation + Scoring\n",
    "\n",
    "![Sample Image](../assets/images/uqensemble_generate_score.png)\n",
    "\n",
    "<table style=\"border-collapse: collapse; width: 100%; border: 1px solid rgba(127, 127, 127, 0.2);\">\n",
    "  <tr>\n",
    "    <th style=\"background-color: rgba(200, 200, 200, 0.2); width: 25%; padding: 8px; text-align: left; border: 1px solid rgba(127, 127, 127, 0.2);\">Method</th>\n",
    "    <th style=\"background-color: rgba(200, 200, 200, 0.2); width: 75%; padding: 8px; text-align: left; border: 1px solid rgba(127, 127, 127, 0.2);\">Description & Parameters</th>\n",
    "  </tr>\n",
    "  <tr>\n",
    "    <td style=\"font-weight: bold; vertical-align: top; padding: 8px; border: 1px solid rgba(127, 127, 127, 0.2);\">UQEnsemble.generate_and_score</td>\n",
    "    <td style=\"padding: 8px; border: 1px solid rgba(127, 127, 127, 0.2);\">\n",
    "      <p>Generate LLM responses, sampled LLM (candidate) responses, and compute confidence scores for the provided prompts.</p>\n",
    "      <p><strong>Parameters:</strong></p>\n",
    "      <ul>\n",
    "        <li><code>prompts</code> - (<strong>list of str</strong>) A list of input prompts for the model.</li>\n",
    "        <li><code>num_responses</code> - (<strong>int, default=5</strong>) The number of sampled responses used to compute consistency.</li>\n",
    "      </ul>\n",
    "      <p><strong>Returns:</strong> <code>UQResult</code> containing data (prompts, responses, sampled responses, and confidence scores) and metadata</p>\n",
    "      <div style=\"background-color: rgba(0, 200, 0, 0.1); padding: 8px; border-radius: 3px; margin-top: 10px; border: 1px solid rgba(0, 200, 0, 0.2); margin-right: 5px; box-sizing: border-box; width: 100%;\">\n",
    "        <strong>💡 Best For:</strong> Complete end-to-end uncertainty quantification when starting with prompts.\n",
    "      </div>\n",
    "    </td>\n",
    "  </tr>\n",
    "  <tr>\n",
    "    <td style=\"font-weight: bold; vertical-align: top; padding: 8px; border: 1px solid rgba(127, 127, 127, 0.2);\">UQEnsemble.score</td>\n",
    "    <td style=\"padding: 8px; border: 1px solid rgba(127, 127, 127, 0.2);\">\n",
    "      <p>Compute confidence scores on provided LLM responses. Should only be used if responses and sampled responses are already generated.</p>\n",
    "      <p><strong>Parameters:</strong></p>\n",
    "      <ul>\n",
    "        <li><code>prompts</code> - (<strong>list of str</strong>) A list of input prompts for the LLM.</li>\n",
    "        <li><code>responses</code> - (<strong>list of str</strong>) A list of LLM responses for the prompts.</li>\n",
    "        <li><code>sampled_responses</code> - (<strong>list of list of str, default=None</strong>) A list of lists of sampled LLM responses for each prompt. These will be used to compute consistency scores by comparing to the corresponding response from <code>responses</code>. Must be provided if using Black-Box scorers.</li>\n",
    "        <li><code>logprobs_results</code> - (<strong>list of logprobs_result, default=None</strong>) List of lists of dictionaries, each returned by BaseChatModel.agenerate. Must be provided if using white box scorers.</li>\n",
    "      </ul>\n",
    "      <p><strong>Returns:</strong> <code>UQResult</code> containing data (responses, sampled responses, and confidence scores) and metadata</p>\n",
    "      <div style=\"background-color: rgba(0, 200, 0, 0.1); padding: 8px; border-radius: 3px; margin-top: 10px; border: 1px solid rgba(0, 200, 0, 0.2); margin-right: 5px; box-sizing: border-box; width: 100%;\">\n",
    "        <strong>💡 Best For:</strong> Computing uncertainty scores when responses are already generated elsewhere.\n",
    "      </div>\n",
    "    </td>\n",
    "  </tr>\n",
    "</table>"
   ]
  },
  {
   "cell_type": "code",
   "execution_count": 15,
   "metadata": {
    "tags": []
   },
   "outputs": [
    {
     "name": "stdout",
     "output_type": "stream",
     "text": [
      "Generating responses...\n",
      "Generating candidate responses...\n",
      "Computing confidence scores...\n",
      "Generating LLMJudge scores...\n",
      "Generating LLMJudge scores...\n"
     ]
    }
   ],
   "source": [
    "test_results = await uqe.generate_and_score(prompts=test_prompts, num_responses=5)"
   ]
  },
  {
   "cell_type": "markdown",
   "metadata": {},
   "source": [
    "<a id='section4'></a>\n",
    "## 4. Evaluate Hallucination Detection Performance"
   ]
  },
  {
   "cell_type": "markdown",
   "metadata": {},
   "source": [
    "To evaluate hallucination detection performance, we 'grade' the responses against an answer key. Again, note that the `grade_response` function is specific to our use case (math questions). **If you are using your own prompts/questions, update the grading method accordingly**."
   ]
  },
  {
   "cell_type": "code",
   "execution_count": 16,
   "metadata": {
    "tags": []
   },
   "outputs": [
    {
     "data": {
      "text/html": [
       "<div>\n",
       "<style scoped>\n",
       "    .dataframe tbody tr th:only-of-type {\n",
       "        vertical-align: middle;\n",
       "    }\n",
       "\n",
       "    .dataframe tbody tr th {\n",
       "        vertical-align: top;\n",
       "    }\n",
       "\n",
       "    .dataframe thead th {\n",
       "        text-align: right;\n",
       "    }\n",
       "</style>\n",
       "<table border=\"1\" class=\"dataframe\">\n",
       "  <thead>\n",
       "    <tr style=\"text-align: right;\">\n",
       "      <th></th>\n",
       "      <th>prompt</th>\n",
       "      <th>response</th>\n",
       "      <th>sampled_responses</th>\n",
       "      <th>ensemble_score</th>\n",
       "      <th>exact_match</th>\n",
       "      <th>noncontradiction</th>\n",
       "      <th>normalized_probability</th>\n",
       "      <th>judge_1</th>\n",
       "      <th>judge_2</th>\n",
       "      <th>response_correct</th>\n",
       "    </tr>\n",
       "  </thead>\n",
       "  <tbody>\n",
       "    <tr>\n",
       "      <th>0</th>\n",
       "      <td>When you solve this math problem only return t...</td>\n",
       "      <td>160</td>\n",
       "      <td>[68, 176, 152, 80, 72]</td>\n",
       "      <td>0.030060</td>\n",
       "      <td>0.0</td>\n",
       "      <td>0.021150</td>\n",
       "      <td>0.106042</td>\n",
       "      <td>0.0</td>\n",
       "      <td>0.0</td>\n",
       "      <td>True</td>\n",
       "    </tr>\n",
       "    <tr>\n",
       "      <th>1</th>\n",
       "      <td>When you solve this math problem only return t...</td>\n",
       "      <td>12</td>\n",
       "      <td>[12, 14, 18, 11, 13]</td>\n",
       "      <td>0.158690</td>\n",
       "      <td>0.2</td>\n",
       "      <td>0.240650</td>\n",
       "      <td>0.021982</td>\n",
       "      <td>0.0</td>\n",
       "      <td>0.0</td>\n",
       "      <td>False</td>\n",
       "    </tr>\n",
       "    <tr>\n",
       "      <th>2</th>\n",
       "      <td>When you solve this math problem only return t...</td>\n",
       "      <td>$36</td>\n",
       "      <td>[$36, $36, $36, $36, 36]</td>\n",
       "      <td>0.870801</td>\n",
       "      <td>0.8</td>\n",
       "      <td>0.994231</td>\n",
       "      <td>0.989287</td>\n",
       "      <td>1.0</td>\n",
       "      <td>0.0</td>\n",
       "      <td>True</td>\n",
       "    </tr>\n",
       "    <tr>\n",
       "      <th>3</th>\n",
       "      <td>When you solve this math problem only return t...</td>\n",
       "      <td>9</td>\n",
       "      <td>[$3, $9, 3, $10, 9]</td>\n",
       "      <td>0.359167</td>\n",
       "      <td>0.2</td>\n",
       "      <td>0.452459</td>\n",
       "      <td>0.205047</td>\n",
       "      <td>1.0</td>\n",
       "      <td>0.0</td>\n",
       "      <td>False</td>\n",
       "    </tr>\n",
       "    <tr>\n",
       "      <th>4</th>\n",
       "      <td>When you solve this math problem only return t...</td>\n",
       "      <td>75%</td>\n",
       "      <td>[75%, 75., 75%, 75%, 75%]</td>\n",
       "      <td>0.873314</td>\n",
       "      <td>0.8</td>\n",
       "      <td>0.998718</td>\n",
       "      <td>0.990297</td>\n",
       "      <td>1.0</td>\n",
       "      <td>0.0</td>\n",
       "      <td>True</td>\n",
       "    </tr>\n",
       "  </tbody>\n",
       "</table>\n",
       "</div>"
      ],
      "text/plain": [
       "                                              prompt response  \\\n",
       "0  When you solve this math problem only return t...      160   \n",
       "1  When you solve this math problem only return t...       12   \n",
       "2  When you solve this math problem only return t...      $36   \n",
       "3  When you solve this math problem only return t...        9   \n",
       "4  When you solve this math problem only return t...      75%   \n",
       "\n",
       "           sampled_responses  ensemble_score  exact_match  noncontradiction  \\\n",
       "0     [68, 176, 152, 80, 72]        0.030060          0.0          0.021150   \n",
       "1       [12, 14, 18, 11, 13]        0.158690          0.2          0.240650   \n",
       "2   [$36, $36, $36, $36, 36]        0.870801          0.8          0.994231   \n",
       "3        [$3, $9, 3, $10, 9]        0.359167          0.2          0.452459   \n",
       "4  [75%, 75., 75%, 75%, 75%]        0.873314          0.8          0.998718   \n",
       "\n",
       "   normalized_probability  judge_1  judge_2  response_correct  \n",
       "0                0.106042      0.0      0.0              True  \n",
       "1                0.021982      0.0      0.0             False  \n",
       "2                0.989287      1.0      0.0              True  \n",
       "3                0.205047      1.0      0.0             False  \n",
       "4                0.990297      1.0      0.0              True  "
      ]
     },
     "execution_count": 16,
     "metadata": {},
     "output_type": "execute_result"
    }
   ],
   "source": [
    "test_result_df = test_results.to_df()\n",
    "test_result_df[\"response_correct\"] = [grade_response(r, a) for r, a in zip(test_result_df[\"response\"], gsm8k_test[\"answer\"])]\n",
    "test_result_df.head(5)"
   ]
  },
  {
   "cell_type": "code",
   "execution_count": 17,
   "metadata": {
    "tags": []
   },
   "outputs": [
    {
     "name": "stdout",
     "output_type": "stream",
     "text": [
      "Baseline LLM accuracy: 0.5714285714285714\n"
     ]
    }
   ],
   "source": [
    "print(f\"\"\"Baseline LLM accuracy: {np.mean(test_result_df[\"response_correct\"])}\"\"\")"
   ]
  },
  {
   "cell_type": "markdown",
   "metadata": {},
   "source": [
    "#### 4.1 Filtered LLM Accuracy Evaluation"
   ]
  },
  {
   "cell_type": "markdown",
   "metadata": {},
   "source": [
    "Here, we explore ‘filtered accuracy’ as a metric for evaluating the performance of our confidence scores. Filtered accuracy measures the change in LLM performance when responses with confidence scores below a specified threshold are excluded. By adjusting the confidence score threshold, we can observe how the accuracy of the LLM improves as less certain responses are filtered out.\n",
    "\n",
    "We will plot the filtered accuracy across various confidence score thresholds to visualize the relationship between confidence and LLM accuracy. This analysis helps in understanding the trade-off between response coverage (measured by sample size below) and LLM accuracy, providing insights into the reliability of the LLM’s outputs."
   ]
  },
  {
   "cell_type": "code",
   "execution_count": 18,
   "metadata": {
    "tags": []
   },
   "outputs": [
    {
     "data": {
      "image/png": "iVBORw0KGgoAAAANSUhEUgAAAjcAAAHECAYAAADFxguEAAAAOXRFWHRTb2Z0d2FyZQBNYXRwbG90bGliIHZlcnNpb24zLjkuNCwgaHR0cHM6Ly9tYXRwbG90bGliLm9yZy8ekN5oAAAACXBIWXMAAA9hAAAPYQGoP6dpAAB2j0lEQVR4nO3dd1iT19sH8G/YG1EUQVEUxVFx771x1KrYuvdobR1Vah1114HWqljrqgP3aBVHK3VR/TlqxYVbFEVxMUQFQZk57x/PSzCyEggkhO/nunL1yXnWfUKQu+c5QyaEECAiIiLSEwbaDoCIiIhIk5jcEBERkV5hckNERER6hckNERER6RUmN0RERKRXmNwQERGRXmFyQ0RERHqFyQ0RERHpFSY3REREpFeY3BAVMTKZDAcOHNB2GHny22+/wdnZGQYGBvDx8cGcOXNQu3btbM8ZOnQoevToUSDxkeTUqVOQyWR48+ZNgd538+bNKFasWJ6u8ejRI8hkMgQFBWV5jLbqRzljckP5Lqc/Ki4uLvDx8cl0X9o/MIaGhnj27JnSvhcvXsDIyAgymQyPHj3KMY5du3bB0NAQY8aMUSN6UlVSUhJ++ukn1KpVCxYWFrC3t0ezZs3g6+uL5ORkjd0nNjYWY8eOxZQpU/Ds2TN8+eWXmDRpEgICAjR2D226du0aPvvsM5QqVQpmZmZwcXFBnz59EBkZqe3QlMhksmxfc+bM0XaIVIQxuaFCoUyZMti6datS2ZYtW1CmTBmVr7Fx40ZMnjwZu3btQkJCgqZDVEtSUpJW769pSUlJ8PDwwKJFi/Dll1/i33//RWBgIMaMGYOVK1fi1q1bGrtXWFgYkpOT0bVrVzg6OsLCwgJWVlYoUaKExu6hLVFRUWjXrh2KFy+Oo0eP4s6dO/D19YWTkxPi4+Pz7b65ST5fvHihePn4+MDGxkapbNKkSbmKRd9+N0g7mNxQoTBkyBD4+voqlfn6+mLIkCEqnR8aGop///0XU6dOhZubG/z8/DIcs2nTJnzyyScwNTWFo6Mjxo4dq9j35s0bfPXVV3BwcICZmRlq1KiBv/76CwAyfSTi4+MDFxcXxfu01qsFCxbAyckJVapUAQBs27YN9evXh7W1NUqXLo3+/ftn+D/0W7du4dNPP4WNjQ2sra3RokULPHjwAKdPn4axsTHCw8OVjp8wYQJatGiR7efx4sULdO7cGebm5qhYsSL27t2r2Ne2bVulugPSH10TE5MsW0d8fHxw+vRpBAQEYMyYMahduzYqVqyI/v3748KFC6hcuTIAIDExEePHj1e0SjRv3hwXL15UXCetmT8gIAD169eHhYUFmjZtiuDgYADS4wZ3d3cAQMWKFRWtdh//DFJTU+Hl5YVixYqhRIkSmDx5Mj5eI1gul8Pb2xsVKlSAubk5atWqpfQ55BRLmj///BMNGjSAmZkZ7O3t0bNnT8W+xMRETJo0CWXKlIGlpSUaNWqEU6dOZflzOXfuHGJiYrBhwwbUqVMHFSpUQJs2bbB8+XJUqFBBcVxW34m0ev34448oW7YsTE1NUbt2bRw5ckRxblpr6J49e9CqVSuYmZlhx44dAIANGzagWrVqMDMzQ9WqVbF69eosYy1durTiZWtrC5lMplRmZWWlOPby5ctZfoZpP7sNGzagQoUKMDMzAyD9zo0cORIlS5aEjY0N2rZti2vXrinOu3btGtq0aQNra2vY2NigXr16uHTpklKMR48eRbVq1WBlZYVOnTrhxYsXin05fU6Z8ff3h5ubG8zNzdGmTRuVWoxJSwRRPhsyZIjo3r17lvvLly8vli9fnum+0NBQAUAEBgYKe3t7cebMGSGEEGfOnBElS5YUgYGBAoAIDQ3NNoaZM2eKzz//XAghxMqVK0Xbtm2V9q9evVqYmZkJHx8fERwcLAIDAxUxpaamisaNG4tPPvlEHDt2TDx48ED8+eefwt/fXwghxOzZs0WtWrWUrrd8+XJRvnx5pc/AyspKDBo0SNy8eVPcvHlTCCHExo0bhb+/v3jw4IE4f/68aNKkiejcubPivKdPn4rixYsLT09PcfHiRREcHCw2bdok7t69K4QQws3NTfz000+K45OSkoS9vb3YtGlTlp8FAFGiRAmxfv16ERwcLGbMmCEMDQ3F7du3hRBC7NixQ9jZ2YmEhATFOcuWLRMuLi5CLpdnes2aNWuKjh07ZnnPNOPHjxdOTk7C399f3Lp1SwwZMkTY2dmJ6OhoIYQQJ0+eFABEo0aNxKlTp8StW7dEixYtRNOmTYUQQrx7906cOHFC8Z148eKFSElJyfAzWLx4sbCzsxP79u0Tt2/fFiNGjBDW1tZK38P58+eLqlWriiNHjogHDx4IX19fYWpqKk6dOqVSLEII8ddffwlDQ0Mxa9Yscfv2bREUFCQWLlyo2D9y5EjRtGlTcfr0aRESEiKWLFkiTE1Nxb179zL9fM6fPy8AiN9//z3Lzzqn78SyZcuEjY2N2LVrl7h7966YPHmyMDY2Vtwz7XfKxcVF7Nu3Tzx8+FA8f/5cbN++XTg6OirK9u3bJ4oXLy42b96c48/V19dX2NraZihX5TOcPXu2sLS0FJ06dRJXrlwR165dE0II0b59e9GtWzdx8eJFce/ePfHdd9+JEiVKKL4rn3zyiRg4cKC4c+eOuHfvnvj9999FUFCQIh5jY2PRvn17cfHiRXH58mVRrVo10b9/f8V9Vf2crl69KoQQIiwsTJiamgovLy9x9+5dsX37duHg4CAAiNevX+f4GVHBYnJD+U4Tyc3Vq1fFhAkTxLBhw4QQQgwbNkxMnDhRXL16NcfkJjU1VTg7O4sDBw4IIYSIiooSJiYm4uHDh4pjnJycxPTp0zM9/+jRo8LAwEAEBwdnul/V5MbBwUEkJiZmGacQQly8eFEAEG/fvhVCCDFt2jRRoUIFkZSUlOnxixcvFtWqVVO837dvn7CyshJxcXFZ3gOAGD16tFJZo0aNxNdffy2EEOL9+/fCzs5O7NmzR7G/Zs2aYs6cOVle09zcXIwfPz7busXFxQljY2OxY8cORVlSUpJwcnJSJGhpfwxPnDihOObw4cMCgHj//r0QQmT6M//4Z+Do6KiU9CUnJ4uyZcsqvocJCQnCwsJC/Pvvv0oxjhgxQvTr10/lWJo0aSIGDBiQaX0fP34sDA0NxbNnz5TK27VrJ6ZNm5bl5/TDDz8IIyMjUbx4cdGpUyfx008/ifDwcMX+nL4TTk5OYsGCBUplDRo0EN98840QIv13ysfHR+kYV1dXsXPnTqWyefPmiSZNmmQZa5qckpvsPsPZs2cLY2NjERkZqTjmzJkzwsbGRinBTotx3bp1QgghrK2ts0y8fH19BQAREhKiKFu1apVwcHBQvFf1c0pLbqZNmyaqV6+udPyUKVOY3OgoPpaiQmP48OH4448/EB4ejj/++APDhw9X6bzjx48jPj4eXbp0AQDY29ujQ4cO2LRpEwAgMjISz58/R7t27TI9PygoCGXLloWbm1ue4nd3d4eJiYlS2eXLl9GtWzeUK1cO1tbWaNWqFQCpX0navVu0aAFjY+NMrzl06FCEhITgv//+AyA9tunduzcsLS2zjaVJkyYZ3t+5cwcAYGZmhkGDBik+nytXruDmzZsYOnRoltcTHz3yycyDBw+QnJyMZs2aKcqMjY3RsGFDxb3T1KxZU7Ht6OgIACp3qI2JicGLFy/QqFEjRZmRkRHq16+veB8SEoJ3796hQ4cOsLKyUry2bt2qeLyjSixBQUFZfm9u3LiB1NRUuLm5Kd3jf//7X4Z7fGjBggUIDw/H2rVr8cknn2Dt2rWoWrUqbty4obhnVt+J2NhYPH/+XOkzBoBmzZpl+Iw//Dzi4+Px4MEDjBgxQinW+fPnZxurqnL6eZYvXx4lS5ZUvL927Rri4uJQokQJpXhCQ0MV8Xh5eWHkyJFo3749Fi1alCFOCwsLuLq6Kt037Z7qfE5p7ty5o/SdAjL+HpHuMNJ2AESqcnd3R9WqVdGvXz9Uq1YNNWrUyHaYZpqNGzfi1atXMDc3V5TJ5XJcv34dc+fOVSrPTE77DQwMMvxxz6yD5scJR3x8PDw8PODh4YEdO3agZMmSCAsLg4eHh6JTZU73LlWqFLp16wZfX19UqFABf//9d7Z9OlQ1cuRI1K5dG0+fPoWvry/atm2L8uXLZ3m8m5sb7t69m+f7pvnwD7dMJgMg/cw0JS4uDgBw+PDhDJ3STU1NVY4lu59PXFwcDA0NcfnyZRgaGirt+7A/SmZKlCiBL774Al988QUWLlyIOnXq4Oeff8aWLVty/E6o6sPvY9rnsX79+gx/wD+OPTdy+nl+/LsRFxcHR0fHTL/LaUO858yZg/79++Pw4cP4+++/MXv2bOzevVvR5+nj5E8mk6mUhJN+YMsNFSrDhw/HqVOnVG61iY6OxsGDB7F7924EBQUpXlevXsXr169x7NgxWFtbw8XFJcvOsjVr1sTTp09x7969TPeXLFkS4eHhSv9wqpJ03b17F9HR0Vi0aBFatGiBqlWrZmidqFmzJs6cOZPtaJaRI0diz549+O233+Dq6prh/0Yzk9bS8+H7atWqKd67u7ujfv36WL9+PXbu3Jnj592/f3+cOHECV69ezbAvOTkZ8fHxcHV1hYmJCc6dO6e07+LFi6hevXqOMavK1tYWjo6OuHDhgqIsJSUFly9fVryvXr06TE1NERYWhkqVKim9nJ2dVb5XzZo1s/ze1KlTB6mpqYiMjMxwj9KlS6t8DxMTE7i6uipGS2X3nbCxsYGTk5PSZwxIHZWz+4wdHBzg5OSEhw8fZoj1w47MBaVu3boIDw+HkZFRhnjs7e0Vx7m5uWHixIk4duwYPD09Mww6yEpuPqdq1aohMDBQqezj3yPSIdp9KkZFwZAhQ0Tr1q3F1atXlV5hYWFCCKnPzaRJkzLsf/XqVYbn3snJySIqKkokJycLITLvf/Gh5cuXC0dHx0w7Z/bu3VvRyXjz5s3CzMxMrFixQty7d09cvnxZ/PLLL4pjW7duLWrUqCGOHTsmHj58KPz9/cXff/8thBDi9u3bQiaTiUWLFomQkBDx66+/Cjs7uwx9bj7udxQZGSlMTEzE999/Lx48eCAOHjwo3NzclOr78uVLUaJECUXn0Xv37omtW7cqOo8Kkd6nyMTERCxatCjHnwcAYW9vLzZu3CiCg4PFrFmzhIGBgbh165bScb/99pswMTERdnZ2iv4RWUlISBAtWrQQdnZ24tdffxVBQUHiwYMHYs+ePaJu3bqK+nz77bfCyclJ/P3330odil+9eiWESO+j8WEfho9/xqr0uVm0aJEoXry42L9/v7hz544YNWpUhg7F06dPFyVKlBCbN28WISEhip95Wj8OVWI5efKkMDAwUHQovn79utLPYMCAAUoddy9cuCAWLlwo/vrrr0w/xz///FMMGDBA/PnnnyI4OFjcvXtXLFmyRBgaGoqtW7cKIXL+TixfvlzY2NiI3bt3i7t374opU6Zk21E2zfr164W5ublYsWKFCA4OFtevXxebNm0SS5cuzfLnnianPjfZfYaZ9VmTy+WiefPmolatWuLo0aMiNDRUnDt3Tvzwww/i4sWL4t27d2LMmDHi5MmT4tGjR+Ls2bPC1dVVTJ48Oct49u/fLz78k6fu5/T48WNhYmIiJk2aJO7evSt27NghSpcuzT43OorJDeW7IUOGCAAZXiNGjBBCSMlNZvu3bduW5T/EaXJKbtzd3RUdBD+2Z88eYWJiIqKiooQQQqxdu1ZUqVJFGBsbC0dHRzFu3DjFsdHR0WLYsGGiRIkSwszMTNSoUUPpD9SaNWuEs7OzsLS0FIMHDxYLFizIMbkRQoidO3cKFxcXYWpqKpo0aSIOHTqUob7Xrl0THTt2FBYWFsLa2lq0aNFCPHjwQOk6M2fOFIaGhuL58+eZ1vVDAMSqVatEhw4dhKmpqXBxcVHqPJzm7du3wsLCIsvP72MJCQnC29tbuLu7CzMzM1G8eHHRrFkzsXnzZkUy+v79ezFu3Dhhb28vTE1NRbNmzURgYKDiGppKbpKTk8W3334rbGxsRLFixYSXl5cYPHiw0s9ALpcLHx8fxc+8ZMmSwsPDQ/zvf/9TORYhpE7ctWvXFiYmJsLe3l54enoq9iUlJYlZs2YJFxcXxfeqZ8+e4vr165l+hg8ePBCjRo0Sbm5uwtzcXBQrVkw0aNBA+Pr6Kh2X3XciNTVVzJkzR5QpU0YYGxuLWrVqKRJxIbJOboSQRsql1cXOzk60bNlS+Pn5ZRrrhzSd3AghRGxsrBg3bpxwcnISxsbGwtnZWQwYMECEhYWJxMRE0bdvX0VS7+TkJMaOHatIwlVJbnLzOf3555+iUqVKwtTUVLRo0UJs2rSJyY2OkgnBh5BEhd2IESMQFRWFQ4cOaeyajx49gqurKy5evIi6detq7LpERPmNHYqJCrGYmBjcuHEDO3fu1Fhik5ycjOjoaMyYMQONGzdmYkNEhQ6TG6JCrHv37ggMDMTo0aPRoUMHjVzz3LlzaNOmDdzc3JRm7CUiKiz4WIqIiIj0ilaHgp8+fRrdunWDk5MTZDIZDhw4kO3xL168QP/+/eHm5gYDAwNMmDChQOIkIiKiwkOryU18fDxq1aqFVatWqXR8YmIiSpYsiRkzZqBWrVr5HB0REREVRlrtc9O5c2d07txZ5eNdXFywYsUKAFBMDU9ERET0Ib3vUJyYmIjExETFe7lcjlevXqFEiRKKacCJiIhItwkh8PbtWzg5OcHAIPsHT3qf3Hh7e2Pu3LnaDoOIiIg04MmTJyhbtmy2x+h9cjNt2jR4eXkp3sfExKBcuXJ48uQJbGxstBgZERERqSo2NhbOzs6wtrbO8Vi9T25MTU0zrPILSAunMbkhIiIqXFTpUsJVwYmIiEivaLXlJi4uDiEhIYr3oaGhCAoKQvHixVGuXDlMmzYNz549w9atWxXHBAUFKc6NiopCUFAQTExMslymnoiIiIoWrc5QfOrUKbRp0yZD+ZAhQ7B582YMHToUjx49wqlTpxT7MmuOKl++PB49eqTSPWNjY2Fra4uYmBg+liIiIiok1Pn7XeSWX2ByQ0SkO1JTU5GcnKztMEhHmJiYZDnMW52/33rfoZiIiHSPEALh4eF48+aNtkMhHWJgYIAKFSrAxMQkT9dhckNERAUuLbEpVaoULCwsOKkqQS6X4/nz53jx4gXKlSuXp+8EkxsiIipQqampisSmRIkS2g6HdEjJkiXx/PlzpKSkwNjYONfX4VBwIiIqUGl9bCwsLLQcCematMdRqampeboOkxsiItIKPoqij2nqO8HkhoiIiPQKkxsiIiLSK0xuiIiI1HT+/HkYGhqia9eu2g6FMsHkhoiISE0bN27EuHHjcPr0aTx//lxrcSQlJWnt3rqMyQ0RERVK9+8DV65kfN2/n7/3jYuLw549e/D111+ja9eu2Lx5s9L+P//8Ew0aNICZmRns7e3Rs2dPxb7ExERMmTIFzs7OMDU1RaVKlbBx40YAwObNm1GsWDGlax04cECpk+2cOXNQu3ZtbNiwARUqVICZmRkA4MiRI2jevDmKFSuGEiVK4NNPP8WDBw+UrvX06VP069cPxYsXh6WlJerXr48LFy7g0aNHMDAwwKVLl5SO9/HxQfny5SGXy/P6kRU4znNDRESFzv37gJtb1vvv3QMqV86fe//++++oWrUqqlSpgoEDB2LChAmYNm0aZDIZDh8+jJ49e2L69OnYunUrkpKS4O/vrzh38ODBOH/+PH755RfUqlULoaGhePnypVr3DwkJwb59++Dn5wdDQ0MAQHx8PLy8vFCzZk3ExcVh1qxZ6NmzJ4KCgmBgYIC4uDi0atUKZcqUwaFDh1C6dGlcuXIFcrkcLi4uaN++PXx9fVG/fn3FfXx9fTF06NAsl0PQaaKIiYmJEQBETEyMtkMhIiqS3r9/L27fvi3ev3+f62tcviwEkPXr8mUNBvyRpk2bCh8fHyGEEMnJycLe3l6cPHlSCCFEkyZNxIABAzI9Lzg4WAAQx48fz3S/r6+vsLW1VSrbv3+/+PBP9ezZs4WxsbGIjIzMNsaoqCgBQNy4cUMIIcS6deuEtbW1iI6OzvT4PXv2CDs7O5GQkCCEEOLy5ctCJpOJ0NDQbO+jadl9N9T5+10I0zEiIiLtCA4ORmBgIPr16wcAMDIyQp8+fRSPloKCgtCuXbtMzw0KCoKhoSFatWqVpxjKly+PkiVLKpXdv38f/fr1Q8WKFWFjYwMXFxcAQFhYmOLederUQfHixTO9Zo8ePWBoaIj9+/cDkB6RtWnTRnGdwoaPpYiIiFS0ceNGpKSkwMnJSVEmhICpqSl+/fVXmJubZ3ludvsAadFIIYRSWWYrpltaWmYo69atG8qXL4/169fDyckJcrkcNWrUUHQ4zuneJiYmGDx4MHx9feHp6YmdO3dixYoV2Z6jy9hyQ0REpIKUlBRs3boVS5cuRVBQkOJ17do1ODk5YdeuXahZsyYCAgIyPd/d3R1yuRz/+9//Mt1fsmRJvH37FvHx8YqyoKCgHOOKjo5GcHAwZsyYgXbt2qFatWp4/fq10jE1a9ZEUFAQXr16leV1Ro4ciRMnTmD16tVISUmBp6dnjvfWVWy5ISIiUsFff/2F169fY8SIEbC1tVXa16tXL2zcuBFLlixBu3bt4Orqir59+yIlJQX+/v6YMmUKXFxcMGTIEAwfPlzRofjx48eIjIxE79690ahRI1hYWOCHH37A+PHjceHChQwjsTJjZ2eHEiVK4LfffoOjoyPCwsIwdepUpWP69euHhQsXokePHvD29oajoyOuXr0KJycnNGnSBABQrVo1NG7cGFOmTMHw4cNzbO3RZWy5ISKiQsfaOm/7c2Pjxo1o3759hsQGkJKbS5cuoXjx4vjjjz9w6NAh1K5dG23btkVgYKDiuDVr1uDzzz/HN998g6pVq2LUqFGKlprixYtj+/bt8Pf3h7u7O3bt2oU5c+bkGJeBgQF2796Ny5cvo0aNGpg4cSKWLFmidIyJiQmOHTuGUqVKoUuXLnB3d8eiRYsUo63SjBgxAklJSRg+fHguPiHdIRMfP+DTc7GxsbC1tUVMTAxsbGy0HQ4RUZGTkJCA0NBQpXlacuP+feDt24zl1tb5Nwxc382bNw9//PEHrl+/rpX7Z/fdUOfvNx9LERFRocQERnPi4uLw6NEj/Prrr5g/f762w8kzPpYiIiIq4saOHYt69eqhdevWhf6RFMCWGyIioiJv8+bNKnVeLizYckNERER6hckNERER6RUmN0RERKRXmNwQERGRXmFyQ0RERHqFyQ0RERHpFSY3REREekImk+HAgQP5eo85c+agdu3a+XqPvOI8N0REpDNuPI0p0Pu5l824TlR2oqKiMGvWLBw+fBgRERGws7NDrVq1MGvWLDRr1iyfoixY+/fvx+LFi3Hnzh3I5XKUK1cOHTp0gI+PDwBg0qRJGDdunHaDzAGTGyIiIhX16tULSUlJ2LJlCypWrIiIiAgEBAQgOjpa26FpREBAAPr06YMFCxbgs88+g0wmw+3bt3H8+HHFMVZWVrCystJilDnjYykiIiIVvHnzBmfOnMHixYvRpk0blC9fHg0bNsS0adPw2WefKY5btmwZ3N3dYWlpCWdnZ3zzzTeIi4tT7N+8eTOKFSuGv/76C1WqVIGFhQU+//xzvHv3Dlu2bIGLiwvs7Owwfvx4pKamKs5zcXHBvHnz0K9fP1haWqJMmTJYtWpVtjE/efIEvXv3RrFixVC8eHF0794djx49yvL4P//8E82aNcP333+PKlWqwM3NDT169FC6z8ePpWQyWYaXi4uLYv/NmzfRuXNnWFlZwcHBAYMGDcLLly9V+MRzj8kNERGRCtJaLA4cOIDExMQsjzMwMMAvv/yCW7duYcuWLfjnn38wefJkpWPevXuHX375Bbt378aRI0dw6tQp9OzZE/7+/vD398e2bduwbt067N27V+m8JUuWoFatWrh69SqmTp2Kb7/9VqlV5UPJycnw8PCAtbU1zpw5g3PnzsHKygqdOnVCUlJSpueULl0at27dws2bN1X+XF68eKF4hYSEoFKlSmjZsiUAKSFs27Yt6tSpg0uXLuHIkSOIiIhA7969Vb5+bvCxFBERkQqMjIywefNmjBo1CmvXrkXdunXRqlUr9O3bFzVr1lQcN2HCBMW2i4sL5s+fj9GjR2P16tWK8uTkZKxZswaurq4AgM8//xzbtm1DREQErKysUL16dbRp0wYnT55Enz59FOc1a9YMU6dOBQC4ubnh3LlzWL58OTp06JAh3j179kAul2PDhg2QyWQAAF9fXxQrVgynTp1Cx44dM5wzbtw4nDlzBu7u7ihfvjwaN26Mjh07YsCAATA1Nc30cyldujQAQAiBXr16wdbWFuvWrQMA/Prrr6hTpw4WLlyoOH7Tpk1wdnbGvXv34Obmlv2HnktsuSEiIlJRr1698Pz5cxw6dAidOnXCqVOnULduXaVFJ0+cOIF27dqhTJkysLa2xqBBgxAdHY13794pjrGwsFAkNgDg4OAAFxcXpb4sDg4OiIyMVLp/kyZNMry/c+dOprFeu3YNISEhsLa2VrQ6FS9eHAkJCXjw4EGm51haWuLw4cMICQnBjBkzYGVlhe+++w4NGzZUij8zP/zwA86fP4+DBw/C3NxcEcPJkycV97eyskLVqlUBIMsYNIEtN0RERGowMzNDhw4d0KFDB8ycORMjR47E7NmzMXToUDx69Aiffvopvv76ayxYsADFixfH2bNnMWLECCQlJcHCwgIAYGxsrHRNmUyWaZlcLs91nHFxcahXrx527NiRYV/JkiWzPdfV1RWurq4YOXIkpk+fDjc3N+zZswfDhg3L9Pjt27dj+fLlOHXqFMqUKaMUQ7du3bB48eIM5zg6OqpZI9UxuSEiIsqD6tWrK+aWuXz5MuRyOZYuXQoDA+nhyO+//66xe/33338Z3lerVi3TY+vWrYs9e/agVKlSsLGxyfU9XVxcYGFhgfj4+Ez3nz9/HiNHjsS6devQuHHjDDHs27cPLi4uMDIquJSDj6WIiIhUEB0djbZt22L79u24fv06QkND8ccff+Cnn35C9+7dAQCVKlVCcnIyVq5ciYcPH2Lbtm1Yu3atxmI4d+4cfvrpJ9y7dw+rVq3CH3/8gW+//TbTYwcMGAB7e3t0794dZ86cQWhoKE6dOoXx48fj6dOnmZ4zZ84cTJ48GadOnUJoaCiuXr2K4cOHIzk5OdN+PeHh4ejZsyf69u0LDw8PhIeHIzw8HFFRUQCAMWPG4NWrV+jXrx8uXryIBw8e4OjRoxg2bJjSSDBNY3JDRESkAisrKzRq1AjLly9Hy5YtUaNGDcycOROjRo3Cr7/+CgCoVasWli1bhsWLF6NGjRrYsWMHvL29NRbDd999h0uXLqFOnTqYP38+li1bBg8Pj0yPtbCwwOnTp1GuXDl4enqiWrVqGDFiBBISErJsyWnVqhUePnyIwYMHo2rVqujcuTPCw8Nx7NgxVKlSJcPxd+/eRUREBLZs2QJHR0fFq0GDBgAAJycnnDt3DqmpqejYsSPc3d0xYcIEFCtWTNGylR9kQgiRb1fXQbGxsbC1tUVMTEyemumIiCh3EhISEBoaigoVKsDMzEzb4RQaLi4umDBhgtJoLH2T3XdDnb/fbLkhIiIivcLkhoiIiPQKR0sREREVAtktm0DK2HJDREREeoXJDRERaUURG89CKtDUd4LJDRERFai0mXhzms6fip60BT0NDQ3zdB32uSEiogJlaGiIYsWKKdZNsrCwUCzsSEWXXC5HVFQULCws8jybMZMbIiIqcGkrSX+8MCQVbQYGBihXrlyek10mN0REVOBkMhkcHR1RqlQpJCcnazsc0hEmJiYambmYyQ0REWmNoaFhnvtXEH2MHYqJiIhIrzC5ISIiIr3C5IaIiIj0ilaTm9OnT6Nbt25wcnKCTCbDgQMHcjzn1KlTqFu3LkxNTVGpUiVs3rw53+MkIiKijO7fB65cyfi6f1+7cWm1Q3F8fDxq1aqF4cOHw9PTM8fjQ0ND0bVrV4wePRo7duxAQEAARo4cCUdHR3h4eBRAxERERARICYybW9b7790DKlcuuHg+pNXkpnPnzujcubPKx69duxYVKlTA0qVLAQDVqlXD2bNnsXz5ciY3REREBejt27ztz0+Fqs/N+fPn0b59e6UyDw8PnD9/PstzEhMTERsbq/QiIiIi/VWo5rkJDw+Hg4ODUpmDgwNiY2Px/v17mJubZzjH29sbc+fOVes+N57GAACSEhNx9uRxPHsaBiMjI7i6VUXDpi0zHO9e1lat6xMREVH+KVTJTW5MmzYNXl5eivexsbFwdnbO8bzAf09jptc3sLaxxaOHIajbsAn2bN0ICwtLLF+/HQ6OTvkZNhEREeVSoXosVbp0aURERCiVRUREwMbGJtNWGwAwNTWFjY2N0ksVP8+bgd92HcTeY+ewee/fsC/lgAP/XIBn/yFYOGNSnutCRERE+aNQJTdNmjRBQECAUtnx48fRpEkTjd9LyOUoX8EVAFCjdl08uHcXAPB5/yF4GHJP4/cjIiIqTKyt87Y/P2k1uYmLi0NQUBCCgoIASEO9g4KCEBYWBkB6pDR48GDF8aNHj8bDhw8xefJk3L17F6tXr8bvv/+OiRMnajw2C0srBP57GgBw7PBBFC9RUuP3ICIiKqxMTABjY2l71Srg8uX0lzaHgQNa7nNz6dIltGnTRvE+rW/MkCFDsHnzZrx48UKR6ABAhQoVcPjwYUycOBErVqxA2bJlsWHDhnwZBv79rIWY+OUgvHkVDXsHB6zYsBMA8DIyAl17fqHx+xERERUmc+YAyclA27bA118DMpm2I0onE0IIbQdRkGJjY2Fra4uYmJgs+9+kjZYCgDevX6GYXXEAwB/bffHFwGEZjudoKSIiKkpu3wbc3QG5HPjvP6BRo/y/pyp/v9Po/Wip3Dp5zD9D2epl3rAvJQ1Fb9OxS0GHREREpBNmzJASm549CyaxUReTmyxMGDkAteo1hHHaA0UAcbGx2L5hNSCTMbkhIqIi6cIFYP9+wMAAmD9f29FkjslNFuYuWQm/3dswadYCVKtRCwDQqWlNbPz9Ly1HRkREpB1CANOmSduDBwPVq2s3nqwwuclCjz4D0bBZS8yZPB51GzbBqHGTINOl3lJEREQF7MQJ4ORJaaTUnDnajiZrhWqem4LmVLYc1u3YD3NzCwzt1RnJiUnaDomIiEgrPmy1+fproHx57caTHbbc5EAmk2HIV+PQrHV7XAnMeoFOIiIifbZvnzSHjaUl8MMP2o4me0xuVFSpSjVUqlJN22EQEREVuJQUaYQUAHz3HVCqlHbjyQkfSxEREVG2tmwBgoOBEiWk5EbXMbkhIiKiLCUkpHce/uEHQMX1p7WKyQ0RERFlafVq4OlToGxZ4JtvtB2NapjcEBERUaZiY4GFC6XtOXMAMzOthqMyJjdERESUqaVLgehooEoVYMgQbUejOiY3RERElEFkJLBsmbQ9fz5gVIjGVzO5ISIiogwWLgTi4oB69YBevbQdjXqY3BAREZGSx4+BNWukbW9voLCtPsTkhoiIiJTMmQMkJQFt2gDt22s7GvUxuSEiIiKF27eBrVul7cLYagMwuSEiIqIPzJgByOVAjx5Ao0bajiZ3mNwQERERACAwENi/HzAwkEZIFVaFaGAXqevG05hMy2PfvIFNsWKZ7nMva5uPERERkS6bNk3676BBwCefaDeWvGDLjZ7bvnGNYvtp2CP0bNcY7epXRaemNXHvzi0tRkZERLrkxAngn38AE5P0taQKKyY3eu7Q3l2K7V8Wz0OfQSNwMSQc382Yh5/nTddiZEREpCuESG+1GT0acHHRajh5xuSmCHl4/y76Dh0FAOjQpTteR7/UckRERKQL/PyAS5cAS0tguh78fy/73Oi5t7ExOHX8bwghkJKSorRPCKGlqIiISFekpKQnNF5eQKlS2o1HE5jc6DlHp7LYtn4VAKCEfUlEvHgOB0cnRL+MgrGxiZajIyIibdu6FQgOBkqUAL77TtvRaAaTGz236Y/DGcr+2O6LXv2HYNPejPuIiKjoSEgAZs+WtqdNA2z1ZMAskxs9d/KYf4ay1cu8YV/KAQDQpmOXgg6JiIh0xJo1wNOnQNmywDffaDsazWFyo+cmjByAWvUawtjYWFEWFxuL7RtWAzIZkxsioiIqNhZYsEDanj0bMDfXbjyaxORGz81dshJ+u7dh0qwFqFajFgCgU9Oa2Pj7X1qOjIiItGnZMiA6GnBzA4YO1XY0msXkRs/16DMQDZu1xJzJ41G3YROMGjcJssK4ChoREWlMVBSwdKm0PX8+YKRn2QDnuSkCnMqWw7od+2FuboGhvTojOTFJ2yEREZEWLVwIxMUB9eoBvXppOxrN07NcjbIik8kw5KtxaNa6Pa4Entd2OEREpCWPHwOrV0vbCxdKi2TqGyY3RUylKtVQqUo1bYehlswWAE1JScH9u7dQtpwLrG0yjl3kAqBERJmbOxdISgLatAE6dNB2NPlDD/M10kcXzv0PLdwroGXNirh0/iwG9+iIqeNGoWvzOrh0/qy2wyMiKhRu3wa2bJG2Fy4E9LULJltuqFBYsehHrN99EG9jY+D11WAsWeOLRs1a4cbVy/h53gxs8ftb2yESEem8mTMBuRzo0QNo3Fjb0eSfPCU3iYmJMDU11VQsRFlKSU5C1U9qAgCsbWzRqFkrAIB7nXp4/y5Om6ERERUKgYHSApkymTRCSp+p9Vjq77//xpAhQ1CxYkUYGxvDwsICNjY2aNWqFRYsWIDnz5/nV5xUxMnlcsV2x097KO1LTU0t4GiIiAqfH36Q/jt4MPDJJ9qNJb+plNzs378fbm5uGD58OIyMjDBlyhT4+fnh6NGj2LBhA1q1aoUTJ06gYsWKGD16NKKiovI7bipiqrvXRtzbWADAt1NnK8qfPAqFlbWNtsIiIioUTpwAAgIAY2NgzhxtR5P/ZEIIkdNBTZo0wYwZM9C5c2cYZDNm7NmzZ1i5ciUcHBwwceJEjQaqKbGxsbC1tUVMTAxsbDL/o5jZ6Jzs6OrIHHXrAehmXbKqxx/bfeHZbzCSk5Jg9tG84bpeD7lcnuF3KfbNG9gUK6ZUpov1IKLCRQigYUPg0iVg/HhgxQptR5Q7qvz9TqNSn5vz51WbF6VMmTJYtGiRSscSqUNfFgC9de0qvvt6CKIiwtGiTQfMWrwCxUvYAwBG9vsMv/99WssREpG+8fOTEhtLS2D6dG1HUzA4WooKBX1ZAPSnuT/gh3lLULNuA2zfsBrDPu+C33YegIOjk/S/V0REGpSSAsyYIW17eQGlSmk3noKiUnLj5eWl8gWXLVuW62CIsqIvC4C+fxeHlu08AABjv58BF9fKGNn3M6zfdUB/J5wgIq3ZuhW4excoXhz47jttR1NwVEpurl69qvT+ypUrSElJQZUqVQAA9+7dg6GhIerVq6f5CImgPwuAvn//Xqm/zaeefWBkZIxRfbsjKSlRy9ERkT5JSEjvPPzDD4BtEerCp1Jyc/LkScX2smXLYG1tjS1btsDOzg4A8Pr1awwbNgwtWrTInyiJkL4A6Nbffi20C4DWqd8IZ/45hlbtOynKOn3mCZlMhmnffqnFyIhI36xZAzx5ApQpA3zzjbajKVgqjZb6UJkyZXDs2DF88tEg+Zs3b6Jjx446P9cNR0tlTxfrklk9QoLv4ErgefQeNDzTcwpLPQBp1NcXA4dluk8X60FEui82FnB1BV6+BNavB0aO1HZEeafx0VIfXzyzeWyioqLw9u1bdS9HlCuFcQFQQH9GfRGRblu2TEps3NyAoUO1HU3BUzu56dmzJ4YNG4alS5eiYcOGAIALFy7g+++/h6enp8YDJNIn+jLqi4h0V1QUsHSptD1/PmBUBMdFq13ltWvXYtKkSejfvz+Sk5OlixgZYcSIEViyZInGAyTSJ/oy6ouIdNfChUBcHFC3LtCrl7aj0Q61kxsLCwusXr0aS5YswYMHDwAArq6usLS01HhwRPpGX0Z9EZFuCgsDVq+Wtr29gWwWFdBrua72ixcv8OLFC1SuXBmWlpZQs18yUZGVNurL3Nyi0I76IiLdNGcOkJQEtG4NdOig7Wi0R+2Wm+joaPTu3RsnT56ETCbD/fv3UbFiRYwYMQJ2dnZYmvagj4iyJJPJMOSrcWjWuj2uBKq2vAkRUXbu3AG2bJG2vb2L9rygarfcTJw4EcbGxggLC4OFhYWivE+fPjhy5IhGgyPSd5WqVMtyODsRkTpmzADkcqB7d6BxY21Ho11qJzfHjh3D4sWLUbZsWaXyypUr4/Hjx7kKYtWqVXBxcYGZmRkaNWqEwMDALI9NTk7Gjz/+CFdXV5iZmaFWrVpMqoiIqEi7eFFaIFMmAxYs0HY02qd2chMfH6/UYpPm1atXMDU1VTuAPXv2wMvLC7Nnz8aVK1dQq1YteHh4IDIyMtPjZ8yYgXXr1mHlypW4ffs2Ro8ejZ49e2ZYIoKIiKiomDZN+u+gQcBHc+wWSWonNy1atMDWrVsV72UyGeRyOX766Se0adNG7QCWLVuGUaNGYdiwYahevTrWrl0LCwsLbNq0KdPjt23bhh9++AFdunRBxYoV8fXXX6NLly7s60NEREXSiRNAQABgbAzMnavtaHSD2h2Kf/rpJ7Rr1w6XLl1CUlISJk+ejFu3buHVq1c4d+6cWtdKSkrC5cuXMS0t5QRgYGCA9u3b4/z5zDtZJiYmwszMTKnM3NwcZ8+ezfL4xMT0BQljY2PVipGIiEhXCSEtigkAX38NuLhoNRydoXbLTY0aNXDv3j00b94c3bt3R3x8PDw9PXH16lW4urqqda2XL18iNTUVDg4OSuUODg4IDw/P9BwPDw8sW7YM9+/fh1wux/Hjx+Hn54cXL15kery3tzdsbW0VL2dnZ7ViJCIi0lX790v9bSwtgenTtR2N7lCr5SY5ORmdOnXC2rVrMV1Ln+KKFSswatQoVK1aFTKZDK6urhg2bFiWj7GmTZsGLy8vxfvY2FgmOEREVOilpEgjpADAywsoVUq78egStVpujI2Ncf36dY3d3N7eHoaGhoiIiFAqj4iIQOnSpTM9p2TJkjhw4ADi4+Px+PFj3L17F1ZWVqhYsWKmx5uamsLGxkbpRUREVNht2ybNbVO8OPDdd9qORreo/Vhq4MCB2Lhxo0ZubmJignr16iEgIEBRJpfLERAQgCZNmmR7rpmZGcqUKYOUlBTs27cP3bt310hMREREui4hQZqNGJD63NjaajUcnaN2h+KUlBRs2rQJJ06cQL169TKsKbVs2TK1rufl5YUhQ4agfv36aNiwIXx8fBAfH49hw4YBAAYPHowyZcrA29sbgLQC+bNnz1C7dm08e/YMc+bMgVwux+TJk9WtChERUaG0dq20jlSZMsA332g7Gt2jdnJz8+ZN1K1bFwBw7949pX25WQCwT58+iIqKwqxZsxAeHo7atWvjyJEjik7GYWFhMPhg5a+EhATMmDEDDx8+hJWVFbp06YJt27ahWLFiat+biIiosHn7Nn2ivjlzAHNzrYajk2SiiK14GRsbC1tbW8TExGTZ/+bG0xi1ruleVjfbA9WtB6CbdWE9iIjSzZ0rJTVubsCtW4CR2s0UhZMqf7/T5HpV8JCQEBw9ehTv378HAK4KTkRElM+iooC0OWvnzy86iY261E5uoqOj0a5dO7i5uaFLly6K+WVGjBiB79hdm4iIKN94e0uPperWBXr10nY0uourghMRERUCYWHA6tXStrc3YJDrZy/6T+0GrWPHjuHo0aMaXRWciIiIsjd3LpCYCLRuDXTooO1odJvWVwUnIiKi7N29C2zeLG17ewO5GJxcpKjdcpO2Kvi8efMA5H1VcCIiIlXdvy/1OfmYtTVQuXLBx1NQZswA5HKge3egcWNtR6P7tLoqOBERkaru35eGP2fl3j39THAuXgT27ZNaa9Lmt6HsqZ3cpK0K/uuvv8La2hpxcXHw9PTEmDFj4OjomB8xEpEOufE0BrExb2BjW0zlczhfD2lCZi026uwvrH74QfrvoEHAJ59oN5bCQu3kJiwsDM7OzpmuCh4WFoZy5cppJDAi0l2t61RG89bt4dlvMFq281CaRZyINCcgADhxAjA2ljoUk2rU/hepQoUKiIqKylAeHR2NChUqaCQoItJtZZzLo16jpvDxnoMODarDx3sOHj0M0XZYVMTNng0cPAj8/9yyhZ4Q6a02o0cDLi5aDadQUTu5EUJkuoZUXFwczMzMNBIUEek2cwsLDPlqHA78cwFL123B61fR6Ne1DYb26oxDe3dpOzwqov76C+jRA7C3Bzw9gW3bgNevtR1V7h04AAQGApaWQCYPSygbKj+W8vLyAiCNjpo5c6bScPDU1FRcuHABtWvX1niARKTbatdvhNr1G2HK3EU4cmgf9u3cgs8+76ftsEgPyeXZ7+/XDzh3Tprsbv9+6WVoKM0L07OnNNLooynadFZqanpCM3Ei8P9rSZOKVE5url69CkBqublx4wZMTEwU+0xMTFCrVi1MmjRJ8xESke7JZC05CwtLePYdDM++g7UQEBUFBw5kv3/uXKBSJeDqVenY/fuBmzelfisBAcDYsUCDBlKi06MHUK1aAQSdS9u2AXfuAMWLA/zTqj61VwUfNmwYVqxYkeOKnLqKq4JnTxfrwnrolhtPYxDz+jVs7eyUymPfvIFNsWKZnqOL9aDCJTgYqF0bSEgApk4FvvhCeX9W89yEhKQnOufPK+flVapISU7PnlLSoyv94hMTpSHvYWHAkiVMbtLk66rgvr6+hTaxISLNCH/xFF94NEfvzi0REnwHY4b0RvsG1dCxUQ3cu3NT2+GRnklJAQYPlhKbDh2AhQulhSM/fGU1v02lSlJycO4c8Pw5sG4d0LmzNPooOBhYvFiaFM/ZGfjmG+D4cSA5uWDr97G1a6XEpkwZYMwY7cZSWKn0WMrT01PlC/r5+eU6GCIqHBbNmoKvJ07F29gYjBnyBcZ+PwOrtvyOf478haXzZmLdzv3aDpH0yOLFUsdaW1tg06bcLz1QujTw5ZfSKzYW8PeXWnX8/aXEZ80a6VWsGNC1q9Si06mT1KG3oLx9C8yfL23Png2YmxfcvfWJSi03tra2Kr+ISP/Fx71F206fonvvARAC6NarLwCgbadP8So641QRRLkVFJQ+v8vKlZrrEGxjA/TtC+zeDURFSQnOqFFAqVLAmzfAjh3A559LI68++wzw9QVevtTMvbOzfLl0Hzc3YNiw/L+fvlKp5cbX1ze/4yCiQuTDrnoNmjbPch9RXiQmSo+jkpOlVpSBA/PnPqam0qOqzp2llpv//ksfbfXwIfDnn9LLwABo0SK9Q3L58pqN4+VL4Oefpe158wAjtafZpTQ60n2KiAqTEvalEPc2FgCwYPlaRXlURDhMTDnfFWnGnDnAjRtAyZJSP5SCWAnb0BBo1kxKMkJCgOvXpZajOnWkoej/+x8wYYI0oV7dulIScuNGpgMI1ebtLT2WqltXajWi3FNptFTdunUREBAAOzs71KlTJ9NJ/NJcuXJFowFqGkdLZU8X68J66Jbs6vE2NgZxb2PhWMZZqVwX60G67fx5oHlzKaHw85NaS7Tt0SOpj86BA8CZM8rz7ri6po+8atxYSpLU8eSJ1Ck6MRE4cgTw8NBc3PpCndFSKjV6de/eHaampgCAHj165DlAItJP1ja2sLZhIkN5Ex8PDBkiJQ+DBulGYgNIrTUTJkivqChpRuT9+4Fjx4AHD4ClS6WXg4PUT6dnT6BtW+mxV07mzpUSm9atgY4d87ceRYHK89xs2rQJAwYMUCQ5hRVbbrKni3VhPXSLvtSDdNe4ccCvv0pDoW/elEYv6bK4OODoUSnR+esvIOaDXxFra6BLFynR6dxZ6sgMAPfvp69iHhoK9O4tJXO//55xDh+S5Ms8N6NGjULMBz8xJycnPHr0KNdBEhERfSwgQEpsAGnYt64nNgBgZQX06gVs3w5ERkotOV9/DTg6SgnMnj3SyKySJaVEZ948aTRUvXrS6/PP0x9x9e4tJT6UNyonNx838Lx9+xbynBb6ICIiUlFMTPrw56+/LpyPZ0xMpIkGV68Gnj6VRl5NmSIlM0lJwN9/A7NmZX+NtBYdyj2OliIiIp0wcaLUsbZiReCnn7QdTd4ZGACNGgGLFkmzId++Lc2u/Mkn2o5M/6k8il4mkymNkvr4PRERUW79+ac0UZ5MBmzZIj3q0TfVqkkvDw/pcRTlH5WTGyEE3NzcFAlNXFwc6tSpA4OPVhp79eqVZiMkIiK99vKlNDswAHz3nTQEnCgvVE5uOEsxERFpmhBS/5qICOlxzbx52o6I9IHKyc2QIUPyMw4iIiqCdu8G9u6VlhrYsgUwKwITXFtb520/5Uyl5EYIwf41RESkUc+fA2PGSNszZhSdfiiVKwP37mU+KsraWtpPeaNScvPJJ59g1qxZ8PT0hImJSZbH3b9/H8uWLUP58uUxdepUjQVJRET6RQhg5Ejg9WspqfnhB21HVLCYwOQvlZKblStXYsqUKfjmm2/QoUMH1K9fH05OTjAzM8Pr169x+/ZtnD17Frdu3cLYsWPx9ddf53fcRERUiG3YIM35YmoKbN0KGBtrOyLSJyolN+3atcOlS5dw9uxZ7NmzBzt27MDjx4/x/v172Nvbo06dOhg8eDAGDBgAOzu7/I6ZiIgKsdBQwMtL2l6wAKheXbvxkP5RuUMxADRv3hzNOUaPiPRAVmtkxb55A5ss5vznGll5J5cDQ4dK6zG1aCEtQkmkaZyhmIiKrLu3ruMLj+bo3bklQoLvYMyQ3mjfoBo6NqqBe3duajs8vbRiBXD6NGBpCWzeDBgaajsi0kdMboioyFo8eyq+njgVA4Z9hTFDvkCnzzwReP8Fps5dhKXzZmo7PL1z5w4wbZq0vXSptMwCUX5gckNERVZ83Fu07fQpuvceACGAbr36AgDadvoUr6KjtBydfklJAQYPBhITgU6dgC+/1HZEpM+Y3BBRkSWEUGw3aNo8y32Ud97ewKVLQLFi0kgpTp1G+YnJDREVWSXsSyHubSwAYMHytYryqIhwmJgWgalyC8iVK8CPP0rbv/4KlCmj3XhI/6md3LRq1Qpbt27F+/fv8yMeIqICs3aHH6ysbZTKYt+8gZm5OZau3aydoPRMYqL0OColBejVC+jfX9sRUVGgdnJTp04dTJo0CaVLl8aoUaPw33//5UdcRET5Lvj2jUxHS/Xq0AxvY2O1HZ5emDULuHULKFUKWLOGj6OoYKid3Pj4+OD58+fw9fVFZGQkWrZsierVq+Pnn39GREREfsRIRJQvFs2aks1oqRnaDq/Q+/dfYMkSafu334CSJbUbDxUduepzY2RkBE9PTxw8eBBPnz5F//79MXPmTDg7O6NHjx74559/NB0nEZHGcbRU/omPlx5HCQEMGQJ0767tiKgoyVOH4sDAQMyePRtLly5FqVKlMG3aNNjb2+PTTz/FpEmTNBUjEVG+4Gip/DN5MvDgAVC2LODjo+1oqKhRa/kFAIiMjMS2bdvg6+uL+/fvo1u3bti1axc8PDwg+/+HqUOHDkWnTp3w888/azxgIiJNSRstZWVtw9FSGnT8OLB6tbTt6ysN/yYqSGonN2XLloWrqyuGDx+OoUOHomQmD1Fr1qyJBg0aaCRAIqL8snaHX6blHC2Ve2/eAMOHS9tjxgDt22s1HCqi1E5uAgIC0KJFi2yPsbGxwcmTJ3MdFBGRNlnb2MLahotk5sa33wJPnwKVKgGLF2s7Giqq1O5zU7ZsWdy/fz9D+f379/Ho0SNNxERERIXQgQPA1q2AgQGwZYu0OCaRNqid3AwdOhT//vtvhvILFy5g6NChmoiJiIgKmago4KuvpO3vvweaNtVuPFS0qZ3cXL16Fc2aNctQ3rhxYwQFBWkiJiIiKkSEAEaPBiIjgRo1gLlztR0RFXVqJzcymQxv377NUB4TE4PU1FSNBEVERIXHzp2Anx9gZCQ9ljI11XZEVNSpndy0bNkS3t7eSolMamoqvL290bx582zOJCIiffPsGTB2rLQ9axZQp4524yECcpHcLF68GP/88w+qVKmCYcOGYdiwYahSpQpOnz6NJWnzbKtp1apVcHFxgZmZGRo1aoTAwMBsj/fx8UGVKlVgbm4OZ2dnTJw4EQkJCbm6NxER5Y4QwIgR0vDvBg2AadO0HRGRRO3kpnr16rh+/Tp69+6NyMhIvH37FoMHD8bdu3dRo0YNtQPYs2cPvLy8MHv2bFy5cgW1atWCh4cHIiMjMz1+586dmDp1KmbPno07d+5g48aN2LNnD3744Qe1701ERLn322/A0aOAmZn0OMpI7clFiPJHrr6KTk5OWLhwoUYCWLZsGUaNGoVhw4YBANauXYvDhw9j06ZNmDp1aobj//33XzRr1gz9+/cHALi4uKBfv364cOGCRuIhIqKcPXgAfPedtL1wIVC1qnbjIfpQrvPsd+/eISwsDElJSUrlNWvWVPkaSUlJuHz5MqZ90JZpYGCA9u3b4/z585me07RpU2zfvh2BgYFo2LAhHj58CH9/fwwaNCjT4xMTE5GYmKh4Hxsbq3J8RESUUWoqMHSotDhmq1bSxH1EukTt5CYqKgrDhg3D33//nel+dUZMvXz5EqmpqXBwcFAqd3BwwN27dzM9p3///nj58iWaN28OIQRSUlIwevToLB9LeXt7Yy7HJRIRaYyPD3D2LGBlJa0dZZCnJZiJNE/tr+SECRPw5s0bXLhwAebm5jhy5Ai2bNmCypUr49ChQ/kRo5JTp05h4cKFWL16Na5cuQI/Pz8cPnwY8+bNy/T4adOmISYmRvF68uRJvsdIRKSvbt0Cpk+XtpctAypU0G48RJlRu+Xmn3/+wcGDB1G/fn0YGBigfPny6NChA2xsbODt7Y2uXbuqfC17e3sYGhoiIiJCqTwiIgKlS5fO9JyZM2di0KBBGDlyJADA3d0d8fHx+PLLLzF9+nQYfPS/EKampjDlpAtERHmWnAwMGQIkJgKdOwP//88wkc5RO7mJj49HqVKlAAB2dnaIioqCm5sb3N3dceXKFbWuZWJignr16iEgIAA9evQAAMjlcgQEBGBs2sQJH3n37l2GBMbQ0BAAIIRQszZERIXfjacxAICkxEScPXkcz56GwcjICK5uVdGwacsMx7uXzd2ioAsXApcvA3Z2wIYNgEyWp7CJ8o3ayU2VKlUQHBwMFxcX1KpVC+vWrYOLiwvWrl0LR0dHtQPw8vLCkCFDUL9+fTRs2BA+Pj6Ij49XjJ4aPHgwypQpA29vbwBAt27dsGzZMtSpUweNGjVCSEgIZs6ciW7duimSHCKioibw39OY6fUNrG1s8ehhCOo2bII9WzfCwsISy9dvh4OjU56uf/kyMH++tL1qFeCUt8sR5Su1k5tvv/0WL168AADMnj0bnTp1wo4dO2BiYoLNmzerHUCfPn0QFRWFWbNmITw8HLVr18aRI0cUnYzDwsKUWmpmzJgBmUyGGTNm4NmzZyhZsiS6deuGBQsWqH1vIiJ98fO8Gfht10GUr+CKm0FXsHPzOvy28wD27tyChTMmYcXGnbm+dkICMHgwkJICfPEF0LevBgMnygcykcdnOe/evcPdu3dRrlw52NvbayqufBMbGwtbW1vExMTAxsYm02PSmnhVldsm3vymbj0A3awL66FbWA/dc+NpDL7waI4/jp5VlPXp0gp7/P8HAOjWqj7+/N8lxT516/H998DPPwMODsDNm0Ah+Kee9JAqf7/TqDVaKjk5Ga6urrhz546izMLCAnXr1i0UiQ0Rkb6ysLRC4L+nAQDHDh9E8RIlNXLdM2eApUul7fXrmdhQ4aDWYyljY2Ou4UREpIO+n7UQE78chNevXqKkQ2ms2CA9hnoZGYGuPb/I1TXj4qTJ+oQAhg0DunXTYMBE+UjtPjdjxozB4sWLsWHDBhhxIREiIp1Qo3ZdHA+8hTevX6GYXXFFuX0pB4yeMCVX1/z+e+DhQ6BcOWD5ck1FSpT/1M5OLl68iICAABw7dgzu7u6wtLRU2u/n56ex4IiISDVPHz/C7Mnj8PxpGNp27IrxU2bB1MwMADCwewdsP3hcresdPQqsXStt+/oCtrrZ3YgoU2onN8WKFUOvXr3yIxYiIsql+T94oUPnz1CzbgNs37QGo/p1x5pte2FpZY2kRPW6E7x+DYwYIW2PGwe0bZsPARPlI7WTG19f3/yIg4iI8uBVdBT6Dh0FAFjosw7rVy7FqL7dsW7nfrVn2xs/Hnj2DKhcGVi0KD+iJcpf7DRDRKQHPh7sMWrcdzA2NsGovt3xLi5O5ev4+QHbt0uLYW7dClhYaDpSovyndnJToUIFyLL5v4CHDx/mKSAiIlJfxUpuOHvyBJq3aa8oGzp6HAwMZFg6f6ZK14iMBL76StqeMgVo3Dg/IiXKf2onNxMmTFB6n5ycjKtXr+LIkSP4/vvvNRUXERGp4adVmzItH/zlWHh088zxfCGkxOblS6BmTWD2bE1HSFRwcrX8QmZWrVqFS5cuZbqPiIjyl4mpaZb7VFlXats24MABwNhYehyVzeWIdJ5aMxRnp3Pnzti3b5+mLkdERAXkyROpEzEAzJkD1Kql1XCI8kxjyc3evXtRvHjxnA8kIiKdIYQ07DsmBmjUCJg8WdsREeWd2o+l6tSpo9ShWAiB8PBwREVFYfXq1RoNjoiI8teaNcDx44C5ObBlC8CJ50kfqP017tGjh9J7AwMDlCxZEq1bt0bVqlU1FRcREeWzkBBpiQVAms+mShXtxkOkKWonN7PZhZ6IqNBLTZUWxXz3DmjTBhg7VtsREWmO2n1u/P39cfTo0QzlR48exd9//62RoIiIKH8tWwacOwdYWwObNkmT9hHpC7W/zlOnTkVqamqGciEEpk6dqpGgiIhIs8KeAHfvSq/ffwemT5fKp04FXFy0GhqRxqn9WOr+/fuoXr16hvKqVasiJCREI0EREZHmhD0BPHtK20IAyZHp+6ZPB774QlpHikhfqN1yY2trm+kSCyEhIbC0tNRIUEREpDnv4qX/CgGkxpll2P/2bQEHRJTP1E5uunfvjgkTJuDBgweKspCQEHz33Xf47LPPNBocERHl3eOHBkiJNUNylA3k7zj1MOk/tR9L/fTTT+jUqROqVq2KsmXLAgCePn2KFi1a4Oeff9Z4gEREpL538cDfh4yxb6cJbgZ98E+9gRyQs/cw6Te1kxtbW1v8+++/OH78OK5duwZzc3PUrFkTLVu2zI/4iIhIRUIAt64ZYt8uE/x90Bjv4qUJVw0NBeRGKTA0T4LMJAXJkbZajpQof+VqLkqZTIaOHTuiY8eOmo6HiIjUFBsD+O83wb5dJgi+bagoL18hFT37JaF67WSMHSe0GCFRwVI7uRk/fjwqVaqE8WmrrP2/X3/9FSEhIfDx8dFUbERElAUhpHlq1q8Hfv/dBgkJUiuNialA+87J6NU/CfUbp0Imk0ZLZcfaugACJipAaic3+/btw6FDhzKUN23aFIsWLWJyQ0SUj16+BLZuBTZsAO7cSSuVwdUtFb36J6GbZzJs7ZRbaco5A37700dNuX6wxrG1NYeBk/5RO7mJjo6GrW3G57U2NjZ4+fKlRoIiIqJ0cjlw6pTUSuPnByQlSeUWFkCfPkDb7nGoWVdqpclKOef0bfey+Roukdap3WW+UqVKOHLkSIbyv//+GxUrVtRIUEREBISHSwtaurkB7doBu3dLiU3dutJq3s+fS0sn1KqXfWJDVNSo3XLj5eWFsWPHIioqCm3btgUABAQEYOnSpXwkRUSUR6mpwLFjUivNn38CKSlSubU1MGAAMGqUlNwQUdbUTm6GDx+OxMRELFiwAPPmzQMAuLi4YM2aNRg8eLDGAyQiKgqePJFaYTZtAsLC0ssbN5YSmj59AH2fBP7G05hMy39dMh9jv5+Rody9LIe0U+ZyNRT866+/xtdff42oqCiYm5vDysoKAPDq1SsUL148h7OJiAgAkpOBw4elVpojR6S+NQBgZwcMGiQlNTVqaDfGgrZj09oMZb9v2wS7EvYAgAHDRxd0SFQI5Sq5SVOyZEkAwLFjx7Bhwwb8+eefeP/+vUYCIyLSVw8fSqOdfH2lfjVpWrWSEppevQCzjEtAFQk//zgdLdp2hG0xO0VZUlIS7t68Dhk7FpGKcp3cPH78GJs2bcKWLVvw+vVrdO7cGVu3btVkbEREeiMxETh4UGqlOXEivbxkSWDoUGDkSKnjcFG3docfViz6Eb36D0Gr9p0AABf/O4t5y1ZrOTIqTNRKbpKSkuDn54cNGzbg3LlzaN++PZ4+fYqrV6/C3d09v2IkIiq07t6VWmm2bJHmqAEAmQzo0EFqpfnsM8DERLsx6pJGzVrht537sXDm9zjhfwhT5i5iiw2pTeXkZty4cdi1axcqV66MgQMHYs+ePShRogSMjY1haGiY8wWIiIqI9++BvXulVpozZ9LLnZyA4cOlV4UK2otP11lZ22ChzzocO3wQw7/oisSEBG2HRIWMysnNmjVrMGXKFEydOhXWnKubiHIQ9iR9RtzkyPRyfZ4R9/p1KaHZvh1480YqMzAAunSRWmm6dAGM8tTTsWjp2LU76jVsgts3grQdChUyKv+abdu2DZs2bYKjoyO6du2KQYMGoXPnzvkZGxEVUmFPAM+e6e+TIpT337tXeBKcnJK0uDhpcr3164HAwPT95csDI0YAw4YBZTkjsMqePArFnMnj8PzZE7Tt2BXjp8xCi7bSIs0Du3fA9oPHtRwhFQYqJzf9+vVDv379EBoais2bN2PMmDF49+4d5HI5bt++jerVq+dnnERUiKQlAwAgUjP2l7h7F7CykkYEmZkBpqZSC4euySlJ690b8PeXEhxAapXp3l1qpWnfHuATe/UtmP4dOnTpjpp1G2D7pjUY1a871mzbC0srayQl8vEUqUbtBtIKFSpg7ty5mDNnDo4dO4aNGzdi4MCBmDBhAjw9PfHLL7/kR5xEVAjJE4yQEmORofyzzzIea2KinOykbavyys3x4a9lMDUFTE0FTEwzf1z0YZKWmd9/l/5bqZKU0AwZAjg45OKDIoVX0VHoO3QUAGChzzqsX7kUo/p2x7qd+8E1JkhVuX76K5PJ4OHhAQ8PD7x69Qpbt26Fr6+vJmMjokJMnmj4/4lNxj9IZmbS0GjxweLVSUnSKza2oCK0UXpnaCglOWnJjqmpAGRAcrTIrAoAgE6dgClTpPlp+HdXMxI+6jw8atx3MDY2wai+3fEurYmMKAca6dpWvHhxTJgwARMmTNDE5YiokHt4zwApMZYAZJCZJkMkGivtP3cOqFNHWjcpIUF6JSamb6v6UvecD49/nyCQkpyekaSmyvD+HfD+nepZyoIFXOdJ0ypWcsPZkyfQvE17RdnQ0eNgYCDD0vkztRgZFSbst09EGvXooQEWTrcEhAwykxQY2b5DcmTGNYBkMsDYWHppYwDmjaexSE39/xajBBkSE4GkRCAxMW1bhpD7wMKFMkAAQsiQGpvxERtp1k+rNmVaPvjLsfDo5lnA0VBhxeSGiDQmMlyG0QMsEfvGADKjFBjZxmf6uEZXZpMwNATMzQFz8w+ejyF928wKMDBN35NaYI/Mii4TU9Ms9zk4OhVgJFSYMbkhIo2IfQOMHmiJ508NUL5CKhasfAeT//875frBerqFaZ4bixxW4daVJI2IlDG5IaI8e/8eGDfcEiHBhihZSo61O+JRxjm9BcS9kM7zUs4Z8NufPmqqsCZpREWNyslNWFiYSseVK1cu18EQUeGTnAx8/7UFrl40grWtwJrtyolNYVfOOX27sCZpREWNyslNhQ8WQhH/P37zw8XMhBCQyWRITU3VYHhEpMvkcmDOZHOcDjCGqanAyk3xcKsm13ZYRFTEqZzcyGQylC1bFkOHDkW3bt1gxAVSiIq85QvN8OdeExgaCixZ8w51G/J/bohI+1TOUJ4+fYotW7bA19cXa9euxcCBAzFixAhUq1YtP+MjIh3lu9YEW9ZJPYbnLHmP1h1StBwREZFE5dVcSpcujSlTpuDu3bvYu3cvXr9+jUaNGqFx48ZYv3495HI2RRMVFQf2GGP5AnMAgNf09+j+RbKWIyIiSperpeqaN2+OjRs34v79+7CwsMDo0aPx5s0bDYdGRLro5DEjzJ0iJTZDRydi6OgkLUdERKQsV8nNv//+i5EjR8LNzQ1xcXFYtWoVihUrpuHQiEjXnDkDTP7GAqmpMnT/IgkTf+AqzUSke1Tuc/PixQvF4pivX7/GgAEDcO7cOdSoUSM/4yMiHXH9OtCtm7Q8Qcv2yZj903suFklEOknllpty5cphzZo16NOnD/z9/TF06FDI5XJcv35d6ZUbq1atgouLC8zMzNCoUSMEBgZmeWzr1q0hk8kyvLp27ZqrexNRzkJDAQ8PICYGqNMgBUtWvwMHTBKRrlL5n6fU1FSEhYVh3rx5mD9/PoD0+W7S5Gaemz179sDLywtr165Fo0aN4OPjAw8PDwQHB6NUqVIZjvfz80NSUvoz/ujoaNSqVQtffPGFWvclItVERAAdOwLh4YC7O7ByUzzMzbUdFRFR1lRObkJDQ/MlgGXLlmHUqFEYNmwYAGDt2rU4fPgwNm3ahKlTp2Y4vnjx4krvd+/eDQsLCyY3RPkgNhbo3BkICQFcXIAjR4BoDowkytaNpzEApEaBS/+dRfizpwCA0mXKon7j5jA0NFQ63r2sbYHHqO9UTm7Kly+f7f43b97A398/x+M+lJSUhMuXL2PatGmKMgMDA7Rv3x7nz59X6RobN25E3759YWmZwwp3RKSWhASgRw/g6lWgZEng2DHAyQmIfqrtyIh03+UL/2LquFEoVdoRTmWkNTyePQ1DVEQ4vH/5DfUbN9NyhPpNY0/NHz9+jEGDBqF///4qn/Py5UukpqbCwcFBqdzBwQF3797N8fzAwEDcvHkTGzduzPKYxMREJCYmKt7HxsaqHB9RUZWaCgwcCJw8KS0QeeQIF4kkUsfCGZPgs347PqlVR6n8ZtAVzJo0Fn4n/tVSZEVDroaC64qNGzfC3d0dDRs2zPIYb29v2NraKl7Ozs5ZHktEgBDAmDHAvn2AiQlw4ABQt662oyIqXJISEzMkNgBQo3ZdJCclZnIGaZJWkxt7e3sYGhoiIiJCqTwiIgKlS5fO9tz4+Hjs3r0bI0aMyPa4adOmISYmRvF68uRJnuMm0mezZwPr1gEyGbBzJ9C2rbYjIip8ypavgLU+ixH9MkpRFv0yCmuWL0IZZ9W7b1DuaDW5MTExQb169RAQEKAok8vlCAgIQJMmTbI9948//kBiYiIGDhyY7XGmpqawsbFRehFR5lauBObNk7bXrAF69dJuPESF1QKftXj+JAxdm9dBg0ql0aBSaXRtXgcvnj7BghXrtB2e3lO5z80vv/yS7f5nz57lKgAvLy8MGTIE9evXR8OGDeHj44P4+HjF6KnBgwejTJky8Pb2Vjpv48aN6NGjB0qUKJGr+xKRsl27gPHjpe1584CvvtJuPESFWfES9vhx6Sr8uHQVYl6/BgDY2tlpOaqiQ+XkZvny5TkeU65cObUD6NOnD6KiojBr1iyEh4ejdu3aOHLkiKKTcVhYGAwMlBuYgoODcfbsWRw7dkzt+xFRRkePAoMHS9vjxgHTp2s3HqLC7smjUMyZPA7Pnz1B245dMX7KLMW+gd07YPvB41qMTv9pfZ4bABg7dizGjh2b6b5Tp05lKKtSpUqGCQSJKHcuXJAeP6WkAP36AT4+4LIKRHm0YPp36NClO2rWbYDtm9ZgVL/uWLNtLyytrJGUyDXZ8pvG+tw8ffoUX375paYuR0QF4M4doGtXID5emoV482bAoFCPoSTSDa+io9B36ChUr1kbC33WoUXbjhjVtzvexsbw/x4KgMb+GYuOjs52vhki0i1PnkjrRUVHAw0bpg/9JqK8S0hQbp0ZNe47dPy0J0b17Y53cXFaiqro4P+jERVB0dFSYvPkCVC1KnD4MGBlpe2oiPRHxUpuOHvyhFLZ0NHj0KXH53jyOP+6eZCE6/oSFTHx8dKjqDt3gLJlpc7E9vbajopIv/y0alOm5YO/HAuPbp4FHE3Rw+SGqAhJSpI6D1+4ABQvLiU2uRjkSEQ5MDE1zXKfg6NTAUZSNKmc3Hh6Zp9pvnnzJq+xEFE+ksuBYcOkhMbCQnoUVb26tqMiItI8lZMbW9vsl2S3tbXF4LSJMohIpwgBTJwoLadgZCR1Hm7cWNtRERHlD5WTG19f3/yMg4jykbc3kDbJ+JYtQKdO2o2HiCg/cbQUkZ5bvz59xuEVK4D+/bUbDxFRfmNyQ6TH/PyA0aOl7enT09eOIiLSZ0xuiPTUyZPScgpyOTBqVPpq30RE+o7JDZEeunoV6N5dGvrt6QmsWcMZ34mo6GByQ6RnQkKkDsNv3wKtWwM7dgCGhtqOioio4DC5IdIjL15IC2BGRgK1awMHDwJmZtqOioioYDG5IdITb95ILTahoYCrK3DkCGBjo+2oiIgKHpMbIj3w/j3w2WfA9etA6dLAsWOAg4O2oyIi0g4mN0SFXEoK0LcvcOaM1FJz5AhQsaK2oyIi0h4mN0SFmBDAl18Chw4BpqbAn38CtWppOyoiIu1ickNUiE2bBvj6AgYGwJ49QMuW2o6IiEj7mNwQFVJLlwKLF0vb69dL89oQERGTG6JCaetWYNIkaXvRImD4cO3GQ0SkS5jcEBUyhw+nJzNeXsDkydqNh4hI1zC5ISpEzp0DvvgCSE0FBg0ClizhsgpERB9jckNUSNy8CXz6qTSnTZcuwMaNUkdiIiJSxn8aiQqBR48ADw9pFuKmTYE//gCMjbUdFRGRbmJyQ6TjIiOl9aKePwc++USay8bCQttRERHpLiNtB0BEysKeAO/ipe03ocBXXwH37wNOTsDRo0Dx4tqNj4hI1zG5IdIhYU8Az57SthBAcmT6vufPgXfvtBMXEVFhwuSGSIe8iweEHBAphkh9Z5ph/9u3WgiKiKiQYXJDpCVCAJHhMty9ZYjgW4a4e9sQN4IMkBxlqO3QiIgKNSY3RAUgJQV4cM8Ad28ZSsnMbQME3zLE61dZ9Ok3kENmlAqRxCFRRETqYnJDpGFxccCNG8DVq0BQkPS6cQNISLDOcKyhoUCFSnJU/SQVVaqnwtImFd5L5JAZCABAUoRtwQZPRKQHmNwQ5UF4eHoCk5bM3L8vPXL6mIWlQJXqUhJT5ZNUVPskFa5ucpiapR9z9y4g4wQNRER5wuSGSAWpqUBIiHISExQERERkfryTE1C7dvqrTh0g3iQ2xxmFLSyz32+dsfGHiIg+wuSG6CPv3klLHXyYyFy/nvkwbAMDoEoV5USmdm2gVKmMx954mvO9yzkDfvvT57lx/WBOG2troHJldWtDRFT0MLkhvfHh5Hcfzg+TXVIQFZXxsVJwMCCXZzzW3ByoVUs5iXF31/xsweWc07fdy2r22kRERQGTG9ILH05+BwBJHz0uunsXMDTM+Fjp+fPMr1eypPQoqU6d9ESmcmXpGkREpNuY3JBeSGuxATLvzFu3btaz+1aunN4vJi2RKV0akMnyIVAiIsp3TG5ILyQlAvIEI6QmmEAkZvxav3sHmJpKj5E+7OTr7s5OukRE+obJDRVaKSlA4Dkj+B8wxnF/Y6S8y7qp5fffgZ49ASN+44mI9B7/qadCRQjg+lVD/H3AGEf+NMarlx+MrTaQw8AsCQZmyUh5pdwc4+rKxIaIqKjgP/dUKDy4ZwD/A8b4+6Axnoal9+otZidHx0+TUaNuMuZ5p7KfDBERMbkh3RUWBuzeDWzaYoXg2+kJjbmFQFuPZHTpkYzGLVJgbCyNlsousWG/GiKiooPJDemUly+BvXuBnTuBM2fSSg1hZCzQvHUKuvRIRsv2yRnmluHkd0RElIbJDWldXBxw6JCU0Bw9KnUUBqSWmJYtgVZd3qFD5xTY2mUyxvsDnPyOiIgAJjekJUlJwLFjUkJz8KDyHDR16wL9+wN9+gBlywI3niZrL1AiIip0mNxQgZHLgbNnpYTmjz+AV6/S97m6AgMGAP36AVWrai9GIiIq/JjcUL4SArh2TUpodu0Cnn6weGTp0kDfvlIrTf36nBGYiIg0g8kN5YuQECmZ2bULuHMnvdzWFujVS0poWrfmWk1ERKR5TG5IY8LDgT17pFaawMD0clNToFs3KaHp3BkwM9NejEREpP+Y3FCexMQAfn5SQvPPP1K/GgAwMADat5cSmh49pBYbIiKigsDkhtSWkAAcPiwlNIcPA4mJ6fsaN5YSmt69AQcH7cVIRERFl0HOh+S/VatWwcXFBWZmZmjUqBECP3ymkYk3b95gzJgxcHR0hKmpKdzc3ODv719A0RZNKSnA8ePAsGFS0vL551KLTWIiUK0aMH8+8OABcP48MG4cExsiItIerbfc7NmzB15eXli7di0aNWoEHx8feHh4IDg4GKVKlcpwfFJSEjp06IBSpUph7969KFOmDB4/foxixYoVfPB6IuxJ+sy+yZHp5VZWwOvXUgvNnj1ARET6Pmdnadh2//5AzZoc6URERLpD68nNsmXLMGrUKAwbNgwAsHbtWhw+fBibNm3C1KlTMxy/adMmvHr1Cv/++y+MjY0BAC4uLgUZsl4JewJ49kx/nxSR9bHFi0uPm/r3B5o1k/rVEBER6Rqt/nlKSkrC5cuX0b59e0WZgYEB2rdvj/Pnz2d6zqFDh9CkSROMGTMGDg4OqFGjBhYuXIjU1NSCCluvpLXYiFQZUuNNMuw3M5OSmb/+Al68ANasAVq0YGJDRES6S6stNy9fvkRqaiocPuqg4eDggLt372Z6zsOHD/HPP/9gwIAB8Pf3R0hICL755hskJydj9uzZGY5PTExE4gc9XmNjYzVbiULsbSxw8ogxkl+ZQCQbAsj4bOnECamVhoiIqLDQ+mMpdcnlcpQqVQq//fYbDA0NUa9ePTx79gxLlizJNLnx9vbG3LlztRCpbkpOAs79zwiH/Yxx6rgxEhPTExqZcQpEsvJXwty8oCMkIiLKG60mN/b29jA0NEREhHJHj4iICJQuXTrTcxwdHWFsbAzDD6a2rVatGsLDw5GUlAQTE+VHK9OmTYOXl5fifWxsLJydnVGUCAFcv2KIv/yMcfRPY7x5nf5MqYxzKsJfJ8PALAkyQ4GkCE5IQ0REhZtWkxsTExPUq1cPAQEB6NGjBwCpZSYgIABjx47N9JxmzZph586dkMvlMPj/jh/37t2Do6NjhsQGAExNTWFqappvddBlj0MN8JefMfz3G+PJ4/RksERJObp0T0ZXzyTIjOQYNEiLQRIREWmY1h9LeXl5YciQIahfvz4aNmwIHx8fxMfHK0ZPDR48GGXKlIG3tzcA4Ouvv8avv/6Kb7/9FuPGjcP9+/excOFCjB8/XpvV0BlRUdKw7e3bgQsXrBXlZuYC7Tsno2vPZDRqngKj///Jhz3J/nrW1tnvJyIi0jVaT2769OmDqKgozJo1C+Hh4ahduzaOHDmi6GQcFhamaKEBAGdnZxw9ehQTJ05EzZo1UaZMGXz77beYMmWKtqqgde/eAYcOSQnNkSNA2sAxAwOBJi1T8KlnMtp0TIaFZcZzyzkDfvvTR025Fk/fZ20NVK6c//ETERFpktaTGwAYO3Zslo+hTp06laGsSZMm+O+///I5Kt2WmgqcOiUlNPv2AW/fpu+rXx8YOBCo2eIt7EuJHK9V7oMuSO5lNR8rERFRQdKJ5IZUIwRw/bqU0OzcCTx/nr7PxUVKaAYMAKpWlcpuPM05sSEiItI3TG4KgSdPpGRm+3bg5s30cjs7acbggQOBpk05sR4RERHA5EZnxcQAe/dKCc3//ie12gCAiQnQrZuU0HTuDBTRgWBERERZYnKjQ5KSpA7B27dLHYQ/mFgZLVsCgwYBvXpJLTZERESUOSY3WiYEcP68lNDs2QO8epW+r1o1KaHp3x8oX157MRIRERUmTG605N49YMcOKal5+DC9vHRpKZkZOBCoXRuQZVzuiYiIiLLB5KYARUamT7AXGJhebmkJeHpKrTRt2wIfrCxBREREamJyk8/evQMOHpQSmqNH0yfYMzQEOnaUWmi6d5cSHCIiIso7Jje5FPYkfVbf5Mj0cmtroGJF4ORJYNs2wM8PiItL39+ggZTQ9OkD/P8kzERERKRBTG5yIewJ4Nkz/X2S8qLmKFVKegSVpkKF9An2qlQpmBiJiIiKKiY3uZDWYgMAIjVjj9/ISGm4dp8+6RPssWMwERFRwWByk0cpseYZypYuBcaOlSbcIyIiooLF5CaPDMySkZpkrFTWujUTGyIiKtxuPI1R63j3srb5FIn6uBpRHhmaJ2s7BCIiIvoAkxsiIiLSK0xucsEihzlprK0LJg4iIiLKiH1ucqGcM+C3P33UlGvx9H3W1kDlytqJi4iIiJjc5Fo55/Rt97Lai4OIiCi/xMa8gY1tMW2HoTY+liIiIqJMta5TGeOH98Op439DLpdrOxyVMbkhIiKiTJVxLo96jZrCx3sOOjSoDh/vOXj0METbYeWIyQ0RERFlytzCAkO+GocD/1zA0nVb8PpVNPp1bYOhvTrj0N5d2g4vS0xuiIiIKEe16zfC3CUrEXD5Lj77oh/27dyi7ZCyxOSGiIiIMidEhiILC0t49h2MLX5HtBCQapjcEBERUabW7zqk7RByhckNERERZcrWzk7bIeQKkxsiIiLSK0xuiIiISK8wuSEiIiK9wuSGiIiI9AqTGyIiItIrTG6IiIhIrzC5ISIiIr3C5IaIiIj0CpMbIiIi0itMboiIiEivMLkhIiIivcLkhoiIiPQKkxsiIiLSK0xuiIiISK8wuSEiIiK9wuSGiIiI9AqTGyIiItIrTG6IiIhIrzC5ISIiIr3C5IaIiIj0CpMbIiIi0itMboiIiEivGGk7gIImhAAAxMbGZnlM3Nus92UmNlaWp5jyi7r1AHSzLqyHbmE9dE9R/TeL9chfulaPtL/baX/Hs1Pkkpu3b98CAJydnbUcCREREanr7du3sLW1zfYYmVAlBdIjcrkcz58/h7W1NWSyvGeZsbGxcHZ2xpMnT2BjY6OBCLVHX+rCeugW1kO3sB66hfVQnRACb9++hZOTEwwMsu9VU+RabgwMDFC2bFmNX9fGxqZQfzE/pC91YT10C+uhW1gP3cJ6qCanFps07FBMREREeoXJDREREekVJjd5ZGpqitmzZ8PU1FTboeSZvtSF9dAtrIduYT10C+uRP4pch2IiIiLSb2y5ISIiIr3C5IaIiIj0CpMbIiIi0itMboiIiEivMLlRwapVq+Di4gIzMzM0atQIgYGB2R7/xx9/oGrVqjAzM4O7uzv8/f0LKNLsqVOPW7duoVevXnBxcYFMJoOPj0/BBaoCdeqyfv16tGjRAnZ2drCzs0P79u1z/BkWFHXq4efnh/r166NYsWKwtLRE7dq1sW3btgKMNmvq/o6k2b17N2QyGXr06JG/AapInXps3rwZMplM6WVmZlaA0WZN3Z/HmzdvMGbMGDg6OsLU1BRubm468e+WOvVo3bp1hp+HTCZD165dCzDizKn78/Dx8UGVKlVgbm4OZ2dnTJw4EQkJCQUUbdbUqUdycjJ+/PFHuLq6wszMDLVq1cKRI0cKLlhB2dq9e7cwMTERmzZtErdu3RKjRo0SxYoVExEREZkef+7cOWFoaCh++ukncfv2bTFjxgxhbGwsbty4UcCRK1O3HoGBgWLSpEli165donTp0mL58uUFG3A21K1L//79xapVq8TVq1fFnTt3xNChQ4Wtra14+vRpAUeuTN16nDx5Uvj5+Ynbt2+LkJAQ4ePjIwwNDcWRI0cKOHJl6tYjTWhoqChTpoxo0aKF6N69e8EEmw116+Hr6ytsbGzEixcvFK/w8PACjjojdeuRmJgo6tevL7p06SLOnj0rQkNDxalTp0RQUFABR65M3XpER0cr/Sxu3rwpDA0Nha+vb8EG/hF167Fjxw5hamoqduzYIUJDQ8XRo0eFo6OjmDhxYgFHrkzdekyePFk4OTmJw4cPiwcPHojVq1cLMzMzceXKlQKJl8lNDho2bCjGjBmjeJ+amiqcnJyEt7d3psf37t1bdO3aVamsUaNG4quvvsrXOHOibj0+VL58eZ1KbvJSFyGESElJEdbW1mLLli35FaJK8loPIYSoU6eOmDFjRn6Ep7Lc1CMlJUU0bdpUbNiwQQwZMkQnkht16+Hr6ytsbW0LKDrVqVuPNWvWiIoVK4qkpKSCClElef39WL58ubC2thZxcXH5FaJK1K3HmDFjRNu2bZXKvLy8RLNmzfI1zpyoWw9HR0fx66+/KpV5enqKAQMG5GucafhYKhtJSUm4fPky2rdvrygzMDBA+/btcf78+UzPOX/+vNLxAODh4ZHl8QUhN/XQVZqoy7t375CcnIzixYvnV5g5yms9hBAICAhAcHAwWrZsmZ+hZiu39fjxxx9RqlQpjBgxoiDCzFFu6xEXF4fy5cvD2dkZ3bt3x61btwoi3Czlph6HDh1CkyZNMGbMGDg4OKBGjRpYuHAhUlNTCyrsDDTxe75x40b07dsXlpaW+RVmjnJTj6ZNm+Ly5cuKRz4PHz6Ev78/unTpUiAxZyY39UhMTMzwmNbc3Bxnz57N11jTMLnJxsuXL5GamgoHBwelcgcHB4SHh2d6Tnh4uFrHF4Tc1ENXaaIuU6ZMgZOTU4YktCDlth4xMTGwsrKCiYkJunbtipUrV6JDhw75HW6WclOPs2fPYuPGjVi/fn1BhKiS3NSjSpUq2LRpEw4ePIjt27dDLpejadOmePr0aUGEnKnc1OPhw4fYu3cvUlNT4e/vj5kzZ2Lp0qWYP39+QYScqbz+ngcGBuLmzZsYOXJkfoWoktzUo3///vjxxx/RvHlzGBsbw9XVFa1bt8YPP/xQECFnKjf18PDwwLJly3D//n3I5XIcP34cfn5+ePHiRUGEzOSGipZFixZh9+7d2L9/v850/lSHtbU1goKCcPHiRSxYsABeXl44deqUtsNS2du3bzFo0CCsX78e9vb22g4nT5o0aYLBgwejdu3aaNWqFfz8/FCyZEmsW7dO26GpRS6Xo1SpUvjtt99Qr1499OnTB9OnT8fatWu1HVqubdy4Ee7u7mjYsKG2Q1HbqVOnsHDhQqxevRpXrlyBn58fDh8+jHnz5mk7NLWsWLEClStXRtWqVWFiYoKxY8di2LBhMDAomLTDqEDuUkjZ29vD0NAQERERSuUREREoXbp0pueULl1areMLQm7qoavyUpeff/4ZixYtwokTJ1CzZs38DDNHua2HgYEBKlWqBACoXbs27ty5A29vb7Ru3To/w82SuvV48OABHj16hG7duinK5HI5AMDIyAjBwcFwdXXN36AzoYnfEWNjY9SpUwchISH5EaJKclMPR0dHGBsbw9DQUFFWrVo1hIeHIykpCSYmJvkac2by8vOIj4/H7t278eOPP+ZniCrJTT1mzpyJQYMGKVqd3N3dER8fjy+//BLTp08vsOTgQ7mpR8mSJXHgwAEkJCQgOjoaTk5OmDp1KipWrFgQIbPlJjsmJiaoV68eAgICFGVyuRwBAQFo0qRJpuc0adJE6XgAOH78eJbHF4Tc1ENX5bYuP/30E+bNm4cjR46gfv36BRFqtjT1M5HL5UhMTMyPEFWibj2qVq2KGzduICgoSPH67LPP0KZNGwQFBcHZ2bkgw1fQxM8jNTUVN27cgKOjY36FmaPc1KNZs2YICQlRJJkAcO/ePTg6OmolsQHy9vP4448/kJiYiIEDB+Z3mDnKTT3evXuXIYFJSzyFlpaCzMvPw8zMDGXKlEFKSgr27duH7t2753e4kgLptlyI7d69W5iamorNmzeL27dviy+//FIUK1ZMMeRz0KBBYurUqYrjz507J4yMjMTPP/8s7ty5I2bPnq0zQ8HVqUdiYqK4evWquHr1qnB0dBSTJk0SV69eFffv39dWFRTUrcuiRYuEiYmJ2Lt3r9JQ0bdv32qrCkII9euxcOFCcezYMfHgwQNx+/Zt8fPPPwsjIyOxfv16bVVBCKF+PT6mK6Ol1K3H3LlzxdGjR8WDBw/E5cuXRd++fYWZmZm4deuWtqoghFC/HmFhYcLa2lqMHTtWBAcHi7/++kuUKlVKzJ8/X1tVEELk/nvVvHlz0adPn4ION0vq1mP27NnC2tpa7Nq1Szx8+FAcO3ZMuLq6it69e2urCkII9evx33//iX379okHDx6I06dPi7Zt24oKFSqI169fF0i8TG5UsHLlSlGuXDlhYmIiGjZsKP777z/FvlatWokhQ4YoHf/7778LNzc3YWJiIj755BNx+PDhAo44c+rUIzQ0VADI8GrVqlXBB54JdepSvnz5TOsye/bsgg/8I+rUY/r06aJSpUrCzMxM2NnZiSZNmojdu3drIeqM1P0d+ZCuJDdCqFePCRMmKI51cHAQXbp0KbA5PHKi7s/j33//FY0aNRKmpqaiYsWKYsGCBSIlJaWAo85I3XrcvXtXABDHjh0r4Eizp049kpOTxZw5c4Srq6swMzMTzs7O4ptvvimwpCA76tTj1KlTolq1asLU1FSUKFFCDBo0SDx79qzAYpUJoaV2LiIiIqJ8wD43REREpFeY3BAREZFeYXJDREREeoXJDREREekVJjdERESkV5jcEBERkV5hckNERER6hckNEeWrU6dOQSaT4c2bNwV6382bN6NYsWJ5usajR48gk8kQFBSU5THaqh8RZY3JDRHlmkwmy/Y1Z84cbYdIREUQVwUnolx78eKFYnvPnj2YNWsWgoODFWVWVla4dOmS2tfV1mrURKQf2HJDRLlWunRpxcvW1hYymUypzMrKSnHs5cuXUb9+fVhYWKBp06ZKSdCcOXNQu3ZtbNiwARUqVICZmRkA4M2bNxg5ciRKliwJGxsbtG3bFteuXVOcd+3aNbRp0wbW1tawsbFBvXr1MiRTR48eRbVq1WBlZYVOnTopJWRyuRw//vgjypYtC1NTU9SuXRtHjhzJts7+/v5wc3ODubk52rRpg0ePHintf/z4Mbp16wY7OztYWlrik08+gb+/v9qfLRHlHpMbIioQ06dPx9KlS3Hp0iUYGRlh+PDhSvtDQkKwb98++Pn5Kfq4fPHFF4iMjMTff/+Ny5cvo27dumjXrh1evXoFABgwYADKli2Lixcv4vLly5g6dSqMjY0V13z37h1+/vlnbNu2DadPn0ZYWBgmTZqk2L9ixQosXboUP//8M65fvw4PDw989tlnuH//fqZ1ePLkCTw9PdGtWzcEBQVh5MiRmDp1qtIxY8aMQWJiIk6fPo0bN25g8eLFSkkeERWAAluik4j0mq+vr7C1tc1QfvLkSQFAnDhxQlF2+PBhAUC8f/9eCCHE7NmzhbGxsYiMjFQcc+bMGWFjYyMSEhKUrufq6irWrVsnhBDC2tpabN68Oct4AIiQkBBF2apVq4SDg4PivZOTk1iwYIHSeQ0aNBDffPONEEKI0NBQAUBcvXpVCCHEtGnTRPXq1ZWOnzJligCgWLXZ3d1dzJkzJ9OYiKhgsOWGiApEzZo1FduOjo4AgMjISEVZ+fLlUbJkScX7a9euIS4uDiVKlICVlZXiFRoaigcPHgAAvLy8MHLkSLRv3x6LFi1SlKexsLCAq6ur0n3T7hkbG4vnz5+jWbNmSuc0a9YMd+7cybQOd+7cQaNGjZTKmjRpovR+/PjxmD9/Ppo1a4bZs2fj+vXr2X8wRKRxTG6IqEB8+LhIJpMBkPq8pLG0tFQ6Pi4uDo6OjggKClJ6BQcH4/vvvwcg9dW5desWunbtin/++QfVq1fH/v37M71n2n2FEBqv24dGjhyJhw8fYtCgQbhx4wbq16+PlStX5us9iUgZkxsi0kl169ZFeHg4jIyMUKlSJaWXvb294jg3NzdMnDgRx44dg6enJ3x9fVW6vo2NDZycnHDu3Dml8nPnzqF69eqZnlOtWjUEBgYqlf33338ZjnN2dsbo0aPh5+eH7777DuvXr1cpJiLSDCY3RKST2rdvjyZNmqBHjx44duwYHj16hH///RfTp0/HpUuX8P79e4wdOxanTp3C48ePce7cOVy8eBHVqlVT+R7ff/89Fi9ejD179iA4OBhTp05FUFAQvv3220yPHz16NO7fv4/vv/8ewcHB2LlzJzZv3qx0zIQJE3D06FGEhobiypUrOHnypFoxEVHecZ4bItJJMpkM/v7+mD59OoYNG4aoqCiULl0aLVu2hIODAwwNDREdHY3BgwcjIiIC9vb28PT0xNy5c1W+x/jx4xETE4PvvvsOkZGRqF69Og4dOoTKlStneny5cuWwb98+TJw4EStXrkTDhg2xcOFCpZFfqampGDNmDJ4+fQobGxt06tQJy5cvz/PnQUSqk4n8fgBNREREVID4WIqIiIj0CpMbIiIi0itMboiIiEivMLkhIiIivcLkhoiIiPQKkxsiIiLSK0xuiIiISK8wuSEiIiK9wuSGiIiI9AqTGyIiItIrTG6IiIhIrzC5ISIiIr3yf9q61BOf3H4eAAAAAElFTkSuQmCC",
      "text/plain": [
       "<Figure size 640x480 with 1 Axes>"
      ]
     },
     "metadata": {},
     "output_type": "display_data"
    }
   ],
   "source": [
    "plot_model_accuracies(scores=test_result_df.ensemble_score, correct_indicators=test_result_df.response_correct)"
   ]
  },
  {
   "cell_type": "markdown",
   "metadata": {},
   "source": [
    "#### 4.2 Precision, Recall, F1-Score of Hallucination Detection"
   ]
  },
  {
   "cell_type": "markdown",
   "metadata": {},
   "source": [
    "Lastly, we compute the optimal threshold for binarizing confidence scores, using F1-score as the objective. Using this threshold, we compute precision, recall, and F1-score for black box scorer predictions of whether responses are correct."
   ]
  },
  {
   "cell_type": "code",
   "execution_count": 19,
   "metadata": {
    "tags": []
   },
   "outputs": [
    {
     "name": "stdout",
     "output_type": "stream",
     "text": [
      "Ensemble F1-optimal threshold: 0.36\n"
     ]
    }
   ],
   "source": [
    "# extract optimal threshold\n",
    "best_threshold = uqe.thresh\n",
    "\n",
    "# Define score vector and corresponding correct indicators (i.e. ground truth)\n",
    "y_scores = test_result_df[\"ensemble_score\"]  # confidence score\n",
    "correct_indicators = (test_result_df.response_correct) * 1  # Whether responses is actually correct\n",
    "y_pred = [(s > best_threshold) * 1 for s in y_scores]  # predicts whether response is correct based on confidence score\n",
    "print(f\"Ensemble F1-optimal threshold: {best_threshold}\")"
   ]
  },
  {
   "cell_type": "code",
   "execution_count": 20,
   "metadata": {
    "tags": []
   },
   "outputs": [
    {
     "name": "stdout",
     "output_type": "stream",
     "text": [
      "Ensemble precision: 0.6585365853658537\n",
      "Ensemble recall: 0.9642857142857143\n",
      "Ensemble f1-score: 0.782608695652174\n"
     ]
    }
   ],
   "source": [
    "# evaluate precision, recall, and f1-score of semantic entropy predictions of correctness\n",
    "print(f\"Ensemble precision: {precision_score(y_true=correct_indicators, y_pred=y_pred)}\")\n",
    "print(f\"Ensemble recall: {recall_score(y_true=correct_indicators, y_pred=y_pred)}\")\n",
    "print(f\"Ensemble f1-score: {f1_score(y_true=correct_indicators, y_pred=y_pred)}\")"
   ]
  },
  {
   "cell_type": "markdown",
   "metadata": {},
   "source": [
    "## 5. Scorer Definitions\n",
    "\n",
    "### Black-Box Scorers\n",
    "Black-Box UQ scorers exploit variation in LLM responses to the same prompt to measure semantic consistency. All scorers have outputs ranging from 0 to 1, with higher values indicating higher confidence. \n",
    "\n",
    "For a given prompt $x_i$, these approaches involves generating $m$ responses $\\tilde{\\mathbf{y}}_i = \\{ \\tilde{y}_{i1},...,\\tilde{y}_{im}\\}$, using a non-zero temperature, from the same prompt and comparing these responses to the original response $y_{i}$. We provide detailed descriptions of each below.\n",
    "\n",
    "#### Exact Match Rate (`exact_match`)\n",
    "Exact Match Rate (EMR) computes the proportion of candidate responses that are identical to the original response.\n",
    "$$     EMR(y_i; \\tilde{\\mathbf{y}}_i) = \\frac{1}{m} \\sum_{j=1}^m \\mathbb{I}(y_i=\\tilde{y}_{ij}). $$\n",
    "\n",
    "For more on this scorer, refer to [Cole et al., 2023](https://arxiv.org/abs/2305.14613).\n",
    "\n",
    "#### Non-Contradiction Probability (`noncontradiction`)\n",
    "Non-contradiction probability (NCP) computes the mean non-contradiction probability estimated by a natural language inference (NLI) model. This score is formally defined as follows:\n",
    "\n",
    "\\begin{equation}\n",
    "    NCP(y_i; \\tilde{\\mathbf{y}}_i) = \\frac{1}{m} \\sum_{j=1}^m(1 - p_j)\n",
    "\\end{equation}\n",
    "where\n",
    "\n",
    "\\begin{equation}\n",
    "    p_j = \\frac{\\eta(y_{i}, \\tilde{y}_{ij}) + \\eta(\\tilde{y}_{ij},y_i)}{2}.\n",
    "\\end{equation}\n",
    "\n",
    "Above, $\\eta(\\tilde{y}_{ij},y_i)$ denotes the contradiction probability estimated by the NLI model for response $y_i$ and candidate $\\tilde{y}_{ij}$. For more on this scorer, refer to [Chen & Mueller, 2023](https://arxiv.org/abs/2308.16175), [Lin et al., 2025](https://arxiv.org/abs/2305.19187), or [Manakul et al., 2023](https://arxiv.org/abs/2303.08896).\n",
    "\n",
    "#### Normalized Semantic Negentropy (`semantic_negentropy`)\n",
    "Normalized Semantic Negentropy (NSN) normalizes the standard computation of discrete semantic entropy to be increasing with higher confidence and have [0,1] support. In contrast to the EMR and NCP, semantic entropy does not distinguish between an original response and candidate responses. Instead, this approach computes a single metric value on a list of responses generated from the same prompt. Under this approach, responses are clustered using an NLI model based on mutual entailment. We consider the discrete version of SE, where the final set of clusters is defined  as follows:\n",
    "\n",
    "\\begin{equation}\n",
    "    SE(y_i; \\tilde{\\mathbf{y}}_i) = - \\sum_{C \\in \\mathcal{C}} P(C|y_i, \\tilde{\\mathbf{y}}_i)\\log P(C|y_i, \\tilde{\\mathbf{y}}_i),\n",
    "\\end{equation}\n",
    "where $P(C|y_i, \\tilde{\\mathbf{y}}_i)$ denotes the probability a randomly selected response $y \\in \\{y_i\\} \\cup \\tilde{\\mathbf{y}}_i $ belongs to cluster $C$, and $\\mathcal{C}$ denotes the full set of clusters of $\\{y_i\\} \\cup \\tilde{\\mathbf{y}}_i$.\n",
    "\n",
    "To ensure that we have a normalized confidence score with $[0,1]$ support and with higher values corresponding to higher confidence, we implement the following normalization to arrive at *Normalized Semantic Negentropy* (NSN):\n",
    "\\begin{equation}\n",
    "    NSN(y_i; \\tilde{\\mathbf{y}}_i) = 1 - \\frac{SE(y_i; \\tilde{\\mathbf{y}}_i)}{\\log m},\n",
    "\\end{equation}\n",
    "where $\\log m$ is included to normalize the support.\n",
    "\n",
    "#### BERTScore (`bert_score`)\n",
    "Let a tokenized text sequence be denoted as $\\textbf{t} = \\{t_1,...t_L\\}$ and the corresponding contextualized word embeddings as $\\textbf{E} = \\{\\textbf{e}_1,...,\\textbf{e}_L\\}$, where $L$ is the number of tokens in the text. The BERTScore precision, recall, and F1-scores between two tokenized texts  $\\textbf{t}, \\textbf{t}'$ are respectively defined as follows:\n",
    "\n",
    "\\begin{equation}\n",
    "    BertP(\\textbf{t}, \\textbf{t}') = \\frac{1}{| \\textbf{t}|} \\sum_{t \\in \\textbf{t}} \\max_{t' \\in \\textbf{t}'} \\textbf{e} \\cdot \\textbf{e}'\n",
    "\\end{equation}\n",
    "\n",
    "\\begin{equation}\n",
    "    BertR(\\textbf{t}, \\textbf{t}') = \\frac{1}{| \\textbf{t}'|} \\sum_{t' \\in \\textbf{t}'} \\max_{t \\in \\textbf{t}} \\textbf{e} \\cdot \\textbf{e}'\n",
    "\\end{equation}\n",
    "\n",
    "\\begin{equation}\n",
    "    BertF(\\textbf{t}, \\textbf{t}') = 2\\frac{ BertP(\\textbf{t}, \\textbf{t}')  BertR(\\textbf{t}, \\textbf{t}')}{BertPr(\\textbf{t}, \\textbf{t}')  + BertRec(\\textbf{t}, \\textbf{t}')},\n",
    "\\end{equation}\n",
    "where $e, e'$ respectively correspond to $t, t'$. We compute our BERTScore-based confidence scores as follows:\n",
    "\\begin{equation}\n",
    "    BertConfidence(y_i; \\tilde{\\mathbf{y}}_i) = \\frac{1}{m} \\sum_{j=1}^m BertF(y_i, \\tilde{y}_{ij}),\n",
    "\\end{equation}\n",
    "i.e. the average BERTScore F1 across pairings of the original response with all candidate responses. For more on BERTScore, refer to [Zheng et al., 2020](https://arxiv.org/abs/1904.09675).\n",
    "\n",
    "#### BLEURT (`bleurt`)\n",
    "In contrast to the aforementioned scorers, BLEURT is specifically pre-trained and fine-tuned to learn human judgments of text similarity. Our BLEURT confidence score is the average BLEURT value across pairings of the original response with all candidate responses:\n",
    "\n",
    "\\begin{equation}\n",
    "    BLEURTConfidence(y_i; \\tilde{\\mathbf{y}}_i) = \\frac{1}{m} \\sum_{j=1}^m BLEURT(y_i, \\tilde{y}_{ij}).\n",
    "\\end{equation}\n",
    "\n",
    "For more on this scorer, refer to [Sellam et al., 2020](https://arxiv.org/abs/2004.04696).\n",
    "\n",
    "\n",
    "#### Normalized Cosine Similarity (`cosine_sim`)\n",
    "This scorer leverages a sentence transformer to map LLM outputs to an embedding space and measure similarity using those sentence embeddings. Let $V: \\mathcal{Y} \\xrightarrow{} \\mathbb{R}^d$ denote the sentence transformer, where $d$ is the dimension of the embedding space. The average cosine similarity across pairings of the original response with all candidate responses is given as follows:\n",
    "\n",
    "\\begin{equation}\n",
    "    CS(y_i; \\tilde{\\mathbf{y}}_i) = \\frac{1}{m} \\sum_{i=1}^m   \\frac{\\mathbf{V}(y_i) \\cdot \\mathbf{V}(\\tilde{y}_{ij}) }{ \\lVert \\mathbf{V}(y_i) \\rVert \\lVert \\mathbf{V}(\\tilde{y}_{ij}) \\rVert}.\n",
    "\\end{equation}\n",
    "\n",
    "To ensure a standardized support of $[0, 1]$, we normalize cosine similarity to obtain confidence scores as follows:\n",
    "\n",
    "\\begin{equation}\n",
    "    NCS(y_i; \\tilde{\\mathbf{y}}_i) = \\frac{CS(y_i; \\tilde{\\mathbf{y}}_i) + 1}{2}.\n",
    "\\end{equation}\n",
    "\n",
    "\n",
    "### White-Box UQ Scorers\n",
    "White-box UQ scorers leverage token probabilities of the LLM's generated response to quantify uncertainty. All scorers have outputs ranging from 0 to 1, with higher values indicating higher confidence. We define two white-box UQ scorers below.\n",
    "\n",
    "#### Length-Normalized Token Probability (`normalized_probability`)\n",
    "Let the tokenization LLM response $y_i$ be denoted as $\\{t_1,...,t_{L_i}\\}$, where $L_i$ denotes the number of tokens the response. Length-normalized token probability (LNTP) computes a length-normalized analog of joint token probability:\n",
    "\n",
    "\\begin{equation}\n",
    "    LNTP(y_i) = \\prod_{t \\in y_i}  p_t^{\\frac{1}{L_i}},\n",
    "\\end{equation}\n",
    "where $p_t$ denotes the token probability for token $t$. Note that this score is equivalent to the geometric mean of token probabilities for response $y_i$. For more on this scorer, refer to [Malinin & Gales, 2021](https://arxiv.org/pdf/2002.07650).\n",
    "\n",
    "\n",
    "#### Minimum Token Probability (`min_probability`)\n",
    "Minimum token probability (MTP) uses the minimum among token probabilities for a given responses as a confidence score:\n",
    "\n",
    "\\begin{equation}\n",
    "    MTP(y_i) = \\min_{t \\in y_i}  p_t,\n",
    "\\end{equation}\n",
    "where $t$ and $p_t$ follow the same definitions as above. For more on this scorer, refer to [Manakul et al., 2023](https://arxiv.org/abs/2303.08896).\n",
    "\n",
    "### LLM-as-a-Judge Scorers\n",
    "Under the LLM-as-a-Judge approach, either the same LLM that was used for generating the original responses or a different LLM is asked to form a judgment about a pre-generated response. Below, we define two LLM-as-a-Judge scorer templates. \n",
    "#### Categorical Judge Template (`true_false_uncertain`)\n",
    "We follow the approach proposed by [Chen & Mueller, 2023](https://arxiv.org/abs/2308.16175) in which an LLM is instructed to score a question-answer concatenation as either  *incorrect*, *uncertain*, or *correct* using a carefully constructed prompt. These categories are respectively mapped to numerical scores of 0, 0.5, and 1. We denote the LLM-as-a-judge scorers as $J: \\mathcal{Y} \\xrightarrow[]{} \\{0, 0.5, 1\\}$. Formally, we can write this scorer function as follows:\n",
    "\n",
    "\\begin{equation}\n",
    "J(y_i) = \\begin{cases}\n",
    "    0 & \\text{LLM states response is incorrect} \\\\\n",
    "    0.5 & \\text{LLM states that it is uncertain} \\\\\n",
    "    1 & \\text{LLM states response is correct}.\n",
    "\\end{cases}\n",
    "\\end{equation}\n",
    "\n",
    "#### Continuous Judge Template (`continuous`)\n",
    "For the continuous template, the LLM is asked to directly score a question-answer concatenation's correctness on a scale of 0 to 1. "
   ]
  },
  {
   "cell_type": "markdown",
   "metadata": {},
   "source": [
    "© 2025 CVS Health and/or one of its affiliates. All rights reserved."
   ]
  }
 ],
 "metadata": {
  "environment": {
<<<<<<< HEAD
   "kernel": "uqlm_my_test",
=======
   "kernel": "uqlm",
>>>>>>> d062e404
   "name": "workbench-notebooks.m126",
   "type": "gcloud",
   "uri": "us-docker.pkg.dev/deeplearning-platform-release/gcr.io/workbench-notebooks:m126"
  },
  "kernelspec": {
   "display_name": "uqlm_my_test",
   "language": "python",
   "name": "uqlm_my_test"
  },
  "language_info": {
   "codemirror_mode": {
    "name": "ipython",
    "version": 3
   },
   "file_extension": ".py",
   "mimetype": "text/x-python",
   "name": "python",
   "nbconvert_exporter": "python",
   "pygments_lexer": "ipython3",
   "version": "3.11.12"
  }
 },
 "nbformat": 4,
 "nbformat_minor": 4
}<|MERGE_RESOLUTION|>--- conflicted
+++ resolved
@@ -1229,11 +1229,7 @@
  ],
  "metadata": {
   "environment": {
-<<<<<<< HEAD
-   "kernel": "uqlm_my_test",
-=======
    "kernel": "uqlm",
->>>>>>> d062e404
    "name": "workbench-notebooks.m126",
    "type": "gcloud",
    "uri": "us-docker.pkg.dev/deeplearning-platform-release/gcr.io/workbench-notebooks:m126"
